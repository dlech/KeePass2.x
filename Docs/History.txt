<<<<<<< HEAD
=======
2020-01-20: 2.44
- Added option 'Use file transactions for writing configuration
  settings' (turned on by default)
- If the option 'Do not store data in the Windows clipboard
  history and the cloud clipboard' is turned on (which it is by
  default), KeePass now additionally excludes its clipboard
  contents from processing by Windows' internal
  ClipboardMonitor component
- Added commands to find database files ('File' -> 'Open' ->
  'Find Files' and 'Find Files (In Folder)')
- Added 'Edit' menu in the internal text editor (including new
  'Select All' and 'Find' commands with keyboard shortcuts)
- Added keyboard shortcuts for formatting commands in the
  internal text editor
- Added 'Cancel' button in the save confirmation dialog of the
  internal text editor
- Added {CLIPBOARD} and {CLIPBOARD-SET:/T/} placeholders, which
  get/set the clipboard content
- Added support for importing True Key 4 CSV files
- Added command line options for adding/removing scheme-
  specific URL overrides
- Added an auto-type event for plugins
- When loading a plugin on a Unix-like system fails, the error
  message now includes a hint that the 'mono-complete' package
  may be required
- In order to avoid a Windows Input Method Editor (IME) bug
  (resulting in a black screen and/or an IME/CTF process with
  high CPU usage), KeePass now disables the IME on secure
  desktops

- Auto-Type: improved compatibility with VMware Workstation
- Auto-Type into virtual machines: improved compatibility with
  certain guest systems
- The option to use the 'Clipboard Viewer Ignore' clipboard
  format is now turned on by default
- Improved menu/toolbar item state updating in the internal
  text editor
- Improved performance of Spr compilations
- Before writing a local configuration file whose path has been
  specified using the '-cfg-local:' command line parameter,
  KeePass now tries to create the parent directory, if it does
  not exist yet
- Improved conversion of file URIs to local file paths
- Improved compatibility of the list view dialog with plugins
- If ChaCha20 is selected as file encryption algorithm, the
  database is now saved in the KDBX 4 format (thanks to
  AMOSSYS)
- Minor process memory protection improvements
- HTML export/printing: KeePass now generates HTML 5 documents
  (instead of XHTML 1.0 documents)
- HTML export/printing: improved internal CSS
- HTML exports do not contain temporary content identifiers
  anymore
- XSL files: HTML output now conforms to HTML 5 instead of
  XHTML 1.0
- XSL files: improved internal CSS
- CHM pages are now rendered in the highest standards mode
  supported by Internet Explorer (EdgeHTML mode)
- Migrated most of the documentation from XHTML 1.0 to HTML 5
- Various code optimizations
- Minor other improvements

- In the internal text editor, the 'Delete' command does not
  reset RTF text formattings anymore
- The KeyCreationFlags bit 2^19 (for hiding the passwords) now
  works as intended

>>>>>>> 025dd5f9
2019-09-10: 2.43
- Added tooltips for certain character set options in the
  password generator dialog
- Added option 'Remember password hiding setting in the main
  window' (in 'Tools' -> 'Options' -> tab 'Advanced'; the
  option is turned on by default)
- Added yellow intermediate step in password quality progress
  bars
- When the URL override field in the entry editing dialog is
  not empty, but the URL field is empty, a warning is displayed
  now
- When an explicit request to generate a password fails (for
  instance due to an invalid pattern), an error message is
  displayed now
- Added trigger events 'Synchronizing database file' and
  'Synchronized database file'
- Enhanced the Password Agent import module to support XML
  files created by version 3
- The 'MasterKeyExpiryRec' configuration setting can now also
  be set to an XSD duration instead of an XSD date (for
  periodic master key change recommendations)
- KeePass now excludes itself from Windows Error Reporting
- On Unix-like systems, file transactions now preserve the Unix
  file access permissions, the user ID and the group ID
- Added workaround for .NET initial focus bug

- Auto-Type: improved sending of modifier keys
- Auto-Type: improved sending of characters that are realized
  with Ctrl+Alt/AltGr
- Auto-Type: improved compatibility with VMware Remote Console
  and Dameware Mini Remote Control
- Improved main window state handling
- Improved construction and updates of the main menu and the
  group/entry context menus
- Main menu items can now be deselected by pressing the Esc key
- Top-level nodes in tree views cannot be collapsed anymore if
  no root lines are displayed
- New entries in a group with the e-mail folder icon now have
  the e-mail icon by default
- Improved performance of automatic scrolling in the main entry
  list
- If user names are hidden in the main window, no user name
  suggestions are displayed in the entry editing dialog anymore
- Function keys without modifiers can be registered as system-
  wide hot keys now
- For file rename/move web requests, a canonical representation
  of the destination name/path is used now
- URL override base placeholders can now be used within
  {CMD:...} placeholders
- Directly after an import, the deleted object information is
  now applied/removed (depending on the last modification time
  and the deletion time)
- Improved compatibility of the 'Delete Duplicate Entries'
  command with the process memory protection
- Improved handling of command lines containing quotes or
  backslashes
- Various UI text improvements
- Various code optimizations
- Minor other improvements

2019-05-04: 2.42.1
- Improved menu item state updating
- Improved backward compatibility with certain plugins
- Minor other improvements

2019-05-01: 2.42
- Added main menu items 'Group', 'Entry' and 'Find', which
  contain all commands related to groups and entries (supersets
  of context menus); removed 'Edit' main menu item, because all
  of its commands are included in the three new main menu items
- Added support for a system-wide hot key to auto-type only the
  password of a matching entry; by default, the hot key is
  Ctrl+Alt+Shift+A, changeable in the options dialog
- When double-clicking the URL cell of an entry in the main
  entry list while holding down the Shift key, KeePass now
  copies the URL to the clipboard (a double-click without Shift
  continues to open the URL; the option 'Copy URLs to clipboard
  instead of opening them' reverses this behavior)
- Added quick edit commands 'Expires: Now' and 'Expires: Never'
- There now are two commands for copying a whole entry to the
  clipboard: 'Copy Entry (Encrypted)' and 'Copy Entry
  (Unencrypted)'; the first one encrypts the data for the
  current user using the Windows DPAPI
- Added Ctrl+Shift+P shortcut for printing the currently
  selected group
- The creation time and the last modification time of an entry
  are now displayed on the 'History' tab of the entry editing
  dialog
- Added support for importing Steganos Password Manager 20 CSV
  files
- Added support for importing Bitwarden 1.12 JSON files
- Mozilla Bookmarks JSON import: added support for importing
  tags (new format, in addition to the old format) and keywords
- Enhanced the Enpass import module to support TXT files
  created by version 6.0.4
- The language selection dialog now also lists KeePass 1.x LNG
  files; when trying to select such a file, an informative
  error message is displayed
- Added 'Cancel' command in the context menu of KeePass' system
  tray icon, which can be used to abort opening and saving a
  database file
- Added '-cancel' command line option, which causes all other
  KeePass instances to cancel opening/saving a database file
- Added '-auto-type-password' command line option (other
  running KeePass instances auto-type only the password of a
  matching entry)
- Added '-e1:' command line parameter, which works like '-e:',
  but is handled by only one other instance; '-e:' is handled
  by all other instances
- When compiling a PLGX plugin, KeePass now defines a
  'KP_V_*_*_*' symbol, where the asterisks specify the KeePass
  version (for example, 'KP_V_2_42_0' for version 2.42)
- Added workarounds for .NET Caps Lock warning tooltip bug
- Added workaround for Mono grid view default color bug
- Added workaround for OneDrive bug on Windows 1809

- Auto-Type: improved sending of characters that are realized
  with the AltGr key
- Auto-Type: improved compatibility with VirtualBox 6 and
  VMware Player
- Improved user interface behavior while opening a database
  file
- Accelerator key improvements
- Replaced 4 and 8 weeks expiry date search commands by 1 and 2
  months (taking the number of days in the months into account)
- Improved hot key controls (better key combination handling
  and display)
- The hot key controls in the options dialog now support
  entering hot keys that are already registered by KeePass
- Improved field to standard field mapping function
- Improved new-line handling of several import modules
- When a file import fails, KeePass now shows a more detailed
  error message
- After changing the color of an entry using a quick edit
  command, the entries are deselected now, such that the new
  color is visible immediately
- Moved 'Print Emergency Sheet' command into 'File' -> 'Print'
- The pattern-based password generator now supports repeating
  escaped characters using '{...}'
- The pattern-based password generator now refuses to generate
  a password if the pattern is (partially) invalid
- Turning off the 'Unhide Passwords' policy now enforces hiding
  passwords in a few more places/situations
- New-line characters at the end of the output of a {CMD:...}
  placeholder are now removed (analogous to $(...) and `...`
  shell command substitutions)
- The {URL:SCM} and {BASE:SCM} placeholders now work with
  arbitrary data having a ':'-terminated prefix
- Improved {URL:RMVSCM} and {BASE:RMVSCM} placeholders ('//'
  authority prefix is removed, but not '/')
- The '-entry-url-open' command line option is now handled by
  all other KeePass instances (instead of only one)
- Path traversal with attachment names is not possible anymore
- Removed the option 'Show tray icon only if main window has
  been sent to tray' from the options dialog (due to possible
  denial-of-service problems); if you want to hide the icon, it
  is recommended to configure this in the system settings
  instead
- Improved reading of KDBX XML documents with unknown elements
- Improved JSON parser
- Various UI text improvements
- Various code optimizations
- Minor other improvements

- Fixed a crash that could occur when trying to import certain
  Mozilla Bookmarks JSON files
- Fixed a crash that could occur when trying to import certain
  files with very deeply nested groups
- Fixed handling of paths with folder/file names containing
  quotes (which can occur on Unix-like systems only)

2019-01-09: 2.41
- Added option 'Do not store data in the Windows clipboard
  history and the cloud clipboard' (the option is turned on by
  default; for entry clipboard commands in the main window)
- Added option 'Esc keypress in main window' (in 'Tools' ->
  'Options' -> tab 'Interface'), which allows to specify the
  action of the Esc key (ignore, lock workspace, minimize,
  minimize to tray, exit)
- Added option 'Ignore search settings of groups' in the 'Find'
  dialog
- Internal data viewer: added support for zooming images using
  the OEM + and - keys with Ctrl
- Added accelerator keys (especially for labels) in various
  dialogs
- Added UIFlags bit for disabling the 'Database Settings' menu
  item
- Added workarounds for Windows RTF character encoding bug
- Added workaround for Mono input focus restoration problem
  that occurs when a form gets activated
- Plugins: added method to provide menu items
- Plugins: added property to get the edit mode of an entry
  dialog
- TrlUtil: added tab 'Validation', which shows the results of
  all checks that TrlUtil performs
- TrlUtil: the tab in the preview form that contains the
  currently selected control is now selected automatically
- TrlUtil: the preview form now shows accelerator keys
  permanently
- TrlUtil: enhanced support for derived control classes
- TrlUtil: the current file name is now displayed in the title
  bar
- Enhanced installer (added user directory checks, added option
  to open the plugins web page, component/option names can be
  translated now, updated NGen size estimation, improved file
  associations update, ...)

- In order to avoid selection/Ctrl+A problems, the user name
  auto-completion now does not append suggestions anymore; it
  only shows a list of suggestions (in which a suggestion can
  be selected manually)
- Improved accelerator keys in the 'Find' dialog
- The history list in the entry dialog now supports showing
  custom icons
- Mass entry modifications (colors/icons) now create history
  entries, if necessary
- Improved text rendering in dialog banners
- In the database settings dialog, the path of the database
  file is now shown in the dialog banner
- Improved selection/view preservation of the entry view
- While importing/synchronizing, a status dialog is displayed
  now if and only if the main window is not constructed
  completely yet (otherwise the status is displayed in the main
  window)
- Improved reliability of clipboard operations
- Improved error reporting for the 'Paste Entries' command
- Renamed the automatic clipboard clearing option and added a
  tooltip in order to clarify the behavior of the option
- The commands 'Find Similar Passwords (Pairs)', 'Find Similar
  Passwords (Clusters)' and 'Password Quality Report' now
  ignore TAN entries
- The report of clusters of similar passwords now shows more
  clusters in certain cases
- In the 'Plugins' dialog, the plugins are now sorted
  alphabetically
- KeePass does not try to load satellite assemblies as plugins
  anymore
- Improved configuration saving when an enforced configuration
  file exists, but no global one
- Improved reading of KDBX XML documents with unknown elements
- The export module 'Customizable HTML File' now works fine on
  Unix-like systems, too
- On Unix-like systems: improved support for executing KeePass
  while no X server is running
- ShInstUtil: improved NGen detection on 64-bit systems
- TrlUtil: the preview form does not steal the input focus
  anymore
- TrlUtil: improved accelerator key check
- Various code optimizations
- Minor other improvements

- Fixed a bug that caused KeePass to crash when trying to view
  certain password generator profiles
- The option 'Use monospace font for passwords' in the 'Print'
  / HTML export dialog now works for all translations

2018-09-10: 2.40
- Added automatic completion support for the user name box in
  the entry editing dialog and the auto-type sequence boxes in
  the entry/group editing dialogs (suggesting user names and
  auto-type sequences that are used in other entries/groups)
- Added automatic completion support for the URL and user name
  boxes in the 'Open From URL' dialog (suggesting URLs and user
  names of items in the list of most recently used database
  files)
- Added option 'Group path' in the 'Find' dialog (enabled by
  default for quick searches)
- Added read-only mode for the entry string dialog, which is
  used by the entry dialog when viewing a history entry
- The internal data viewer now supports zooming images using
  Ctrl+Add, Ctrl+Subtract and the mouse wheel with Ctrl;
  furthermore, there are now '+' and '-' buttons right of the
  zoom selection box in the toolbar
- Added option 'Remember master password (in encrypted form) of
  a database while it is open' (which is the default; turning
  off this option prevents the usage of certain features)
- Enhanced compatibility check for DLL plugins
- Added URL opening event for plugins
- On Unix-like systems: added support for opening the local
  help file with KChmViewer
- Added workaround for initial input focus problem in the
  master key prompt dialog
- Added workaround for Mono not always raising the FormClosed
  event properly
- TrlUtil now remembers the last translation file directory

- The 'Configure Columns' dialog now computes a display order
  for the new columns, taking the previous display order into
  account
- While importing/synchronizing, no status dialog is displayed
  anymore (the status is displayed in the main window)
- Improved UI responsiveness during long operations
- When hiding/restoring the main window via the system tray
  icon fails, KeePass now shows a notification
- Improved Return key handling in text boxes
- Improved initial input focus in some dialogs
- Enhanced database file path unification
- The configuration system does not create a KeePass folder in
  the user's application data folder anymore when the target
  configuration file location is outside this folder
- Improved window text query method
- Improved Unicode environment detection
- Various improvements for right-to-left writing systems
- Improved support for case-sensitive command line parameter
  names (for plugins and KPScript)
- If a plugin is available both as a DLL and as a PLGX (in the
  same folder), KeePass now loads either the DLL or the PLGX
- For plugins: most public definitions are now static
- KPScript: improved parsing of escape sequences
- Renamed native support library item in the installer
- Upgraded installer
- Various code optimizations
- Minor other improvements

2018-05-12: 2.39.1
- File transactions: improved access control list (ACL)
  restoration
- File transactions are not used anymore when attempting to
  write to a local file that does not exist yet (to ensure a
  correct default ACL)
- The option to minimize the main window after performing
  auto-type is now ignored while displaying a subdialog
- Plugins can now implement classes derived from KeePass'
  custom rich text boxes

2018-05-06: 2.39
- KeePass now uses Transactional NTFS (TxF) for writing
  database and configuration files, if possible; this improves
  the compatibility with other programs that are watching these
  files (e.g. file synchronization services)
- Added command 'Edit' -> 'Show Entries' -> 'Large Entries'
- Added command 'Edit' -> 'Show Entries' -> 'Last Modified
  Entries'
- Added option 'Automatically save after modifying an entry
  using the entry editing dialog' (turned off by default)
- Added option 'Minimize main window after performing
  auto-type' (turned off by default)
- Added option 'Show lines between nodes in tree views' (turned
  off by default)
- Added support for importing Google Chrome 66 password CSV
  files
- Added trigger event 'Time - Periodic', which is raised at
  user-defined intervals
- Links in the entry string editing dialog are clickable now
- Added UIFlags bit for disabling the 'XML Replace' menu item
- Added UIFlags bit for hiding auto-type obfuscation
  compatibility information dialogs
- Added workaround for .NET 'urtf' RTF round-trip bug
- Secure edit controls are now extensible by plugins
- KPScript: the 'AddEntry' command now supports the
  '-setx-Expires' and '-setx-ExpiryTime' parameters

- In printouts and HTML exports, expired entries now have a red
  'X' icon (if the option 'Icon' is turned on)
- Improved string normalization in the entry and string editing
  dialogs
- Improved and optimized process memory protection, especially
  in the entry editing dialog
- Secure edit control improvements
- Improved behavior when moving a custom string to a standard
  field
- Improved entry size calculation
- URL overrides are now used also for application URLs
- Improved input focus restoration
- When trying to toggle the auto-start option and
  creating/deleting the registry value fails, KeePass now shows
  a detailed error message
- Improved XML serialization
- Stream disposal improvements in exceptional situations
- Process object disposal improvements
- Extended inter-process communication (IPC) messages are
  compressed and encrypted now
- New IPC mechanism on Unix-like systems
- Enhanced desktop type detection on Unix-like systems
- On the Cinnamon desktop, the 'Always on Top' option is now
  disabled (because it is not supported properly by the
  environment)
- KeePass now ignores hidden Git and Visual Studio directories
  when building a PLGX file
- The trigger system now ignores state-changing placeholders in
  most places
- Removed trigger event 'User interface state updated'
  (consider using the new event 'Time - Periodic' instead)
- Various code optimizations
- Minor other improvements

- The 'View' button on the 'History' tab of the entry editing
  dialog is now disabled when multiple items are selected
- The main window state is now updated after closing an entry
  report dialog

2018-01-09: 2.38
- The installers (regular and MSI) now create an empty
  'Languages' folder in the application directory, and the
  portable package now also contains such a folder; language
  files should now be stored in this folder
- Added button 'Open Folder' in the language selection dialog,
  which opens the 'Languages' folder
- Added button 'Open Folder' in the plugins dialog, which opens
  the 'Plugins' folder
- Added a runtime activation policy setting (to improve
  compatibility with Microsoft User Experience Virtualization)
- Added option 'Icon' and an option for specifying the
  placeholder behavior (replace or not, or both forms) in the
  'Print' / HTML export dialog
- Printing / HTML export: the notes of a group are now
  displayed below the group name
- Enhanced the Password Exporter import module to support XML
  files created by version 1.3.4
- Added workaround for Microsoft Office breaking the 'Print'
  shell verb for HTML files
- Added workaround for Mono list view item deletion bug
- Added workaround for Mono command line argument encoding bug
- KPScript: the 'AddEntry' and 'EditEntry' commands now support
  the '-setx-Icon' and '-setx-CustomIcon' parameters, which set
  the icon of the entry
- KPScript: the 'ChangeMasterKey' command now supports the
  '-newpw-enc' parameter (for specifying the new master
  password in encrypted form, compatible with the
  {PASSWORD_ENC} placeholder)
- KPScript: the 'ListEntries' command now supports all '-ref-*'
  and '-refx-*' parameters

- Password quality estimation: improved compatibility with
  process memory protection
- Improved UI scaling when using KeePass on multiple systems
  with different DPI values
- Printing / HTML export: improved embedding of CSS
- Printing / HTML export: spaces in passwords are now encoded
  as non-breaking spaces
- Improved UI updating in the 'Print' / HTML export dialog
- Enhanced KDE system font detection
- Improved fatal error handling
- Various improvements in the language selection dialog
- KPScript: improved behavior of '-ref-*' parameters when
  combined with the '-refx-All' option
- Various code optimizations
- Minor other improvements

- Fixed HTML generation bug: when the option 'Use monospace
  font for passwords' was turned off, a generated HTML file in
  'Details' mode could contain invalid end tags

2017-10-12: 2.37
- When creating a new database, KeePass now offers to print a
  KeePass emergency sheet (which can then be filled out and
  stored in a secure location, where only the user and possibly
  a few other people that the user trusts have access to); an
  emergency sheet can also be created via 'Tools' -> 'Database
  Tools' -> 'Print Emergency Sheet'
- Added database file information dialog that is displayed when
  creating a new database
- Added function to search similar password clusters ('Edit' ->
  'Show Entries' -> 'Find Similar Passwords (Clusters)')
- On Unix-like systems: if the library 'libgcrypt.so.20' is
  available, KeePass uses it for AES-KDF transformations
- Enhanced PrepMonoDev.sh script to upgrade a DTD processing
  definition
- Added workaround for .NET/Windows column header drawing bug
  when switching to TAN-only entry list mode
- Added workaround for Mono tab switching bug
- Added workaround for Mono '}' character RTF encoding bug
- TrlUtil: added support for .NET 4.*

- Improved dialog for changing the master key (key file and
  user account are now expert options, added more information
  and links to help page sections)
- KeePass now directly offers to save the database after
  changing the master key, and it asks whether to print a new
  emergency sheet
- Various improvements in the translation selection dialog (the
  selected translation can now be activated by pressing Return,
  the list view now uses the Explorer style, ...)
- KeePass now refuses to attach files that are larger than 512
  MB (as larger files can result in serialization problems)
- Increased default number of AES-KDF rounds
- On Unix-like systems, KeePass now uses the CSP implementation
  of the AES algorithm for encrypting data, which is a bit
  faster
- Improved tool strip checkmark rendering on Unix-like systems
- Updated links (to the website, help pages, etc.)
- The MSI file is now built using Visual Studio 2017
- Various code optimizations
- Minor other improvements

2017-06-09: 2.36
- Added commands 'Find Duplicate Passwords' and 'Find Similar
  Passwords' (in 'Edit' -> 'Show Entries'), which show entries
  that are using the same or similar passwords
- Added command 'Password Quality Report' (in 'Edit' -> 'Show
  Entries'), which shows all entries and the estimated quality
  of their passwords
- Added option 'String name' in the 'Edit' -> 'Find' dialog
  (for searching entries that have a specific custom string
  field)
- Added option for using a gray tray icon
- Added {CMD:/.../} placeholder, which runs a command line
- Added {T-CONV:/.../Raw/} placeholder, which inserts a text
  without encoding it for the current context
- Added optional 'Last Password Modification Time (Based on
  History)' entry list column
- The internal text editor now supports editing PS1 files
- The position and size of the internal data viewer is now
  remembered and restored
- For various dialogs, the maximized state is now remembered
  and restored
- Added configuration option for specifying an expiry date for
  master keys
- Added configuration option for specifying disallowed
  auto-type target windows
- Added workaround for Edge throwing away all keyboard input
  for a short time after its activation
- Added workaround for Mono not properly rendering bold and
  italic text in rich text boxes
- TrlUtil now performs a case-sensitive word validation

- The password input controls in the IO connection dialog and
  the proxy dialog now are secure edit controls
- The icon of the 'Save' command in the main menu is now grayed
  out when there are no database changes (like the toolbar
  button)
- Auto-Type: improved support for target applications that
  redirect the focus immediately
- Auto-Type: improved compatibility with VMware vSphere client
- When an error occurs during auto-type, KeePass is now brought
  to the foreground before showing an error message box
- Entries in groups where searching is disabled (e.g. the
  recycle bin group) are now ignored by the commands that show
  expired entries
- Improved scrolling when moving entries while grouping in the
  entry list is on
- Improved support for right-to-left writing systems
- Improved application and system tray icon handling
- Updated low resolution ICO files (for Mono development)
- Moved single-click tray icon action option from the
  'Integration' tab to the 'Interface' tab of the options
  dialog
- Synchronization file path comparisons are case-insensitive
  now
- Improved workaround for Mono clipboard bug (improved
  performance and window detection; the workaround is now
  applied only if 'xsel' and 'xdotool' are installed)
- Enhanced PrepMonoDev.sh script
- KPScript: times in group and entry lists now contain a time
  zone identifier (typically 'Z' for UTC)
- Various code optimizations
- Minor other improvements

- The drop-down menu commands in the entry editing dialog for
  setting the expiry date now work as expected

2017-01-09: 2.35
- New KDBX 4 file format, which supports various new features
  (listed below; e.g. Argon2)
- Added Argon2 key derivation function (it can be activated in
  the database settings dialog)
- Improved header and data authentication in KDBX 4 files
  (using HMAC-SHA-256, Encrypt-then-MAC scheme)
- Added ChaCha20 (RFC 7539) encryption algorithm (it can be
  activated as KDBX file encryption algorithm in the database
  settings dialog; furthermore, it supersedes Salsa20 as
  default for generating the inner random stream of KDBX 4
  files)
- Added support for opening entry URLs with Firefox or Opera in
  private mode via the context menu -> 'URL(s)' -> 'Open with
  ... (Private)'
- Added URL override suggestions for Firefox and Opera in
  private mode in the URL override suggestions drop-down list
  in the entry dialog
- Added optional built-in global URL overrides for opening
  HTTP/HTTPS URLs with Firefox or Opera in private mode
- Added {PICKFIELD} placeholder, which shows a dialog to pick a
  field whose value will be inserted
- Added option 'Hide "Close Database" toolbar button when at
  most one database is opened' (turned on by default)
- Added option 'Show additional auto-type menu commands', which
  can be turned on to show menu commands for performing entry
  auto-type with some specific sequences
- Added menu command 'Selected Entry's Group' (with keyboard
  shortcut Ctrl+G) in 'Edit' -> 'Show Entries' (and a context
  menu equivalent 'Show Parent Group' in 'Selected Entries'),
  which opens the parent group of the currently selected entry
  and selects the entry again
- Added menu commands in 'Edit' -> 'Show Entries' to show
  entries that expire in a specific number of days (1, 2, 3) or
  weeks (1, 2, 4, 8) or in the future
- Added configuration option that specifies the number of days
  within which entries are considered to expire 'soon' (the
  default is 7)
- Added option for changing the alternate item background color
- When the option 'Remember key sources' is enabled, KeePass
  now also remembers whether a master password has been used
- Added option 'Force changing the master key the next time
  (once)' (in 'File' -> 'Database Settings' -> tab 'Advanced')
- Added parameters 'Window style' and 'Verb' for the 'Execute
  command line / URL' trigger action
- Added support for importing mSecure 3.5.5 CSV files
- Added support for importing Password Saver 4.1.2 XML files
- Added support for importing Enpass 5.3.0.1 TXT files
- Enhanced SplashID CSV import (added support for the old
  version 3.4, added mappings for types of the latest version,
  groups are now created only for categories, and types are
  imported as tags)
- LastPass import: added support for CSV files exported by the
  LastPass Chrome extension, which encodes some special
  characters as XML entities
- Added 'KeePass KDBX (2.34, Old Format)' export module
- Export using XSL transformation: added support for the
  'xsl:output' element in XSL files
- If the global auto-type hot key is Ctrl+Alt+A and the current
  input locale is Polish, KeePass now shows a warning dialog
  (telling the user that Ctrl+Alt+A is in conflict with a
  system key combination producing a character)
- Added Alt+X Unicode character conversion support in rich text
  boxes on Unix-like systems
- For development snapshots, the 'About' dialog now shows the
  snapshot version (in the form 'YYMMDD')
- Plugins can provide other key derivation functions now
- The header of KDBX 4 files is extensible by plugins
- Enhanced support for developing encryption algorithm plugins
- Plugins can now store custom data in groups and entries
- Plugin data stored in the database, a group or an entry can
  now be inspected (and deleted) in the database maintenance
  dialog, the group dialog and the entry dialog, respectively
- For plugins: file closing events now contain information
  about whether KeePass is exiting, locking or performing a
  trigger action
- Added workaround for .NET handle cast overflow bug in
  InputLanguage.Culture
- Added workaround for Mono ignoring the Ctrl+I shortcut
- Added workaround for Mono clipboard bug
- Added workaround for Mono not focusing the default control in
  the entry editing dialog
- Added workaround for a Mono timer bug that caused high CPU
  load while showing a file save confirmation dialog
- Added Mono workaround: when running on Mac OS X, KeePass now
  does not try to instantiate a tray icon anymore
- Added workaround for XDoTool sending diacritic characters in
  incorrect case
- TrlUtil now recommends to clear the 'Unused Text' tab

- Improved behavior when searching entries with exclusions
  (terms prefixed with '-')
- Improved support for auto-typing into target windows using
  different keyboard layouts
- Auto-Type: improved support for keyboard layouts with keys
  where Shift, Caps Lock and no modifier result in 3 different
  characters
- Auto-Type: improved support for spacing modifier letters
  (U+02B0 to U+02FF)
- Global auto-type now works with target windows having empty
  titles
- When copying entries to the clipboard, the data package now
  includes custom icons used by the entries
- Unified behavior when drag&dropping a field containing a
  placeholder
- Improved entry edit confirmation dialog
- If the screen height is insufficient to display a dialog, the
  dialog's banner (if the dialog has one) is now removed to
  save some space
- Some tooltips are now displayed for a longer time
- A new entry created using a template now does not include the
  history of the template anymore
- For empty RTF attachments, the internal data editor now by
  default uses the font that is specified for TXT files
- Internal data editor: added support for changing the format
  of mixed-format selections
- Internal data viewer and editor: null characters ('\0', not
  '0') in texts are now automatically replaced by spaces (like
  Notepad on Windows 10)
- Improved encoding signature handling for conversions during
  text attachment imports (via the 'Text Encoding' dialog)
- File transactions are not used anymore for files that have a
  reparse point (e.g. symbolic links)
- Improved XSL stylesheets for KDBX XML files
- The internal window manager is now thread-safe
- Improved date/time handling
- Improved button image disposal
- When synchronizing two databases, custom data (by plugins) is
  now merged
- When opening a database file, corrupted icon indices are now
  automatically replaced by default values
- Added some more entropy sources for the seed of the
  cryptographically secure pseudo-random number generator
  (environment variables, command line, full operating system
  version, current culture)
- ChaCha20 is now used during password generation (instead of
  Salsa20)
- ChaCha20 is now used as fallback process memory encryption
  algorithm (instead of Salsa20)
- When the encryption algorithm for a database file is unknown,
  the error message now shows the UUID of the algorithm
- In KDBX 4, header field lengths are now 4 bytes wide
- In KDBX 4, entry attachments are now stored in an inner,
  binary header (encrypted, possibly compressed), before the
  XML part; this reduces the database file size and improves
  the loading/saving performance
- In KDBX 4, the inner random stream cipher ID and key (to
  support process memory protection) are now stored in the
  inner header instead of in the outer header
- KPScript: the 'ChangeMasterKey' command now also updates the
  master key change date
- TrlUtil: improved validation warning dialogs
- The MSI file now requires any .NET Framework version, not a
  specific one
- The MSI file is now built using Visual Studio 2015
- Various code optimizations
- Minor other improvements

- When executing a {HMACOTP} placeholder, the last modification
  time of the corresponding entry is now updated
- Key files containing exactly 64 alphanumeric characters are
  now loaded as intended

2016-06-11: 2.34
- The version information file (which the optional update check
  downloads to see if there exists a newer version) is now
  digitally signed (using RSA-4096 / SHA-512); furthermore, it
  is downloaded over HTTPS
- Added option 'Lock workspace when minimizing main window to
  tray'
- Added option 'Esc minimizes to tray instead of locking the
  workspace'
- Added Ctrl+Q shortcut for closing KeePass (as alternative to
  Alt+F4)
- Added UIFlags bit for disabling the 'Check for Updates' menu
  item
- The installers (regular and MSI) now create an empty
  'Plugins' folder in the application directory, and the
  portable package now also contains such a folder
- Plugins: added support for digitally signed version
  information files

- Plugins are now loaded only directly from the application
  directory and from any subdirectory of the 'Plugins' folder
  in the application directory
- Improved startup performance (by filtering plugin candidates)
- When closing a database, KeePass now searches and deletes any
  temporary files that may have been created and forgotten by
  MSHTML when printing failed
- CHM help file: improved high DPI support
- Various code optimizations
- Minor other improvements

2016-05-07: 2.33
- Added commands in the group context menu (under 'Rearrange'):
  'Expand Recursively' and 'Collapse Recursively'
- Added option 'When selecting an entry, automatically select
  its parent group, too' (turned on by default)
- Added placeholders for data of the group that is currently
  selected in the main window: {GROUP_SEL}, {GROUP_SEL_PATH}
  and {GROUP_SEL_NOTES}
- While importing/synchronizing, indeterminate progress is now
  displayed on the taskbar button (on Windows 7 and higher)
- Added optional parameters 'Filter - Group' and 'Filter - Tag'
  for the 'Export active database' trigger action
- Pressing the Escape key in the main window now locks the
  workspace (independent of the current database locking state,
  in contrast to Ctrl+L)
- Added option 'Extra-safe file transactions' in 'Tools' ->
  'Options' -> tab 'Advanced'
- Added customization option to specify how often the master
  key dialog appears when entering incorrect master keys
- Plugins: added event 'FormLoadPost' for the main window
- KPScript: the 'GetEntryString' command now supports the
  '-Spr' option, which causes KPScript to Spr-compile the field
  value (i.e. placeholders are replaced, field references are
  resolved, environment variables are inserted, etc.)

- Improved database synchronization performance
- Improved object reordering during a database synchronization
  for new and relocated groups/entries
- Improved synchronization of deleted objects information
- Improved database synchronization to prevent implicit object
  deletions
- HTML export/printing: the notes column now is twice as wide
  as the other columns
- When entering a Spr-variant password in the entry dialog, the
  quality estimation is now disabled
- Group tooltips are now displayed for about 30 seconds
- The root group is now always expanded when opening a database
- Improved private mode browser detection
- Improved DPI awareness declaration (on Windows 10 and higher)
- Improved regular expression searching performance in usual
  use cases
- Improved natural string comparison performance (on Unix-like
  systems)
- Improved mnemonic characters in the 'Rearrange' menus
- Upgraded installer
- Various UI text improvements
- Various code optimizations
- Minor other improvements

2016-03-09: 2.32
- The quick search box (in the toolbar of the main window) now
  supports searching using a regular expression; in order to
  indicate that the search text is a regular expression,
  enclose it in '//'; for example, performing a quick search
  for '//Michael|Adam//' shows all entries containing 'Michael'
  or 'Adam'
- Added 'Advanced' tab in the 'Open From URL' dialog (easily
  extensible by plugins); added options: timeout, pre-
  authenticate, HTTP/HTTPS/WebDAV user agent and 100-Continue
  behavior, FTP passive mode
- Added per-user Start Menu Internet Application detection
- When selecting an entry in the main entry list, its parent
  group is now selected automatically in the group tree view
- Auto-Type matching: added option 'Expired entries can match'
  (turned off by default, i.e. expired entries are ignored)
- Added option 'Always show global auto-type entry selection
  dialog' (to show the dialog even when no or one entry is
  found for the currently active target window; turned off by
  default)
- Added {GROUP_NOTES} placeholder
- Added support for importing nPassword 1.0.2.41 NPW files
- In triggers and KPScript, an import/export module can now be
  specified both using its display name and its format name
- When running under .NET 4.5 or higher, secure connections
  (e.g. for WebDAV) now support TLS 1.1 and TLS 1.2 (in
  addition to SSL 3 and TLS 1.0)
- Added Mono workaround: when running on the Unity or Pantheon
  desktop, KeePass now does not try to instantiate a tray icon
  anymore; if you want a tray icon on Unity/Pantheon, use the
  application indicator plugin
- Added workaround for Mono not implementing the property
  SystemInformation.SmallIconSize for Mac OS X systems
- Added command line parameter '-wa-disable:' for disabling
  specific Mono workarounds (IDs separated by commas)
- KPScript: if the value of a '-ref-*:' parameter is enclosed
  in '//', it is now treated as a regular expression, which
  must occur in the entry field for an entry to match
- KPScript: .NET 4.0/4.5 is now preferred, if installed
- KPScript: enhanced high DPI support

- Auto-Type: improved compatibility with target windows that
  handle activation slowly and ignore any input until being
  ready (like Microsoft Edge)
- Auto-Type: improved sending of characters that are typically
  realized with the AltGr key
- When editing a custom entry string, the value text box now
  has the initial focus
- Improved image/icon shrinking
- Improved icon recoloring on high DPI resolutions
- Changed some ICO files such that higher resolution images are
  used
- Changed some PNG files to workaround the image DPI scaling
  behavior on Windows XP
- Improved new-line filtering in the main entry view
- When trying to use the Windows user account as part of a
  composite master key fails, a more detailed error message is
  displayed now
- The 'About' dialog now indicates whether the current build is
  a development snapshot
- Changed code signing certificate
- Upgraded installer
- Various code optimizations
- Minor other improvements

- After an incomplete drag&drop operation over the group tree
  view, the previous group selection is now restored

2016-01-09: 2.31
- Added menu/toolbar styles, freely selectable in 'Tools' ->
  'Options' -> tab 'Interface'; available styles are 'Windows
  10', 'Windows 8.1', 'KeePass - Gradient', '.NET/Office -
  Professional' and 'System - Classic'; by default KeePass uses
  the style most similar to the one of the current operating
  system
- Refined application icons (thanks to Victor Andreyenkov)
- Auto-Type: new target window classification method, which
  improves compatibility with target windows hosted within
  other windows (e.g. a PuTTY window within SuperPuTTY/MTPuTTY)
- Auto-Type: added workaround for the default Ctrl+Alt behavior
  of KiTTY variants (which differs from Windows' behavior)
- Before clearing the clipboard, KeePass now first copies a
  non-sensitive text into it; this ensures that no sensitive
  information remains in the clipboard even when clearing is
  prevented by the environment (e.g. when running in a virtual
  machine, when using a clipboard extension utility, ...)
- Added support for opening entry URLs with Internet Explorer
  or Google Chrome in private mode via the context menu ->
  'URL(s)' -> 'Open with ... (Private)'
- Added URL override suggestions for Internet Explorer and
  Google Chrome in private mode in the URL override suggestions
  drop-down list in the entry dialog
- Added optional built-in global URL overrides for opening
  HTTP/HTTPS URLs with Internet Explorer or Google Chrome in
  private mode
- Added Ctrl+K shortcut for the 'Duplicate Entry' command
- Mozilla Bookmarks HTML import: added support for importing
  tags
- Added support for exporting to Mozilla Bookmarks HTML files
- Windows/IE favorites export: entry fields are Spr-compiled
  now, and entries with cmd:// URLs are now exported as LNK
  files
- HTML export/printing: added support for UUIDs, added
  horizontal lines between entries in details mode, added
  background color for group headings, long field names are
  hyphenated now, and long field data now breaks and wraps onto
  the next line
- Plugins: added possibility to configure file transactions for
  each URI scheme
- Plugins: added possibility to provide custom 'Save As'
  dialogs more easily
- Converted some PNG images as a workaround for a problem in
  Cairo/LibPNG on Unix-like systems
- As a workaround for a weakness in Mono's FileDialog, before
  showing such a dialog on Unix-like systems KeePass now tries
  to load the file '~/.recently-used' and deletes it, if it is
  not a valid XML file
- KPScript: added support for specifying the master password in
  encrypted form using the '-pw-enc:' command line parameter
  (exactly like in KeePass, compatible with the {PASSWORD_ENC}
  placeholder)
- KPScript: the 'Export' command now supports the optional
  '-GroupPath:' parameter (to export a specific group instead
  of the whole database)
- KPScript: the 'GetEntryString' command now supports the
  '-FailIfNoEntry' option
- KPScript: added '-refx-Expires' and '-refx-Expired' entry
  identification parameters
- KPScript: the 'Import' command now prints more specific error
  messages
- All KeePass program binaries are now dual signed using SHA-1
  and SHA-256

- Auto-Type: improved keyboard layout handling when the target
  window changes during an auto-type process
- Auto-Type: improved compatibility with Remote Desktop
  Connection client and VirtualBox
- Improved icon recoloring
- Improved printing of dates/times and tags
- The password generator based on a character set now ensures
  that the generated password is Spr-invariant
- Password generator based on a pattern or a custom algorithm:
  when a Spr-variant password is generated, a confirmation
  dialog for accepting this password is displayed
- If the 'Save Database' policy prevents saving, the auto-save
  option is now ignored
- Improved .NET Framework version detection
- PLGX debugging: when the command line option '-debug' is
  passed and a PLGX plugin fails to compile, the output of all
  tried compilers is saved to a temporary file
- Improved file transaction creation time handling on Unix-like
  systems
- Improved compatibility with Mono on BSD systems
- Enhanced PrepMonoDev.sh script for compatibility with Mono
  4.x
- Removed KeePassLibSD sub-project (a KeePass library for
  Pocket PC / Windows Mobile) from the main solution
- Upgraded installer
- Various code optimizations
- Minor other improvements

- When running under Mono (Linux, Mac OS X, ...), two options
  related to window minimization are disabled now (because they
  do not work properly due to a Mono bug)

2015-08-09: 2.30
- When opening a database via a URL fails, the error message
  dialog now has a button 'Specify different server
  credentials' (on Windows Vista and higher)
- Added support for opening entry URLs with Microsoft Edge via
  the context menu -> 'URL(s)' -> 'Open with Edge'
- Added URL override suggestion for Microsoft Edge in the URL
  override suggestions drop-down list in the entry dialog
- Added optional built-in global URL overrides for opening
  HTTP/HTTPS URLs with Microsoft Edge
- When clicking on a group link in the entry view, KeePass now
  ensures that the group is visible in the group tree
- The main window is now moved onto the primary screen when it
  is restored outside all screens
- KDBX loader: added support for non-empty protected binary
  value reference elements
- Plugins: added two auto-type sequence query events
- Added workaround for Mono drawing bug when scrolling a rich
  text box
- When running under Mono, some automatic locking options are
  now disabled (because Mono doesn't implement the required
  events)
- The installer now prevents running the installer while it is
  already running
- KPScript: added '-GroupPath:' parameter (for specifying the
  full path of a group)
- KPScript: the 'MoveEntry' command now also supports the
  '-GroupName:' parameter (as alternative to '-GroupPath:')
- KPScript: added support for specifying the path of an XSL
  stylesheet file using the command line parameter '-XslFile:'
- KPScript: the 'ListGroups' command now also outputs the
  parent group UUID for each group
- KPScript: the parameters for specifying new field data (for
  the 'AddEntry' and the 'EditEntry' command) now support
  escape sequences (e.g. '\n' is replaced by a new-line
  character)

- The 'Synchronize' file dialog now shows only KDBX files by
  default
- In the 'Attachments (Count)' column, only non-zero counts are
  shown now
- Improved MRU item refreshes
- The entry string dialog now supports changing the case of a
  string name
- The entry string dialog now does not allow adding a string
  whose name differs from another existing string name in this
  entry only by case
- The entry view in the main window is now updated immediately
  after pressing Ctrl+H or Ctrl+J
- The KDB import module now tries to round any invalid
  date/time to the nearest valid date/time
- XML serializers are now loaded/created at KeePass startup in
  order to avoid a problem when shutting down Windows and
  KeePass.XmlSerializers.dll not being present
- Changed tab bar behavior in the options dialog to avoid a tab
  content cropping issue caused by plugins
- Improved workaround for Mono splitter bug
- Upgraded installer
- Various performance improvements
- Various code optimizations
- Minor other improvements

2015-04-10: 2.29
- Added high resolution icons
- Added support for high resolution custom icons
- Added option in the proxy configuration dialog to use the
  user's default credentials (provided by the system)
- {FIREFOX} placeholder: if no regular Firefox is installed,
  KeePass now looks for Firefox ESR
- {PICKCHARS} placeholder: the Conv-Fmt option now supports all
  combinations of '0', 'A', 'a' and '?'; '?' skips a combobox
  item
- Added {BEEP X Y} auto-type command (where X is the frequency
  in hertz and Y the duration in milliseconds)
- Added optional 'Attachments (Count)' entry list column
- Added Ctrl+Insert shortcut as alternative for Ctrl+C in the
  entry list of the main window
- Added shortcut keys for 'Copy Entries' (Ctrl+Shift+C) and
  'Paste Entries' (Ctrl+Shift+V)
- Added some access keys in various dialogs
- In the field reference dialog, the field in which the
  reference will be inserted is now selected as source field by
  default
- Added UUID uniqueness check
- Added support for importing Passphrase Keeper 2.60 HTML files
  (in addition to the already supported 2.50 and 2.70 formats)
- The path of the local configuration file can now be changed
  using the '-cfg-local:' command line parameter
- Plugins can now access the KeePass resources (images, icons,
  etc.) through the IPluginHost interface
- Added a few workarounds for external window manipulations
  before the main window has been fully constructed
- Added workaround for .NET gradient drawing bug; 'Blue Carbon'
  dialog banners are now drawn correctly on high DPI
- Added workaround for Mono file version information block
  generation bug
- KPScript: added 'EstimateQuality' command (to estimate the
  quality of a specified password)
- All KeePass program binaries are now digitally signed (thanks
  to Certum/Unizeto)

- In the master key creation dialog, the 'Create' and 'Browse'
  buttons are now disabled when a key provider is selected
- Changed behavior of the 'Use system proxy settings' option
  (KeePass now directly gets the system proxy settings, not the
  .NET default proxy settings)
- Improved focus restoration after closing the character
  picking dialog
- Removed 'O' and 'C' access keys from 'OK' and 'Cancel'
  buttons (instead, press Enter for 'OK' and Esc for 'Cancel')
- Improved remembering of splitter positions
- Improved assignments of check mark images to menu items
- Improved behavior when synchronizing a local EFS-encrypted
  database file with a local database file
- On Unix-like systems, hot key boxes now show 'External'
  instead of 'None'
- Various code optimizations
- Minor other improvements

- AltGr+E (i.e. Ctrl+Alt+E) does not focus the quick search box
  anymore

2014-10-08: 2.28
- Enhanced high DPI support
- Added trigger action 'Show message box' (which can abort the
  current trigger execution or execute a command line / URL)
- The 'Database has unsaved changes' trigger condition now
  supports choosing between the active database and the
  database that triggered the event
- Added parameter for the trigger action 'Activate database
  (select tab)' that allows activating the database that
  triggered the event
- Auto-Type: added workaround for KiTTY's default Ctrl+Alt
  behavior (which differs from Windows' behavior)
- Auto-Type: added workaround for PuTTYjp's default Ctrl+Alt
  behavior (which differs from Windows' behavior)
- Added up/down arrow buttons for reordering auto-type
  associations in the entry editing dialog
- While entering the master key on a secure desktop, dimmed
  screenshots are now also displayed on all non-primary screens
- Added support for importing VisKeeper 3.3.0 TXT files
- The group tree view is now saved and restored during most
  group tree updates
- In the main entry list, multiple entries can now be moved by
  one step up/down at once
- If Caps Lock is on, a balloon tip indicating this is now also
  displayed for password text boxes immediately after opening a
  dialog (where the password text box is the initially focused
  control)
- In the cases where Windows would display outdated thumbnail
  and peek preview images for the main window, KeePass now
  requests Windows to use a static bitmap instead (showing only
  the KeePass logo)
- Added fallback method for parsing dates/times (the default
  parser fails for some custom formats specified in the Control
  Panel)
- Added workaround for .NET ToolStrip height bug
- Added own process memory protection for Unix-like systems (as
  Mono doesn't provide any effective memory protection method)
- On Unix-like systems, Shift+F10 (and Ctrl+Alt+5 and
  Ctrl+NumPad5 on Mac OS X) now shows the context menu in most
  list/tree view controls and rich text boxes (like on Windows)
- KPScript: for the 'Import' command, a different master key
  can now be specified using the standard master key command
  line parameters with the prefix 'imp_' (e.g. -imp_pw:Secret)
- KPScript: added option '-FailIfNotExists' for the
  'GetEntryString' command
- KPScript: added '-refx-Group' and '-refx-GroupPath' entry
  identification parameters

- Improved compatibility with ClearType
- Improved support for high contrast themes
- When duplicating a group/entry, the creation time and the
  last access time of the copy are now set to the current time
- Character picker dialog: initially the text box is now
  focused, improved tab order, and picked characters are now
  inserted at the current insertion point (instead of the end)
- Ctrl+Tab is now handled only once when the database tab bar
  has the focus
- When exporting to a KeePass 1.x KDB file, a warning/error is
  now shown if the master key contains/is a Windows User
  Account
- Unknown trigger events/conditions/actions are now ignored by
  the trigger dialog
- Reduced group tree view flickering
- Improved default value for the entry history size limit
- Improved menu check mark and radio images
- Improved list view column resizing
- Improved list view scrolling
- Secure edit control performance improvements
- In some cases, double-clicking the tray icon now brings
  KeePass to the foreground
- Improved concurrent UI behavior during auto-type
- Auto-Type: improved compatibility with keyboard layouts with
  combining apostrophes, quotation marks and tildes
- Auto-Type: improved virtual key translation on Unix-like
  systems
- KPScript: the 'EditEntry' command now also updates the time
  fields of all affected entries
- KPScript: the 'DeleteEntry' and 'DeleteAllEntries' commands
  now create deleted object information (improving
  synchronization behavior)
- Upgraded installer
- Various code optimizations
- Minor other improvements

- When auto-typing a sequence containing a {NEWPASSWORD}
  placeholder, the raw new password is now stored (in the
  password field of the entry), not its corresponding auto-type
  sequence
- Synchronizing two unrelated databases now always works as
  expected

2014-07-06: 2.27
- The estimated password quality (in bits) is now displayed on
  the quality progress bar, and right of the quality progress
  bar the length of the password is displayed
- Auto-Type: before sending a character using a key combination
  involving at least two modifiers, KeePass now first tests
  whether this key combination is a registered system-wide hot
  key, and, if so, tries to send the character as a Unicode
  packet instead
- Auto-Type: added workaround for Cygwin's default Ctrl+Alt
  behavior (which differs from Windows' behavior)
- Auto-Type: added {APPACTIVATE ...} command
- {HMACOTP} placeholder: added support for specifying the
  shared secret using the entry strings 'HmacOtp-Secret-Hex'
  (secret as hex string), 'HmacOtp-Secret-Base32' (secret as
  Base32 string) and 'HmacOtp-Secret-Base64' (secret as Base64
  string)
- {T-CONV:...} placeholder: added 'Uri-Dec' type (for
  converting the string to its URI-unescaped representation)
- Added placeholders: {URL:USERINFO}, {URL:USERNAME} and
  {URL:PASSWORD}
- Added placeholders: {BASE}, {BASE:RMVSCM}, {BASE:SCM},
  {BASE:HOST}, {BASE:PORT}, {BASE:PATH}, {BASE:QUERY},
  {BASE:USERINFO}, {BASE:USERNAME}, {BASE:PASSWORD} (within a
  URL override, each of these placeholders is replaced by the
  specified part of the string that is being overridden)
- Added {NEWPASSWORD:/Profile/} placeholder, which generates a
  new password for the current entry using the specified
  password generator profile
- Pattern-based password generator: the '^' character now
  removes the next character from the current custom character
  set (for example, [a^y] contains all lower-case alphanumeric
  characters except 'y')
- Enhanced syntax highlighting in the sequence field of the
  'Edit Auto-Type Item' dialog
- Added option 'Do not ask whether to synchronize or overwrite;
  force synchronization'
- Added synchronization support for the group behavior
  properties 'Auto-Type for entries in this group' and
  'Searching entries in this group'
- Root group properties are now synchronized based on the last
  modification time
- While saving a database, a shutdown block reason is now
  specified
- Added 'Move to Group' menu in the 'Selected Entries' popup of
  the main entry list context menu
- Items of dynamic menus (tags, strings, attachments, password
  generator profiles, ...) now have auto-assigned accelerator
  keys
- As alternative to Ctrl+F, pressing F3 in the main window now
  displays the 'Find' dialog
- Added UIFlags bit for hiding password quality progress bars
  and information labels
- Enhanced system font detection on Unix-like systems
- When using 'xsel' for clipboard operations on Unix-like
  systems, text is now copied into both the primary selection
  and the clipboard
- Added '--version' command line option (for Unix-like systems)
- Plugins can now subscribe to an IPC event that is raised when
  running KeePass with the '-e:' command line parameter
- Added workaround for .NET AutoWordSelection bug
- Added workaround for Mono bug 10163; saving files using
  WebDAV now also works under Mono 2.11 and higher
- Added workaround for Mono image tabs bug
- Added workaround for Mono NumericUpDown drawing bug

- Merged the URL scheme overrides and the 'Override all URLs'
  option into a new dialog 'URL Overrides'
- Improved autocompletion of IO connection parameters using the
  MRU list (now treating the user name as filter)
- Improved interaction of IO connection trigger parameters and
  the MRU list
- The master key prompt dialog now validates key files only
  when clicking [OK], and invalid ones are not removed
  automatically from the list anymore
- Improved support for managing columns leftover from
  uninstalled plugins in the 'Configure Columns' dialog
- If the 'Unhide Passwords' policy is turned off, the passwords
  column in the auto-type entry selection dialog is now
  unavailable
- The entry list in the main window is now updated immediately
  after performing auto-type or copying data to the clipboard
- Various list view performance improvements
- The 'Searching entries in this group' group behavior
  properties are now ignored during resolving field references
- Improved behavior in case of syntax errors in placeholders
  with parameters
- Two-channel auto-type obfuscation: improved realization of
  clipboard paste commands
- General main window keyboard shortcuts now also work within
  the quick search box and the database tab bar
- Pressing Ctrl+Shift+Tab in the main window now always selects
  the previous database tab (independent of which control has
  the focus)
- Changed shortcut keys for moving entries/groups on Unix-like
  systems, due to Mono's incorrect handling of Alt (preventing
  key events) and navigation keys (selection updated at the
  wrong time)
- Auto-Type: improved modifier key releasing on Unix-like
  systems
- Various code optimizations
- Minor other improvements

- A key-up event to the groups tree in the main window without
  a corresponding key-down event does not change the entry list
  anymore

2014-04-13: 2.26
- Added option to show a confirmation dialog when moving
  entries/groups to the recycle bin
- Auto-Type: added workaround for applications with broken
  time-dependent message processing
- Auto-Type: added workaround for PuTTY's default Ctrl+Alt
  behavior (which differs from Windows' behavior)
- Auto-Type: added configuration option to specify the default
  delay between two keypresses
- Added optional sequence comments column in the auto-type
  entry selection dialog (in this column, only {C:...} comments
  in the sequence are displayed; if a comment starts with '!',
  only this comment is shown)
- If the option 'Automatically search key files' is activated,
  all drives are now scanned in parallel and any key files are
  added asynchronously (this avoids issues caused by slow
  network drives)
- Added trigger action 'Show entries by tag'
- {OPERA} placeholder: updated detection code to also support
  the latest versions of Opera
- {T-CONV:...} placeholder: added 'Uri' type (for converting
  the string to its URI-escaped representation)
- Synchronization functions are now available for remote
  databases, too
- Enhanced RoboForm importer to additionally support the new
  file format
- Summary lists are now also available in delete confirmation
  dialogs on Unix-like systems and Windows XP and earlier
- Added workaround for Mono Process StdIn BOM bug
- KPScript: added 'refx-All' option (matches all entries)
- KPScript: added optional parameters 'setx-Expires' and
  'setx-ExpiryTime' for the 'EditEntry' command

- Improved database tab selection after closing an inactive
  database
- New just-in-time MRU files list
- Improved selection of entries created by the password
  generator
- The internal text editor now determines the newline sequence
  that the data is using the most when opening it, and converts
  all newline sequences to the initial sequence when saving the
  data
- Improved realization of the {CLEARFIELD} command (now using
  Bksp instead of Del, in order to avoid Ctrl+Alt+Del issues on
  newer Windows systems)
- The note that deleting a group will also delete all subgroups
  and entries within this group is now only displayed if the
  group is not empty
- Improved GUI thread safety of the update check dialog
- Improved HTML generation
- Improved version formatting
- On Unix-like systems, window state automations are now
  disabled during initial auto-type target window switches
- On Unix-like systems, the button to choose a password font is
  disabled now (because this is unsupported due to Mono bug
  5795)
- Various files (e.g. 'History.txt') are now encoded using
  UTF-8
- Improved build system
- Various code optimizations
- Minor other improvements

- In the 'Configure Columns' dialog, the activation states of
  plugin-provided columns are now preset correctly

2014-02-03: 2.25
- New auto-type key sending engine (improved support for
  sending Unicode characters and for sending keypresses into
  virtual machine/emulator windows; now largely compatible with
  the Neo keyboard layout; sequence parsing is faster, more
  flexible and optimizes the sequence; improved behavior for
  invalid sequences; differential delays, making the auto-type
  process less susceptible to externally caused delays;
  automatic cancelling is now more precise up to at most one
  keypress and also works on Unix-like systems; improved
  message processing during auto-type)
- When trying to open an entry attachment that the built-in
  editor/viewer cannot handle, KeePass now extracts the
  attachment to a (EFS-encrypted) temporary file and opens it
  using the default application associated with this file;
  afterwards the user can choose between importing/discarding
  changes and KeePass deletes the temporary file securely
- On Windows Vista and higher, the button in the entry editing
  dialog to open attachments is now a split button; the drop-
  down menu allows to choose between the built-in viewer, the
  built-in editor and an external application
- Added 'XML Replace' functionality
- Generic CSV importer: added option to merge imported groups
  with groups already existing in the database
- Added support for importing Dashlane 2.3.2 CSV files
- On Windows 8 and higher, some running Metro apps are now
  listed in the 'Edit Auto-Type Item' dialog
- Added {T-CONV:/T/C/} placeholder (to convert text to upper-
  case, lower-case, or its UTF-8 representation to Base64 or
  Hex)
- Added {SPACE} special key code (as alternative for the ' '
  character, for improved readability of auto-type sequences)
- XML merge (used e.g. when an enforced configuration file is
  present): added support for comments in inner nodes
- Added UIFlags bit for showing last access times

- In the history entry viewing dialog, the 'Open' and 'Save'
  commands are now available for attachments
- When replacing the {PASSWORD_ENC} placeholder, KeePass now
  first Spr-compiles the entry password (i.e. placeholders,
  environment variables, etc. can be used)
- Improved configuration loading performance
- Improved displaying of fatal exceptions
- Various code optimizations
- Minor other improvements

- Data inserted by entry URL component placeholders is now
  encoded correctly

2013-11-03: 2.24
- The URL override field in the entry editing dialog is now an
  editable combo box, where the drop-down list contains
  suggestions for browser overrides
- Password quality estimations are now computed in separate
  threads to improve the UI responsiveness
- The password generator profile 'Automatically generated
  passwords for new entries' is now available in the password
  generator context menu of the entry editing dialog
- Added UIFlags bit for hiding built-in profiles in the
  password generator context menu of the entry editing dialog
- Tags can be included in printouts now
- Generic CSV importer: added support for importing tags
- Added support for importing Norton Identity Safe 2013 CSV
  files
- Mozilla Bookmarks JSON import: added support for importing
  tags
- RoboForm import: URLs are now terminated using a '/', added
  support for the new file format and for the new note fields
- Added support for showing modern task dialogs even when no
  form exists (requiring a theming activation context)
- KeePass now terminates CtfMon child processes started by
  .NET/Windows, if they are not terminated automatically
- Added workarounds for '#', '{', '}', '[', ']', '~' and
  diaeresis .NET SendKeys issues
- Added workaround for 'xsel' hanging on Unix-like systems
- Converted some PNG images as a workaround for a problem in
  Cairo/LibPNG on Unix-like systems
- Installer: the version is now shown in the 'Version' field of
  the item in the Windows 'Programs and Features' dialog
- TrlUtil: added 'Go to Next Untranslated' command
- TrlUtil: added shortcut keys

- The 'Open From URL' dialog is now brought to the foreground
  when trying to perform global auto-type while the database is
  locked and the main window is minimized to tray
- Profiles are now shown directly in the password generator
  context menu of the entry editing dialog
- After duplicating entries, KeePass now ensures that the
  copies are visible
- User names of TAN entries are now dereferenced, if the option
  for showing dereferenced data in the main window is enabled
- When creating an entry from a template, the new entry is now
  selected and focused
- Empty fields are not included in detailed printouts anymore
- Enhanced Internet Explorer detection
- The '-preselect' command line option now works together with
  relative database file paths
- Improved quoted app paths parsing
- Extended culture invariance
- Improved synchronization performance
- Improved internal keypress routing
- Last access times by default are not shown in the UI anymore
- TrlUtil: improved dialog focusing when showing message boxes
- KeePassLib/KPScript: improved support for running on systems
  without any GUI
- Various code optimizations
- Minor other improvements

- Fixed a crash that could occur if the option 'Show expired
  entries (if any)' is enabled and a trigger switches to a
  different locked database when unlocking a database
- The tab bar is now updated correctly after closing an
  inactive database by middle-clicking its tab
- Column display orders that are unstable with respect to
  linear auto-adjusting assignment are now restored correctly

2013-07-20: 2.23
- New password quality estimation algorithm
- Added toolbar buttons: 'Open URL(s)', 'Copy URL(s) to
  Clipboard' and 'Perform Auto-Type'
- Added 'Generate Password' command in the context menu of the
  KeePass system tray icon
- Added 'Copy history' option in the entry duplication dialog
  (enabled by default)
- Added 'Duplicate Group' context menu command
- In the MRU list, currently opened files now have an
  '[Opened]' suffix and are blue
- When a dialog is displayed, (double) clicking the KeePass
  system tray icon now activates the dialog
- Added {T-REPLACE-RX:...} placeholder, which replaces text
  using a regular expression
- Added {VKEY-NX X} and {VKEY-EX X} special key codes
- Added 'Perform auto-type with selected entry' trigger action
- Added 'Import into active database' trigger action
- Mozilla Bookmarks HTML import: added support for groups,
  bookmark descriptions and icons
- Mozilla Bookmarks JSON import: bookmark descriptions are now
  imported into the note fields of entries
- RoboForm import: added support for the new file format
- Added support for importing Network Password Manager 4.0 CSV
  files
- Enhanced SafeWallet XML importer to additionally support
  importing web entries and groups from very old export file
  versions (for newer versions this was already supported)
- Added database repair mode warning
- Added option to accept invalid SSL certificates (turned off
  by default)
- Added user activity notification event for plugins
- File transactions for FTP URLs are now always disabled when
  running under .NET 4.0 in order to workaround .NET bug 621450
- Added workaround for Mono list view item selection bug
- Added workaround for Mono bug 649266; minimizing to tray now
  removes the task bar item and restoring does not result in a
  broken window anymore
- Added workaround for Mono bug 5795; text and selections in
  password boxes are now drawn properly (a monospace font can
  only be used on Windows due to the bug)
- Added workaround for Mono bug 12525; dialog banners are now
  drawn correctly again
- Added workaround for Mono form loading bug
- KPScript: added 'Import' command
- KPScript: the 'ListEntries' command now also outputs
  date/time fields of entries

- When the option for remembering the last used database is
  enabled, KeePass now remembers the last active database
  (instead of the last opened or saved database)
- The 'Add Group' command and the F2 key in the groups tree
  view now open the group editing dialog; in-place tree node
  label editing is disabled
- Custom string and plugin-provided columns in the 'Configure
  Columns' dialog are sorted alphabetically now
- Improved behavior when closing inactive databases
- Improved support for trigger actions during database closing
- The 'Special' GUI character set now includes '|' and '~'
- The 'High ANSI' character set now consists of the range
  [U+0080, U+00FF] except control and non-printable characters
- The options dialog is now listed in the task bar when it is
  opened while KeePass is minimized to the system tray
- A remembered user account usage state can now be preset even
  when the user account option is disabled using key prompt
  configuration flags
- Improved initial input focus in key creation/prompt dialogs
  when key creation/prompt configuration flags are specified
- During synchronization, the status dialog is now closed after
  all files have been saved
- Improved behavior of the global KeePass activation hot key
  when a dialog is displayed
- Changed auto-type command icon
- Shortened product name in main window title
- Improved data URI validation
- Custom clipboard data is now encoded as data URI (with a
  vendor-specific MIME type)
- Improved configuration loading performance
- Enhanced IO connection problem diagnostics
- Improved single instance checking on Unix-like systems
- KeePassLibC DLLs and ShInstUtil are now explicitly marked as
  DEP- and ASLR-compatible (like the executable file)
- Various UI improvements
- Various code optimizations
- Minor other improvements

- The suffixes to the 'Inherit setting from parent' options on
  the 'Behavior' tab of the group editing dialog now correctly
  show the inherited settings of the current group's parent
- When locked, the main window's title doesn't show the full
  path of the database anymore when the option 'Show full path
  in title bar (instead of file name only)' is turned off
- The status bar is now updated correctly after sorting by a
  column

2013-04-05: 2.22
- When the option for remembering key sources is enabled,
  KeePass now also remembers whether the user account is
  required
- Added 'View' -> 'Grouping in Entry List' menu
- Added 'Close active database' trigger action
- Added '-ioiscomplete' command line option, which tells
  KeePass that the path and file system credentials are
  complete (the 'Open URL' dialog will not be displayed then)
- Added support for importing SafeWallet XML files (3.0.4 and
  3.0.5)
- Added support for importing TurboPasswords 5.0.1 CSV files
- LastPass CSV importer: added support for group trees
- Alle meine Passworte XML importer: added support for custom
  fields and group names with special characters
- Password Safe XML importer: added support for the e-mail
  field
- Added 'Help' button in the generic CSV importer dialog
- Added workaround for .NET bug 642188; top visible list view
  items are now remembered in details view with groups enabled
- Added workaround for Mono form title bar text update bug
  (which e.g. caused bug 801414)

- After closing a character picking dialog, KeePass now
  explicitly activates the previous window
- Improved behavior when cancelling the icon picker dialog
- Main window activation redirection now works with all KeePass
  dialogs automatically
- The window state of the current database is now remembered
  before opening another database
- Previous parameters are now discarded when switching between
  different trigger event/condition/action types
- Unified separators in group paths
- The UI state is now updated after adding an entry and
  clicking an entry reference link in the entry view
- The '-entry-url-open' command line option now searches for
  matching entries in all open databases
- Improved database context determination when opening a URL
- Added support for special values in date/time fields imported
  from KeePass 1.x
- Improved HTML entity decoding (support for more entities and
  CDATA sections, improved performance, ...)
- RoboForm HTML importer: URLs are converted to lower-case now
  and support for a special order rotation of attributes has
  been added
- Removed Password Gorilla CSV importer; users should use the
  generic CSV importer (which can import more data than the old
  specialized CSV importer)
- Improved file discoveries
- Improved test form entry auto-type window definition
- In the MSI package, the version is now included in the
  product name
- Native key transformation library: replaced Boost threads by
  Windows API threads (because Boost threads can result in
  crashes on restricted Windows 7 x64 systems)
- Various UI improvements
- Various code optimizations
- Minor other improvements

2013-02-03: 2.21
- Generic CSV importer: a group separator can be specified now
  (for importing group trees)
- Internal data viewer: added hex viewer mode (which is now the
  default for unknown data types)
- In the 'Show Entries by Tag' menu, the number of entries
  having a specific tag is now shown right of the tag
- In the 'Add Tag' menu, a tag is now disabled if all selected
  entries already have this tag
- Auto-Type: added support for right modifier keys
- Added special key codes: {WIN}, {LWIN}, {RWIN}, {APPS},
  {NUMPAD0} to {NUMPAD9}
- Interleaved sending of keys is now prevented by default (if
  you e.g. have an auto-type sequence that triggers another
  auto-type, enable the new option 'Allow interleaved sending
  of keys' in 'Tools' -> 'Options' -> tab 'Advanced')
- Added '-auto-type-selected' command line option (other
  running KeePass instances perform auto-type for the currently
  selected entry)
- Added option to additionally show references when showing
  dereferenced data (enabled by default)
- The selection in a secure edit control is now preserved when
  unhiding and hiding the content
- The auto-type association editing dialog now does not hang
  anymore when a window of any other application hangs
- When an application switches from the secure desktop to a
  different desktop, KeePass now shows a warning message box;
  clicking [OK] switches back to the secure desktop
- Added 'OK'/'Cancel' buttons in the icon picker dialog
- Added support for importing LastPass 2.0.2 CSV files
- KeePass now shows an error message when the user accidentally
  attempts to use a database file as key file
- Added support for UTF-16 surrogate pairs
- Added UTF-8 BOM support for version information files
- The KeePass version is now also shown in the components list
  in the 'About' dialog
- File operations are now context-independent (this e.g. makes
  it possible to use the 'Activate database' trigger action
  during locking)
- Plugins can now register their placeholders to be shown in
  the auto-type item editing dialog
- Plugins can now subscribe to IO access events
- Added workaround for .NET bug 694242; status dialogs now
  scale properly with the DPI resolution
- Added workaround for Mono DataGridView.EditMode bug
- Added workaround for Mono bug 586901; high Unicode characters
  in rich text boxes are displayed properly now

- When the main window UI is being unblocked, the focus is not
  reset anymore, if a primary control has the focus
- When opening the icon picker dialog, KeePass now ensures that
  the currently selected icon is visible
- Internal data viewer: improved visibility updating
- The e-mail box icon by default is not inherited by new
  entries anymore
- The database is now marked as modified when auto-typing a TAN
  entry
- Enhanced AnyPassword importer to additionally support CSV
  files exported by AnyPassword Pro 1.07
- Enhanced Password Safe XML importer (KeePass tries to fix the
  broken XML files exported by Password Safe 3.29
  automatically)
- IO credentials can be loaded over IPC now
- Enhanced user switch detection
- Even when an exception occurs, temporary files created during
  KDB exports are now deleted immediately
- Improved behavior on Unix-like systems when the operating
  system does not grant KeePass access to the temporary
  directory
- Improved critical sections that are not supposed to be re-
  entered by the same thread
- Improved secure desktop name generation
- When a dialog is closed, references within the global client
  image list to controls (event handlers) are removed now
- .NET 4.5 is now preferred, if installed
- PLGX plugins are now preferably compiled using the .NET 4.5
  compiler, if KeePass is currently running under the 4.5 CLR
- Updated KB links
- Changed naming of translation files
- The installer now always overwrites the KeePassLibC 1.x
  support libraries
- Upgraded installer
- Various code optimizations
- Minor other improvements

- When locking multiple databases and cancelling a 'Save
  Changes?' dialog, the UI is now updated correctly
- '&' characters in dynamic menu texts, in dialog banner texts,
  in image combobox texts, in text box prompts and in tooltips
  are now displayed properly

2012-10-04: 2.20.1
- Improved support for images with DPI resolutions different
  from the DPI resolution of the display device
- {GOOGLECHROME} placeholder: updated detection code to also
  support the latest versions of Chrome
- The option to lock on remote control mode changes now
  additionally watches for remote connects and disconnects
- Improved Windows registry accesses
- Improved behavior when the user deletes the system temporary
  directory
- On Unix-like systems, KeePass now stores most of its
  temporary files in a private temporary directory (preferably
  in $XDG_RUNTIME_DIR)
- Added detection support for the following web browsers on
  Unix-like systems: Rekonq, Midori and Dooble
- KeePass does not try to set the WM_CLASS property on Mac OS X
  systems anymore
- Modified some icons to work around unsupported PNG
  transparency keys in Mono
- Various code optimizations
- Minor other improvements

2012-09-08: 2.20
- Header data in KDBX files is now authenticated (to prevent
  silent data corruption attacks; thanks to P. Gasti and K. B.
  Rasmussen)
- Added management of working directories (a separate working
  directory is remembered for each file dialog context; working
  directories are remembered relatively to KeePass.exe; the
  management can be deactivated by turning off the new option
  'Remember working directories')
- Added option to cancel auto-type when the target window title
  changes
- Added quick search box in the toolbar of the internal text
  editor
- Files can now be attached to entries by using drag&drop from
  Windows Explorer to the attachments list in the entry editing
  dialog
- Added '-pw-stdin' command line option to make KeePass read
  the master password from the StdIn stream
- Added placeholders to get parts of the entry URL: {URL:SCM},
  {URL:HOST}, {URL:PORT}, {URL:PATH} and {URL:QUERY}
- Added a 'Details' button in the plugin load failure message
  box (when clicked, detailed error information for developers
  is shown)
- Added warning icon left of the Windows user account option
  description in the master key creation dialog
- Added support for more image file formats (e.g. when
  importing custom client icons)
- Added support for importing DesktopKnox 3.2 XML files
- The generic CSV importer now guesses whether the option to
  ignore the first row should be enabled or not (the user of
  course can still specify it manually, too)
- Added support for exporting to KeePass 1.x CSV files
- Added support for moving the PLGX cache to a different remote
  drive
- The Spr engine is now extensible, i.e. plugins can provide
  additional transformations/placeholders
- On Unix-like systems, KeePass now uses the 'xsel' utility for
  clipboard operations, if 'xsel' is installed (in order to
  work around Mono clipboard bugs)
- Added Mono workaround to set the WM_CLASS property
- Added workaround for Mono splitter bug
- The 'PrepMonoDev.sh' script now removes the serialization
  assembly generating post build event
- TrlUtil: added support for importing PO files

- Improved FTP file existence checking
- High DPI UI improvements
- The database is not marked as modified anymore when using in-
  place label editing to fake-edit a group's name (i.e. when
  the final new name is the same as the previous one)
- Password is not auto-repeated anymore when trying to unhide
  it fails due to the policy 'Unhide Passwords' being disabled
- Improved menu accelerator and shortcut keys
- Changed IO connection name display format
- Improved browser detection on Mac OS X
- Task dialog thread safety improvements
- Added UI check during import for KPScript
- Upgraded and improved installer (now uses Unicode, LZMA2
  compression, ...)
- Various UI improvements
- Various code optimizations
- Minor other improvements

- On Windows systems, new line sequences in text to be shown in
  a standard multiline text box are now converted to Windows
  format

2012-05-01: 2.19
- New generic CSV importer (now supports multi-line fields, '\'
  as escape character, field & record separators and the text
  qualifier can be specified, white space characters can be
  removed from the beginning/end of fields, the fields and
  their order can be defined, supported fields now are group
  name & standard fields like e.g. title & custom strings &
  times & ignore column, the first row can be ignored, KeePass
  initially tries to guess the fields and their order based on
  the first row)
- Native master key transformations are now computed in two
  threads on 64-bit systems, too; on dual/multi core processors
  this results in almost twice the performance as before (by
  doubling the amount of rounds you'll get the same waiting
  time as in 2.18, but the protection against dictionary and
  guessing attacks is doubled)
- New XML configuration and translation deserializer to improve
  the startup performance
- Added option to require a password repetition only when
  hiding using asterisks is enabled (enabled by default)
- Entry attachments can now be renamed using in-place label
  editing (click on an already selected item to show an edit
  box)
- Empty entry attachments can now be created using 'Attach' ->
  'Create Empty Attachment'
- Sizes of entry attachments are now shown in a column of the
  attachments list in the entry editing dialog
- Added {ENV_PROGRAMFILES_X86} placeholder (this is
  %ProgramFiles(x86)%, if it exists, otherwise %ProgramFiles%)
- Added auto-type option 'An entry matches if one of its tags
  is contained in the target window title'
- URLs in HTML exports are now linkified
- Import modules may now specify multiple default/equivalent
  file extensions (like e.g. 'htm' and 'html')
- Added support for reading texts encoded using UTF-32 Big
  Endian
- Enhanced text encoding detection (now detects UTF-32 LE/BE
  and UTF-16 LE/BE by zeros, improved UTF-8 detection, ...)
- Added zoom function for images in internal data viewer
- Drop-down image buttons in the entry editing dialog are now
  marked using small black triangle overlays
- Added support for loading key files from URLs
- Controls in the options dialog are now disabled when the
  options are enforced (using an enforced configuration file)
- If KeePass is started with the '-debug' command line option,
  KeePass now shows a developer-friendly error message when
  opening a database file fails
- Added 'Wait for exit' property in the 'Execute command line /
  URL' trigger action
- The 'File exists' trigger condition now also supports URLs
- Added two file closing trigger events (one raised before and
  one after saving the database file)
- Plugins: added file closing events
- Plugins: added events (AutoType.Sequence*) that allow plugins
  to provide auto-type sequence suggestions
- Added workaround to support loading data from version
  information files even when they have incorrectly been
  decompressed by a web filter
- Added workarounds for '°', '|' and '£' .NET SendKeys issues
- Added workaround for topmost window .NET/Windows issue (the
  'Always on Top' option now works even when switching to a
  different window while KeePass is starting up)
- Added workaround for Mono dialog event ordering bug
- Added workaround for Mono clipboard bugs on Mac OS X
- KPScript: added 'MoveEntry', 'GetEntryString' and 'GenPw'
  commands
- KPScript: added '-refx-UUID' and '-refx-Tags' entry
  identification parameters

- When only deleting history entries (without changing any data
  field of an entry), no backup entry is created anymore
- Unified text encoding handling for internal data viewer and
  editor, generic CSV importer and text encoding selection
  dialog
- Improved font sizing in HTML exports/printouts
- Improved encoding of group names in HTML exports/printouts
- If an entry doesn't expire, 'Never expires' is now shown in
  the 'Expiry Time' column in HTML exports/printouts
- The expiry edit control now accepts incomplete edits and the
  'Expires' checkbox is checked immediately
- The time component of the default expiry suggestion is now
  00:00:00
- The last selected/focused item in the attachments list of the
  entry editing dialog is now selected/focused after editing an
  attachment
- Improved field to standard field mapping function
- Enhanced RoboForm importer to concatenate values of fields
  with conflicting names
- Updated Spamex.com importer
- Removed KeePass 1.x CSV importer; users should use the new
  generic CSV importer (which can import more data than the old
  specialized 1.x CSV importer)
- When trying to open another database while a dialog is
  displayed, KeePass now just brings itself to the foreground
  without attempting to open the second database
- More list views use the Vista Explorer style
- Modifier keys without another key aren't registered as global
  hot key anymore
- Improved default suggestions for custom sequences in the
  auto-type sequence editing dialog
- Improved default focus in the auto-type sequence editing
  dialog
- Added {C:Comment} placeholder in the auto-type sequence
  editing dialog
- On Unix-like systems, the {GOOGLECHROME} placeholder now
  first searches for Google Chrome and then (if not found) for
  Chromium
- Versions displayed in the update checking dialog now consist
  of at least two components
- Added '@' and '`' to the printable 7-bit ASCII character set
- Merged simple and extended special character spaces to one
  special character space
- Reduced control character space from 60 to 32
- The first sample entry's URL now points to the KeePass
  website
- Improved key transformation delay calculation
- Improved key file loading performance
- The main menu now isn't a tab stop anymore
- Some configuration nodes are now allocated only on demand
- Improved UI update when moving/copying entries to the
  currently active group or a subgroup of it using drag&drop
- Improved behavior when closing an inactive database having
  unsaved changes
- Changed versioning scheme in file version information blocks
  from digit- to component-based
- Development snapshots don't ask anymore whether to enable the
  automatic update check (only stable releases do)
- Improved PLGX cache directory naming
- The PLGX cache directory by default is now located in the
  local application data folder instead of the roaming one
- Improved support for PLGX plugins that are using LINQ
- Various UI improvements
- Various code optimizations
- Minor other improvements

- Fixed sorting of items in the most recently used files list
- Fixed tab order in the 'Advanced' tab of the entry editing
  dialog

2012-01-05: 2.18
- The update check now also checks for plugin updates (if
  plugin developers provide version information files)
- When starting KeePass 2.18 for the first time, it asks
  whether to enable the automatic update check or not (if not
  enabled already)
- When closing the entry editing dialog by closing the window
  (using [X], Esc, ...) and there are unsaved changes, KeePass
  now asks whether to save or discard the changes; only when
  explicitly clicking the 'Cancel' button, KeePass doesn't
  prompt
- When not hiding passwords using asterisks, they don't need to
  be repeated anymore
- Password repetition boxes now provide instant visual feedback
  whether the password has been repeated correctly (if
  incorrect, the background color is changed to light red)
- When clicking an '***' button to change the visibility of the
  entered password, KeePass now automatically transfers the
  input focus into the password box
- Visibility of columns in the auto-type entry selection dialog
  can now be customized using the new 'Options' button
- Added auto-type option 'An entry matches if the host
  component of its URL is contained in the target window title'
- Added shortcut keys: Ctrl+Shift+O for 'Open URL',
  Ctrl+Shift+U for copying URLs to the clipboard, Ctrl+I for
  'Add Entry', Ctrl+R for synchronizing with a file,
  Ctrl+Shift+R for synchronizing with a URL
- Ensuring same keyboard layouts during auto-type is now
  optional (option enabled by default)
- Plain text KDB4 XML exports now store the memory protection
  flag of strings in an attribute 'ProtectInMemory'
- Added option to use database lock files (intended for storage
  providers that don't lock files while writing to them, like
  e.g. some FTP servers); the option is turned off by default
  (and especially for local files and files on a network share
  it's recommended to leave it turned off)
- Added UIFlags bit for disabling the controls to specify after
  how many days the master key should/must be changed
- Added support for in-memory protecting strings that are
  longer than 65536 characters
- Added workaround for '@' .NET SendKeys issue

- .NET 4.0 is now preferred, if installed
- PLGX plugins are now preferably compiled using the .NET 4.0
  compiler, if KeePass is currently running under the 4.0 CLR
- Automatic update checks are now performed at maximum once per
  day (you can still check manually as often as you wish)
- Auto-Type: entry titles and URLs are now Spr-compiled before
  being compared with the target window title
- Decoupled the options 'Show expired entries' and 'Show
  entries that will expire soon'
- Specifying the data hiding setting (using asterisks) in the
  column configuration dialog is now done using a checkbox
- The entry view now preferably uses the hiding settings
  (asterisks) of the entry list columns
- Improved entry expiry date calculation
- Enhanced Password Agent importer to support version 2.6.2
- Enhanced SplashID importer to import last modification dates
- Improved locating of system executables
- Password generator profiles are now sorted by name
- Separated built-in and user-defined password generator
  profiles (built-in profiles aren't stored in the
  configuration file anymore)
- Improved naming of shortcut keys, and shortcut keys are now
  displayed in tooltips
- Internal window manager can now close windows opened in other
  threads
- Improved entry touching when closing the entry editing dialog
  by closing the window (using [X], Esc, ...)
- Improved behavior when entering an invalid URL in the 'Open
  URL' dialog
- Improved workaround for Mono tab bar height bug
- ShInstUtil: improved Native Image Generator version detection
- Unified in-memory protection
- In-memory protection performance improvements
- Developers: in-memory protected objects are now immutable and
  thread-safe
- Various UI text improvements
- Various code optimizations
- Minor other improvements

- The cached/temporary custom icons image list is now updated
  correctly after running the 'Delete unused custom icons'
  command

2011-10-19: 2.17
- Multiple auto-type sequences can now be defined for a window
  in one entry
- The auto-type entry selection dialog now displays the
  sequence that will be typed
- The auto-type entry selection dialog is now resizable;
  KeePass remembers the dialog's position, size and the list
  view column widths
- Added auto-type option 'An entry matches if its URL is
  contained in the target window title'
- Added two options to show dereferenced data in the main entry
  list (synchronously or asynchronously)
- Dereferenced data fields are now shown in the entry view of
  the main window and the auto-type entry selection dialog
  (additionally to the references)
- Field references in the entry view are now clickable; when
  clicking one, KeePass jumps to the data source entry
- Added option in the 'Find' dialog to search in dereferenced
  data fields
- Added option to search in dereferenced data fields when
  performing a quick search (toolbar in main window)
- The 'Find' dialog now shows a status dialog while searching
  for entries
- The main window now shows a status bar and the UI is disabled
  while performing a quick search
- Added context menu commands to open the URL of an entry in a
  specific browser
- Added {SAFARI} browser path placeholder
- Added {C:...} comment placeholder
- Added entry duplication options dialog (appending "- Copy" to
  entry titles, and/or replacing user names and passwords by
  field references to the original entries)
- Added option to focus the quick search box when restoring
  from taskbar (disabled by default)
- Added tray context menu command to show the options dialog
- Source fields are now compiled before using them in a
  {PICKCHARS} dialog
- Added 'Copy Link' rich text box context menu command
- Before printing, the data/format dialog now shows a print
  dialog, in which the printer can be selected
- Added application policy to ask for the current master key
  before printing
- Added support for importing Passphrase Keeper 2.50 HTML files
  (in addition to the already supported 2.70 format)
- KeePass now removes zone identifiers from itself, ShInstUtil
  and the CHM help file
- Listing currently opened windows works under Unix-like
  systems now, too
- Alternating item background colors are now also supported in
  list views with item groups
- IOConnection now supports reading from data URIs (RFC 2397)
- Group headers are now skipped when navigating in single
  selection list views using the arrow keys
- Added detection support for the following web browsers on
  Unix-like systems: Firefox, Opera, Chromium, Epiphany, Arora,
  Galeon and Konqueror
- Added documentation of the synchronization feature
- Key provider plugins can now declare that they're compatible
  with the secure desktop mode, and a new property in the query
  context specifies whether the user currently is on the secure
  desktop
- Added workaround for a list view sorting bug under Windows XP
- Added workaround for a .NET bug where a cached window state
  gets out of sync with the real window state
- Added workaround for a Mono WebRequest bug affecting WebDAV
  support

- Items in the auto-type entry selection dialog can now be
  selected using a single click
- When performing global auto-type, the Spr engine now uses the
  entry container database instead of the current database as
  data source
- The generated passwords list in the password generator dialog
  now uses the password font (monospace by default)
- The last modification time of an entry is now updated when a
  new password is generated using the {NEWPASSWORD} placeholder
- The overlay icon for the taskbar button (on Windows 7) is now
  restored when Windows Explorer crashes and when starting in
  minimized and locked mode
- Improved opening of CHM help file
- The buttons in file save dialogs now have accelerator keys
- Separated URL scheme overrides into built-in and custom ones
- Improved tray command state updating
- The default tray command is now rendered using a bold font
- The main window is now disabled while searching and removing
  duplicate entries
- Improved banner handling/updating in resizable dialogs
- The 'Ctrl+U' shortcut hint is now moved either to the open or
  to the copy command, depending on whether the option 'Copy
  URLs to clipboard instead of opening them' is enabled or not
- Improved command availability updating of rich text context
  menus
- Quick searches are now invoked asynchronously
- Improved quick search performance
- The option to minimize the main window after locking the
  KeePass workspace is now enabled by default
- When performing auto-type, newline characters are now
  converted to Enter keypresses
- Auto-type on Unix-like systems: improved sending of backslash
  characters
- On Unix-like systems, the default delay between auto-typed
  keystrokes is now 3 ms
- Spr engine performance improvements
- Changing the in-memory protection state of a custom entry
  string is now treated as a database change
- Some options in the options dialog are now linked (e.g. the
  option 'Automatically search key files also on removable
  media' can only be enabled when 'Automatically search key
  files' is enabled)
- Most items with default values aren't written to the
  configuration file anymore (resulting in a smaller file and
  making it possible to change defaults in future versions)
- Path separators in the configuration file are now updated for
  the current operating system
- Improved 'xdotool' version detection
- Improved IO response handling when deleting/renaming files
- Various UI text improvements
- Various code optimizations
- Minor other improvements

- Status bar text is now correctly updated to 'Ready' after an
  unsuccessful/cancelled database opening attempt
- Password generation based on patterns: escaped curly brackets
  are now parsed correctly

2011-07-12: 2.16
- When searching for a string containing a whitespace
  character, KeePass now splits the terms and reports all
  entries containing all of the terms (e.g. when you search for
  "Forum KeePass" without the quotes, all entries containing
  both "Forum" and "KeePass" are reported); the order of the
  terms is arbitrary; if you want to search for a term
  containing whitespace, enclose the term in quotes
- When searching for a term starting with a minus ('-'), all
  entries that do not contain the term are reported (e.g. when
  you search for "Forum -KeePass" without the quotes, all
  entries containing "Forum" but not "KeePass" are reported)
- Added dialog in the options to specify a web proxy (none,
  system or manual) and user name and password for it
- Added option to always exit instead of locking the workspace
- Added option to play the UAC sound when switching to a secure
  desktop (enabled by default)
- Added filter box in the field references creation dialog
- Added command to delete duplicate entries (entries are
  considered to be equal when their strings and attachments are
  the same, all other data is ignored; if one of two equal
  entries is in the recycle bin, it is deleted preferably;
  otherwise the decision is based on the last modification
  time)
- Added command to delete empty groups
- Added command to delete unused custom icons
- For Unix-like systems: new file-based IPC broadcast mechanism
  (supporting multiple endpoints)
- For Unix-like systems: added file-based global mutex
  mechanism
- Auto-type on Unix-like systems: added support for sending
  square brackets and apostrophes
- Two-channel auto-type obfuscation is now supported on
  Unix-like systems, too
- Web access on Unix-like systems: added workarounds for non-
  implemented cache policy and credentials requirement
- Added context menu command to empty the recycle bin (without
  deleting the recycle bin group)
- On Windows Vista and higher, when trying to delete a group,
  the confirmation dialog now shows a short summary of the
  subgroups and entries that will be deleted, too
- In the auto-type target window drop-down combobox, icons are
  now shown left of the window names
- Added {CLEARFIELD} auto-type command (to clear the contents
  of single-line edit controls)
- Added support for importing Sticky Password 5.0 XML files
  (formatted memos are imported as RTF file attachments, which
  you can edit using the internal KeePass editor; e.g. right-
  click on the entry in the main window and go 'Attachments' ->
  'Edit Notes.rtf' or click on the attachment in the entry view
  at the bottom of the main window; see 'How to store and work
  with large amounts of formatted text?' in the FAQ)
- Added support for importing Kaspersky Password Manager 5.0
  XML files (formatted memos are imported the same as by the
  Sticky Password importer, see above)
- Password Depot importer: added support for more fields (new
  time fields and usage count), time fields can be imported
  using the stored format specifier, vertical tabulators are
  removed, improved import of information cards, and auto-type
  sequences are converted now
- Added ability to export links into the root directory of
  Windows/IE favorites
- Windows/IE favorites export: added configuration items to
  specify a prefix and a suffix for exported links/files
- In the entry editing dialog, KeePass now opens an attachment
  either in the internal editor or in the internal viewer,
  depending on whether the format is supported by the editor
- When creating a new database, KeePass now automatically
  creates a second sample entry, which is configured for the
  test form in the online help center
- Added configuration option to disable the 'Options',
  'Plugins' and/or 'Triggers' menu items
- Added workaround for Mono tab bar height bug
- Added workaround for Mono FTP bug
- Added workaround for Mono CryptoStream bug
- Added workaround for a Mono bug related to focusing list view
  items
- Added shell script to prepare the sources for MonoDevelop
- Translations can now also be loaded from the KeePass
  application data directory
- TrlUtil: added support for ellipses as alternative to 3 dots
- KPScript: added 'DetachBins' command to save all entry
  attachments (into the directory of the database) and remove
  them from the database

- After performing a quick-find, the search text is now
  selected
- Improved quick-find deselection performance
- On Unix-like systems, command line parameters prefixed with a
  '/' are now treated as absolute file paths instead of options
- Improved IPC support on Unix-like systems
- Locked databases can now be dismissed using the close command
- Invalid target windows (like the taskbar, own KeePass
  windows, etc.) are not shown in the auto-type target window
  drop-down combobox anymore
- Newly created entries are now selected and focused
- The entry list is now focused when duplicating and selecting
  all entries
- If KeePass is blocked from showing a dialog on the secure
  desktop, KeePass now shows the dialog on the normal desktop
- Improved dialog initialization on the secure desktop
- The current status is now shown while exporting Windows/IE
  favorites
- Windows/IE favorites export: improved naming of containing
  folder when exporting selected entries only
- Windows/IE favorites export: if a group doesn't contain any
  exportable entry, no directory is created for this group
  anymore
- Improved data editor window position/size remembering
- Key modifiers of shortcut key strings are translated now
- Shortcut keys of group and entry commands are now also shown
  in the main menu
- When no template entries are specified/found, this is now
  indicated in the 'Add Entry' toolbar drop-down menu
- When deleting a group, its subgroups and entries are now
  added correctly to the list of deleted objects
- Font handling improvements
- Improved lock timeout updating when a dialog is displayed
- Improved export error handling
- Improved FIPS compliance problems self-test (error message
  immediately at start), and specified configuration option to
  prevent .NET from enforcing FIPS policy
- Various code optimizations
- Minor other improvements

- Last modification time is now updated when restoring an older
  version of an entry
- When duplicating an entry, the UUIDs of history items are now
  changed, too

2011-04-10: 2.15
- Added option to show the master key dialog on a secure
  desktop (similar to Windows' UAC; almost no keylogger works
  on a secure desktop; the option is disabled by default for
  compatibility reasons)
- Added option to limit the number of history items per entry
  (the default is 10)
- Added option to limit the history size per entry (the default
  is 6 MB)
- Added {PICKCHARS} placeholder, which shows a dialog to pick
  certain characters from an entry string; various options like
  specifying the number of characters to pick and conversion to
  down arrow keypresses are supported; see the one page long
  documentation on the auto-type help page; the less powerful
  {PICKPASSWORDCHARS} is now obsolete (but still supported for
  backward compatibility)
- The character picking dialog now remembers and restores its
  last position and size
- KDBX file format: attachments are now stored in a pool within
  the file and entries reference these items; this reduces the
  file size a lot when there are history items of entries
  having attachments
- KDBX file format: attachments are now compressed (if the
  compression option is enabled) before being Base64-encoded,
  compressed and encrypted; this results in a smaller file,
  because the compression algorithm works better on the raw
  data than on its encoded form
- PLGX plugins can now be loaded on Unix-like systems, too
- Added option to specify a database color; by specifying a
  color, the main window icon and the tray icon are recolored
  and the database tab (shown when multiple databases are
  opened in one window) gets a colored rectangle icon
- New rich text builder, which supports using multiple
  languages in one text (e.g. different Chinese variants)
- Added 'Sort By' popup menu in the 'View' menu
- Added context menu commands to sort subgroups of a group
- Added option to clear master key command line parameters
  after using them once (enabled by default)
- Added application policies to ask for the current master key
  before changing the master key and/or exporting
- Added option to also unhide source characters when unhiding
  the selected characters in the character picking dialog
- Added ability to export custom icons
- Added 'String' trigger condition
- Added support for importing DataViz Passwords Plus 1.007 CSV
  files
- Enhanced 1Password Pro importer to also support 1PW CSV files
- Enhanced FlexWallet importer to also support version 2006 XML
  files (in addition to version 1.7 XML files)
- Enabled auto-suggest for editable drop-down combo boxes (and
  auto-append where it makes sense)
- Pressing Ctrl+Enter in the rich text boxes of the entry
  dialog and the custom string dialog now closes with OK (if
  possible)
- Added option to cancel auto-type when the target window
  changes
- Auto-type on Unix-like systems: added support for key
  modifiers
- Added '--saveplgxcr' command line option to save compiler
  results in case the compilation of a PLGX plugin fails
- Added workaround for % .NET SendKeys issue
- Added workaround for Mono bug 620618 in the main entry list

- Improved key file suggestion performance
- When the master key change application policy is disabled and
  the master key expires (forced change), KeePass now shows the
  two information dialogs only once per opening
- After removing the password column, hiding behind asterisks
  is suggested by default now when showing the column again
- TAN entries now expire on auto-type, if the option for
  expiring TANs on use is enabled
- Auto-type now sends acute and grave accents as separate
  characters
- Auto-type now explicitly skips the taskbar window when
  searching for the target window
- Multiple lines are now separated in the entry list and in the
  custom string list of the entry dialog by a space
- RoboForm importer: improved multiline value support
- Improved UNC path support
- Improved entry list refresh performance
- Improved UI state update performance
- Entry list context menus are now configured instantly
- Inapplicable group commands are now disabled
- Improved control focusing
- Improved clipboard handling
- Copying and pasting whole entries is now also supported on
  Windows 98 and ME
- Improved releasing of dialog resources
- Improved keys/placeholders box in auto-type editing dialog
- Improved user-friendliness in UAC dialogs
- Tooltips of the tab close button and the password repeat box
  can be translated now
- Improved help (moved placeholders to separate page, ...)
- KeePassLibSD now uses the SHA-256 implementation of Bouncy
  Castle
- Upgraded installer
- Various code optimizations
- Minor other improvements

- Window titles are now trimmed, such that auto-type also works
  with windows whose titles have leading or trailing whitespace
  characters
- Detection of XSL files works under Linux / Mac OS X now, too

2011-01-02: 2.14
- Added option to lock after some time of global user
  inactivity
- Added option to lock when the remote control status changes
- Auto-type on Unix-like systems: added special key code
  support (translation to X KeySyms) and support for {DELAY X}
  and {DELAY=X}
- Added window activation support on Unix-like systems
- Auto-type on Windows: added {VKEY X} special key code (sends
  virtual key X)
- Added support for importing DataVault 4.7 CSV files
- Added support for importing Revelation 0.4 XML files
- Added 'Auto-Type - Without Context' application policy to
  disable the 'Perform Auto-Type' command (Ctrl+V), but still
  leave global auto-type available
- Added option to collapse newly-created recycle bin tree nodes
- Added 'Size' column in the history list of the entry dialog
- Added trigger action to remove custom toolbar buttons
- Added kdbx:// URL scheme overrides (for Windows and Unix-like
  systems; disabled by default)
- Added KeePass.exe.config file to redirect old assemblies to
  the latest one, and explicitly declare .NET 4.0 runtime
  support
- Added documentation for the '-pw-enc' command line parameter,
  the {PASSWORD_ENC} placeholder and URL overrides
- Added workaround for ^/& .NET SendKeys issue

- New locking timer (using a timeout instead of a countdown)
- Improved locking when the Windows session is being ended or
  switched
- Improved multi-database locking
- Separated the options for locking when the computer is locked
  and the computer is about to be suspended
- {FIREFOX} placeholder: added support for registry-redirected
  32-bit Firefox installations on 64-bit Windows systems
- File transactions: the NTFS/EFS encryption flag is now also
  preserved when the containing directory isn't encrypted
- The IPC channel name on Unix-like systems is now dependent on
  the current user and machine name
- KeePass now selects the parent group after deleting a group
- Entries are now marked as modified when mass-changing their
  colors or icons
- Key states are now queried on interrupt level
- A {DELAY=X} global delay now affects all characters of a
  keystroke sequence when TCATO is enabled, too
- Improved dialog closing when exiting automatically
- Plugin-provided entry list columns can now be right-aligned
  at KeePass startup already
- Removed KDBX DOM code
- Installer: the KeePass start menu shortcut is now created
  directly in the programs folder; the other shortcuts have
  been removed (use the Control Panel for uninstalling and the
  'Help' menu in KeePass to access the help)
- Various code optimizations
- Minor other improvements

- Quotes in parameters for the 'Execute command line / URL'
  trigger action are now escaped correctly
- Auto-type on Unix-like systems: window filters without
  wildcards now match correctly

2010-09-06: 2.13
- Password quality estimation algorithm: added check for about
  1500 most common passwords (these are rated down to 1/8th of
  their statistical rating; Bloom filter-based implementation)
- Global auto-type (using a system-wide hot key) is now
  possible on Unix-like systems (see the documentation for
  setup instructions, section 'Installation / Portability' in
  the 'KeePass 2.x' group; thanks to Jordan Sissel for
  enhancing 'xdotool')
- Added IPC functionality for Unix-like systems
- Added possibility to write export plugins that don't require
  an output file
- Tag lists are sorted alphabetically now
- Password text boxes now use a monospace font by default
- Added option to select a different font for password text
  boxes (menu 'Tools' -> 'Options' -> tab 'Interface')
- Added support for importing Password Prompter 1.2 DAT files
- Added ability to export to Windows/IE favorites
- Added ability to specify IO credentials in the 'Synchronize'
  trigger action
- Added ability to specify IO credentials and a master key in
  the 'Open database file' trigger action
- If IO credentials are stored, they are now obfuscated
- Custom colors in the Windows color selection dialog are now
  remembered
- Added high resolution version of the KeePass application icon
- Improved lock overlay icon (higher resolution)
- PLGX loader: added support for unversioned KeePass assembly
  references

- Added workaround to avoid alpha transparency corruption when
  adding images to an image list
- Improved image list generation performance
- Added workaround to display the lock overlay icon when having
  enabled the option to start minimized and locked
- Improved group and entries deletion confirmation dialogs
  (with preview; only Windows Vista and higher)
- The password character picking dialog now offers the raw
  password characters instead of an auto-type encoded sequence
- PINs importer: improved importing of expiry dates
- Some button icons are now resized to 16x15 when the 16x16
  icon is too large
- Renamed character repetition option in the password generator
  for improved clarity
- Improved workspace locking
- Locking timer is now thread-safe
- Added code to prevent loading libraries from the current
  working directory (to avoid binary planting attacks)
- Removed Tomboy references (on Unix-like systems)
- Various code optimizations
- Minor other improvements

- {NEWPASSWORD} placeholder: special characters in generated
  passwords are now transformed correctly based on context
  (auto-type, command line, etc.)

2010-07-09: 2.12
- Auto-type window definitions in custom window-sequence pairs
  are now Spr-compiled (i.e. placeholders, environment
  variables, etc. can be used)
- Global auto-type delay: added support for multi-modified keys
  and special keys
- Added 'New Database' application policy flag
- Added 'Copy Whole Entries' application policy flag
- Multi-monitor support: at startup, KeePass now ensures that
  the main window's normal area at least partially overlaps the
  virtual screen rectangle of at least one monitor
- RoboForm importer: URLs without protocol prefix are now
  prefixed automatically (HTTP)
- Entry-dependent placeholders can now be used in most trigger
  events, conditions and actions (the currently focused entry
  is used)
- Auto-type on Unix-like systems: KeePass now shows an
  informative error message when trying to invoke auto-type
  without having installed the 'xdotool' package

- New column engine: drag&dropping hidden fields works as
  expected again (the field data is transferred, not asterisks)
- Improved restoration of a maximized main window
- Improved error message when trying to import/export data
  from/to a KDB file on a non-Windows operating system
- Minor other improvements

2010-07-03: 2.11
- Added entry tags (you can assign tags to entries in the entry
  editing window or by using the 'Selected Entries' context
  menu; to list all entries having a specific tag, choose the
  tag either in the 'Edit' main menu or in the 'Show Entries'
  toolbar drop-down button)
- Completely new entry list column engine; the columns are
  dynamic now, custom entry strings can be shown in the list,
  to configure go 'View' -> 'Configure Columns...'; the column
  engine is also extensible now, i.e. plugins can provide new
  columns
- Added 'Size' entry list column (shows the approximate memory
  required for the entry)
- Added 'History (Count)' entry list column (double-clicking a
  cell of this column opens the entry editing window and
  automatically switches to the 'History' tab)
- Added 'Expiry Time (Date Only)' entry list column
- Added options to specify the number of days until the master
  key of a database is recommended to and/or must be changed
- Added support for exporting selected entries to KDB
- Added 'FileSaveAsDirectory' configuration key to specify the
  default directory for 'Save As' database file dialogs
- Double-clicking a history entry in the entry editing dialog
  now opens/views the entry
- It's now possible to tab from menus and toolbars to dialog
  controls
- Added option to turn off hiding in-memory protected custom
  strings using asterisks in the entry view
- Added workaround for FTP servers sending a 550 error after
  opening and closing a file without downloading data
- Added 'Unhide Passwords' application policy flag
- Password Depot importer: some icons are converted now
- {GOOGLECHROME} placeholder: updated detection code to also
  support the latest versions of Chrome
- The main window now uses the shell font by default
- On Windows Vista and higher, Explorer-themed tree and list
  views are now used in the main window
- On Windows 7 and higher, the main window peek preview is now
  disabled when the KeePass workspace is locked
- Installer: added option to optimize the on-demand start-up
  performance of KeePass
- TrlUtil: added 3 dots string validation

- Improved entry list item selection performance (defer UI
  state update on selection change burst)
- Improved special key code conversion in KDB importer
- Icon picker dialog now has a 'Close' button
- When sorting is enabled, the entry list view now doesn't get
  destroyed anymore when trying to move entries
- Main window is now brought to the foreground when untraying
- Removed grid lines option
- Reduced size of MSI file
- Various performance improvements
- Various code optimizations
- Minor other improvements

- No file path is requested anymore when double-clicking an
  import source that doesn't require a file

2010-03-05: 2.10
- Translation system: added support for right-to-left scripts
- Added {HMACOTP} placeholder to generate HMAC-based one-time
  passwords as specified in RFC 4226 (the shared secret is the
  UTF-8 representation of the value of the 'HmacOtp-Secret'
  custom entry string field, and the counter is stored in
  decimal form in the 'HmacOtp-Counter' field)
- On Windows 7, KeePass now shows a 'locked' overlay icon on
  the taskbar button when the database is locked
- On Windows 7, the database loading/saving progress is now
  shown on the taskbar button
- Added option to disable automatic searching for key files
- Added KDBX database repair functionality (in File -> Import)
- Added support for expired root groups
- Added global delay support for shifted special keys
- Added 'Change Master Key' application policy flag
- Added 'Edit Triggers' application policy flag
- Added trigger action to activate a database (select tab)
- Added configuration options to allow enforcing states
  (enabled, disabled, checked, unchecked) of key source
  controls in the master key creation and prompt dialogs
  (see 'Composite Master Key' documentation page)
- Added option to disable the 'Save' command (instead of
  graying it out) if the database hasn't been modified
- Added support for importing KeePassX 0.4.1 XML files
- Added support for importing Handy Safe 5.12 TXT files
- Added support for importing Handy Safe Pro 1.2 XML files
- Added support for importing ZDNet's Password Pro 3.1.4 TXT
  files
- Added dialog for selecting the encoding of text files to be
  attached to an entry
- Added option to search for passwords in quick finds (disabled
  by default)
- Added Ctrl+S shortcut in the internal data editor
- Internal data editor window can now be maximized
- Document tabs can now be closed by middle-clicking on them
- Most strings in the trigger system are now Spr-compiled (i.e.
  placeholders, environment variables, etc. can be used)
- Added '--lock-all' and '--unlock-all' command line options to
  lock/unlock the workspaces of all other KeePass instances
- Added 'pw-enc' command line option and {PASSWORD_ENC}
  placeholder
- Added preliminary auto-type support for Linux (right-click on
  an entry and select 'Perform Auto-Type'; the 'xdotool'
  package is required)
- Added option to enforce using the system font when running
  under KDE and Gnome (option enabled by default)
- HTML exports are now XHTML 1.0 compliant
- Printing: added option to sort entries
- Printing: group names are now shown as headings
- KPScript: added '-CreateBackup' option for the EditEntry
  command (to create backups of entries before modifying them)
- The PLGX plugin cache root path can now be specified in the
  configuration file (Application/PluginCachePath)
- Plugin developers: added ability to write entropy providers
  that can update the internal pool of the cryptographically
  strong random number generator
- Plugin developers: added some public PwEntryForm properties,
  events and methods
- Plugin developers: added entry template events
- Plugin developers: added group and entry touching events
- Plugin developers: added main window focus changing event
- Plugin developers: added support for writing format providers
  for the internal attachments viewer

- Expired icons of groups are non-permanent now
- Improved search performance and in-memory protection
  compatibility
- The SendKeys class now always uses the SendInput method (not
  JournalHook anymore)
- Improved auto-type delay handling
- Two-channel auto-type obfuscation: added support for default
  delays
- The default auto-type delay is now 10 ms
- Improved top-most window auto-type support
- Improved high DPI support (text rendering, banners, ...)
- Temporary file transaction files are now deleted before
  writing to them
- Broadcasted file IPC notification messages do not wait
  infinitely for hanging applications anymore
- On Windows XP and higher, KeePass now uses alpha-transparent
  icons in the main entry list
- In the entry editing dialog, when moving a custom string to a
  standard field, the string is now appended to the field
  (instead of overwriting the previous contents of the field)
- Improved UTF-8 encoding (don't emit byte order marks)
- Improved field to standard field mapping function
- HTML exports do not contain byte-order marks anymore
- For improved clarity, some controls are now renamed/changed
  dynamically when using the password generator without having
  a database open
- Improved auto-type definition conversion for KDB exports
- Standard field placeholders are now correctly removed when
  auto-typing, if the standard field doesn't exist
- Improved icon picker cancel blocking when removing an icon
- The default workspace locking time is now 300 seconds (but
  the option is still disabled by default)
- Modern task dialogs are now displayed on 64-bit Windows
  systems, too
- Improved file corruption error messages
- Improved entry attachments renaming method
- Double-clicking an attachment in the entry editing dialog now
  opens it in the internal viewer (the internal editor can only
  be invoked in the main window)
- When attachments are edited using the internal editor, the
  entry's last modification time is now updated
- Improved plugin loading (detect PLGX cache files)
- If the application policy disallows clipboard operations,
  KeePass doesn't unnecessarily decrypt sensitive data anymore
- Added tooltip for the 'View' toolbar drop-down button
- Improved menu accelerator and shortcut keys
- Upgraded installer
- Installer: various minor improvements
- Various performance improvements
- Various code optimizations
- Minor other improvements

- No exception is thrown anymore when lowering the clipboard
  auto-clear time in the options below the value of a currently
  running clearing countdown
- The 'Show expired entries' functionality now also works when
  there's exactly one matching entry

2009-09-12: 2.09
- Added option to use file transactions when writing databases
  (enabled by default; writing to a temporary file and
  replacing the actual file afterwards avoids data loss when
  KeePass is prevented from saving the database completely)
- Added PLGX plugin file format
- Enhanced database synchronization by structure merging
  (relocation/moving and reordering groups and entries)
- Added synchronization 'Recent Files' list (in 'File' menu)
- Synchronization / import: added merging of entry histories
- Synchronization / import: backups of current entries are
  created automatically, if their data would be lost in the
  merging process
- Database name, description, default user name, entry
  templates group and the recycle bin settings are now
  synchronized
- Added {NEWPASSWORD} placeholder, which generates a new
  password for the current entry, based on the "Automatically
  generated passwords for new entries" generator profile; this
  placeholder is replaced once in an auto-type process, i.e.
  for a typical 'Old Password'-'New Password'-'Repeat New
  Password' dialog you can use
  {PASSWORD}{TAB}{NEWPASSWORD}{TAB}{NEWPASSWORD}{ENTER}
- Added scheme-specific URL overrides (this way you can for
  example tell KeePass to open all http- and https-URLs with
  Firefox or Opera instead of the system default browser; PuTTY
  is set as handler for ssh-URLs by default; see Options ->
  Integration)
- Added option to drop to the background when copying data to
  the clipboard
- Added option to use alternating item background colors in the
  main entry list (option enabled by default)
- The Ctrl+E shortcut key now jumps to the quick search box
- Added auto-type sequence conversion routine to convert key
  codes between 1.x and 2.x format
- Added workaround for internal queue issue in SendKeys.Flush
- Added more simple clipboard backup routine to workaround
  clipboard issues when special formats are present
- Added native clipboard clearing method to avoid empty data
  objects being left in the clipboard
- Added import support for custom icons
- Added {GOOGLECHROME} placeholder, which is replaced by the
  executable path of Google Chrome, if installed
- Added {URL:RMVSCM} placeholder, which inserts the URL of the
  current entry without the scheme specifier
- Added ability to search for UUIDs and group names
- Toolbar searches now also search in UUIDs and group names
- Added {DELAY=X} placeholder to specify a default delay of X
  milliseconds between standard keypresses in this sequence
- Added option to disable verifying written database files
- Attachment names in the entry view are now clickable (to open
  the attachments in the internal editor or viewer)
- Added Unicode support in entry details view
- Added option to render menus and toolbars with gradient
  backgrounds (enabled by default)
- MRU lists now have numeric access keys
- Added '--entry-url-open' command line option (specify the
  UUID of the entry as '--uuid:' command line parameter)
- Added 'Application initialized' trigger event
- Added 'User interface state updated' trigger event
- Added host reachability trigger condition
- Added 'Active database has unsaved changes' trigger condition
- Added 'Save active database' trigger action
- Added database file synchronization trigger action
- Added database file export trigger action
- KeePass now restores the last view when opening databases
- Added system-wide hot key to execute auto-type for the
  currently selected entry (configurable in the options)
- Added option to disable auto-type entry matching based on
  title (by default an entry matches if its title is contained
  in the target window title)
- Added option to disable marking TAN entries as expired when
  using them
- Added option to focus the quick search box when restoring
  from tray (disabled by default)
- Added entry context menu commands to sort by UUID and
  file attachments
- Custom string fields are now appended to the notes when
  exporting to KeePass 1.x KDB files
- Enforced configuration files are now item-based (items not
  defined in the enforced configuration file are now loaded
  from the global/local configuration files instead of being
  set to defaults)
- File transactions are used when writing configuration files
- KPScript: added 'ChangeMasterKey' command
- ShInstUtil: added check for the presence of .NET
- TrlUtil: added command under 'Import' that loads 2.x LNGX
  files without checking base hashes
- TrlUtil: added control docking support
- Plugin developers: added static window addition and removal
  events to the GlobalWindowManager class
- Plugin developers: added ability to write custom dialog
  banner generators (CustomGenerator of BannerFactory)
- Plugin developers: the IOConnectionInfo of the database is
  now accessible through the key provider query context
- Plugin developers: added static auto-type filter events
  (plugins can provide own placeholders, do sequence
  customizations like inserting delays, and provide alternative
  key sending methods)
- Plugin developers: added UIStateUpdated main window event

- Simple text boxes now convert rich text immediately
- Improved entry change detection (avoid unnecessary backups
  when closing the entry dialog with [OK] but without any
  changes; detect by content instead of change events)
- Header in entry selection dialog is now non-clickable
- Entry list header now uses native sorting icons
- Key providers are now remembered separately from key files
- The main window is now the owner of the import method dialog
- The global URL override is now also applied for main entry
  URLs in the entry details view
- Improved grouping behavior when disabling entry sorting
- Improved field mapping in RoboForm import
- Root groups now support custom icons
- In the entry dialog, string values are now copied to the
  clipboard instead of asterisks
- Improved import/synchronization status dialog
- Improved import/synchronization error message dialogs
- Entry history items are now identified by the last
  modification time instead of last access time
- The trigger system can now be accessed directly through
  'Tools' -> 'Triggers...', not the options anymore
- Changed order of commands in the 'Tools' menu
- Improved auto-type target window validity checking
- Ctrl-V does not make the main window lose the focus anymore
  if auto-type is disabled for the currently selected entry
- When restoring from tray, the main window is now brought to
  the foreground
- Double-clicking an icon in the icon picker dialog now chooses
  the icon and closes the dialog
- When adding a custom icon to the database, the new icon is
  selected automatically
- When opening a database by running KeePass.exe with the
  database file path as parameter (and single instance option
  enabled), the existing KeePass instance will not prompt for
  keys of previously locked databases anymore when restoring
  (they are just left in locked state)
- Unlocking routine doesn't display multiple dialogs anymore
- Improved shortcut key handling in main window
- Master key change success message now has a distinguishable
  window title
- Improved start position and focus of the URL dialog
- Improved layout in options dialog
- Improved UUID and UI updates when removing custom icons
- Improved window deconstruction when closing with [X]
- Improved user activity detection
- Improved state updating of sorting context menu commands
- Improved sorting by UUIDs
- Improved naming of options to clarify their meaning
- Converted ShInstUtil to a native application (in order to be
  able to show a warning in case .NET is not installed)
- Plugins: improved IOConnection to allow using registered
  custom WebRequest descendants (WebRequest.RegisterPrefix)
- TrlUtil: improved XML comments generation
- Various code optimizations
- Minor other improvements

- Password profile derivation function doesn't incorrectly
  always add standard character ranges anymore
- In-memory protection for the title field of new entries can
  be enabled now

2009-07-05: 2.08
- Key transformation library: KeePass can now use Windows'
  CNG/BCrypt API for key transformations (about 50% faster than
  the KeePass built-in key transformation code; by increasing
  the amount of rounds by 50%, you'll get the same waiting time
  as in 2.07, but the protection against dictionary and
  guessing attacks is raised by a factor of 1.5; only Windows
  Vista and higher)
- Added support for sending keystrokes (auto-type) to windows
  that are using different keyboard layouts
- Added option to remember key file paths (enabled by default)
- Added internal editor for text files (text only and RTF
  formatted text; editor can edit entry attachments)
- Internal data viewer: added support for showing rich text
  (text with formatting)
- Added inheritable group settings for disabling auto-type and
  searching for all entries in this group (see tab 'Behavior');
  for new recycle bins, both properties are set to disabled
- Added new placeholders: {DB_PATH}, {DB_DIR}, {DB_NAME},
  {DB_BASENAME}, {DB_EXT}, {ENV_DIRSEP}, {DT_SIMPLE},
  {DT_YEAR}, {DT_MONTH}, {DT_DAY}, {DT_HOUR}, {DT_MINUTE},
  {DT_SECOND}, {DT_UTC_SIMPLE}, {DT_UTC_YEAR}, {DT_UTC_MONTH},
  {DT_UTC_DAY}, {DT_UTC_HOUR}, {DT_UTC_MINUTE}, {DT_UTC_SECOND}
- The password character picking dialog now supports pre-
  defining the number of characters to pick; append :k in the
  placeholder to specify a length of k (for example,
  {PICKPASSWORDCHARS3:5} would be a placeholder with ID 3 and
  would pick 5 characters from the password); advantage: when
  having picked k characters, the dialog closes automatically,
  i.e. saves you to click [OK]
- IDs in {PICKPASSWORDCHARSn} do not need to be consecutive
  anymore
- The password character picking dialog now first dereferences
  passwords (i.e. placeholders can be used here, too)
- Added '-minimize' command line option
- Added '-iousername', '-iopassword' and '-iocredfromrecent'
  command line options
- Added '--auto-type' command line option
- Added support for importing FlexWallet 1.7 XML files
- Added option to disable protecting the clipboard using the
  CF_CLIPBOARD_VIEWER_IGNORE clipboard format
- Added support for WebDAV URLs (thanks to Ryan Press)
- Added shortcut keys in master key prompt dialog
- Added entry templates functionality (first specify an entry
  templates group in the database settings dialog, then use the
  'Add Entry' toolbar drop-down button)
- Added AceCustomConfig class (accessible through host
  interface), that allows plugins to store their configuration
  data in the KeePass configuration file
- Added ability for plugins to store custom data in KDBX
  database files (PwDatabase.CustomData)
- Added interface for custom password generation algorithm
  plugins
- URLs in the entry preview window are now always clickable
  (especially including cmd:// URLs)
- Added option to copy URLs to the clipboard instead of opening
  them (Options -> Interface, turned off by default)
- Added option to automatically resize entry list columns when
  resizing the main window (turned off by default)
- Added 'Sync' command in KPScript scripting tool
- Added FIPS compliance problems self-test (see FAQ for details
  about FIPS compliance)
- Added Rijndael/AES block size validation and configuration
- Added NotifyIcon workaround for Mono under Mac OS X
- Added confirmation box for empty master passwords
- Added radio buttons in auto-type sequence editing dialog to
  choose between the default entry sequence and a custom one
- Added hint that group notes are shown in group tooltips
- Added test for KeePass 1.x plugins and an appropriate error
  message
- Added interface for writing master password requirements
  validation plugins
- Key provider plugin API: enhanced key query method by a
  context information object
- Key provider plugin API: added 'DirectKey' property to key
  provider base class that allows returning keys that are
  directly written to the user key data stream
- Key provider plugin API: added support for exclusive plugins
- The '-keyfile' command line option now supports selecting key
  providers (plugins)
- Auto-Type: added option to send an Alt keypress when only the
  Alt modifier is active (option enabled by default)
- Added warning when trying to use only Alt or Alt-Shift as
  global hot key modifier
- TrlUtil: added search functionality and toolbar
- TrlUtil: version is now shown in the window title

- Improved database file versioning and changed KDBX file
  signature in order to prevent older versions from corrupting
  newer files
- ShInstUtil now first tries to uninstall a previous native
  image before creating a new one
- Improved file corruption error messages (instead of index out
  of array bounds exception text, ...)
- The 'Open in Browser' command now opens all selected entries
  instead of just the focused one
- Data-editing commands in the 'Tools' menu in the entry dialog
  are now disabled when being in history viewing mode
- Right arrow key now works correctly in group tree view
- Entry list is now updated when selecting a group by pressing
  a A-Z, 0-9 or numpad key
- Improved entry list performance and sorting behavior
- Improved splitter distance remembering
- Improved self-tests (KeePass now correctly terminates when a
  self-test fails)
- The attachment column in the main window now shows the names
  of the attached files instead of the attachments count
- Double-clicking an attachment field in the main window now
  edits (if possible) or shows the first attachment of the
  entry
- Group modification times are now updated after editing groups
- Improved scrolling of the entry list in item grouping mode
- Changed history view to show last modification times, titles
  and user names of history entries
- KeePass now also automatically prompts to unlock when
  restoring to a maximized window
- Improved file system root directory support
- Improved generic CSV importer preview performance
- When saving a file, its path is not remembered anymore, if
  the option for opening the recently used file at startup is
  disabled
- Improved auto-type input blocking
- Instead of a blank text, the entry dialog now shows
  "(Default)" if the default auto-type sequence is used in a
  window-sequence association
- Most broadcasted Windows messages do not wait for hanging
  applications anymore
- Improved main window hiding at startup when the options to
  minimize after opening a database and to tray are enabled
- Default tray action is now dependent on mouse button
- New entries can now inherit custom icons from their parent
  groups
- Improved maximized state handling when exiting while the main
  window is minimized
- Improved state updating in key creation form
- Improved MRU list updating performance
- Improved plugin incompatibility error message
- Deprecated {DOCDIR}, use {DB_DIR} instead ({DOCDIR} is still
  supported for backward compatibility though)
- Last modification times of TAN entries are now updated
- F12 cannot be registered as global hot key anymore, because
  it is reserved for kernel-mode / JIT debuggers
- Improved auto-type statement conversion routine in KeePass
  1.x KDB file importer
- Improved column width calculation in file/data format dialog
- Improved synchronization status bar messages
- TrlUtil: base hash for forms is now computed using the form's
  client rectangle instead of its window size
- Various code optimizations
- Minor other improvements

- Recycle bin is now cleared correctly when clearing the
  database

2009-03-14: 2.07 Beta
- Added powerful trigger system (when events occur, check some
  conditions and execute a list of actions; see options dialog
  in 'Advanced'; more events / conditions / actions can be
  added later based on user requests, and can also be provided
  by plugins)
- Native master key transformations (rounds) are now computed
  by the native KeePassLibC support library (which contains the
  new, highly optimized transformation code used by KeePass
  1.15, in two threads); on dual/multi core processors this
  results in almost triple the performance as before (by
  tripling the amount of rounds you'll get the same waiting
  time as in 2.06, but the protection against dictionary and
  guessing attacks is tripled)
- Added recycle bin (enabled by default, it can be disabled in
  the database settings dialog)
- Added Salsa20 stream cipher for CryptoRandomStream (this
  algorithm is not only more secure than ArcFour, but also
  achieves a higher performance; CryptoRandomStream defaults to
  Salsa20 now; port developers: KeePass uses Salsa20 for the
  inner random stream in KDBX files)
- KeePass is now storing file paths (last used file, MRU list)
  in relative form in the configuration file
- Added support for importing 1Password Pro CSV files
- Added support for importing KeePass 1.x XML files
- Windows XP and higher: added support for double-buffering in
  all list views (including entry lists)
- Windows Vista and higher: added support for alpha-blended
  marquee selection in all list views (including entry lists)
- Added 'EditEntry', 'DeleteEntry', 'AddEntries' and
  'DeleteAllEntries' commands in KPScript scripting tool
- Added support for importing special ICO files
- Added option to exit instead of locking the workspace after
  the specified time of inactivity
- Added option to minimize the main window after locking the
  KeePass workspace
- Added option to minimize the main window after opening a
  database
- Added support for exporting to KDBX files
- Added command to remove deleted objects information
- TrlUtil now checks for duplicate accelerator keys in dialogs
- Added controls in the entry editing dialog to specify a
  custom text foreground color for entries
- KeePass now retrieves the default auto-type sequence from
  parent groups when adding new entries
- The password character picking dialog can now be invoked
  multiple times when auto-typing (use {PICKPASSWORDCHARS},
  {PICKPASSWORDCHARS2}, {PICKPASSWORDCHARS3}, etc.)
- Added '-set-urloverride', '-clear-urloverride' and
  '-get-urloverride' command line options
- Added '-set-translation' command line option
- Added option to print custom string fields in details mode
- Various entry listings now support custom foreground and
  background colors for entry items
- Added 'click through' behavior for menus and toolbars
- File association methods are now UAC aware

- User interface is now blocked while saving to a file (in
  order to prevent accidental user actions that might interfere
  with the saving process)
- Improved native modifier keys handling on 64-bit systems
- Improved application startup performance
- Added image list processing workaround for Windows 7
- OK button is now reenabled after manually activating the key
  file checkbox and selecting a file in the master key dialog
- The master key dialog now appears in the task bar
- When KeePass is minimized to tray and locked, pressing the
  global auto-type hot key doesn't restore the main window
  anymore
- The installer now by default installs KeePass 1.x and 2.x
  into separate directories in the program files folder
- The optional autorun registry keys of KeePass 1.x and 2.x do
  not collide anymore
- File type association identifiers of KeePass 1.x and 2.x do
  not collide anymore
- File MRU list now uses case-insensitive comparisons
- Improved preview updates in Print and Data Viewer dialogs
- Message service provider is thread safe now
- Threading safety improvements in KPScript scripting plugin
- Improved control state updates in password generator dialog
- Improved master password validation in 'New Database' dialog
- Times are now stored as UTC in KDBX files (ISO 8601 format)
- Last access time fields are now updated when auto-typing,
  copying fields to the clipboard and drag&drop operations
- KPScript scripting tool now supports in-memory protection
- Database is not marked as modified anymore when closing the
  import dialog with Cancel
- Added asterisks in application policy editing dialog to make
  clearer that changing the policy requires a KeePass restart
- Double-clicking a format in the import/export dialog now
  automatically shows the file browsing dialog
- Improved permanent entry deletion confirmation prompt
- Improved font objects handling
- Expired groups are now rendered using a striked out font
- Improved auto-type statement conversion routine in KeePass
  1.x KDB file importer
- Clipboard clearing countdown is not started anymore when
  copying data fails (e.g. policy disabled)
- Improved synchronization with URLs
- The database maintenance dialog now only marks the database
  as modified when it actually has removed something
- KeePass now broadcasts a shell notification after changing
  the KDBX file association
- Improved warning message when trying to directly open KeePass
  1.x KDB files
- Improved Linux / Mac OS X compatibility
- Improved MSI package (removed unnecessary dependency)
- TrlUtil: improved NumericUpDown and RichTextBox handling
- Installer now checks for minimum operating system version
- Installer: file association is now a task, not a component
- Installer: various other improvements
- Various code optimizations
- Minor other improvements

- When cloning a group tree using drag&drop, KeePass now
  assigns correct parent group references to cloned groups and
  entries
- Fixed crash when clicking 'Cancel' in the settings dialog
  when creating a new database

2008-11-01: 2.06 Beta
- Translation system is now complete (translations to various
  languages will be published on the KeePass translations page
  when translators finish them)
- When saving the database, KeePass now first checks whether
  the file on disk/server has been modified since it was loaded
  and if so, asks the user whether to synchronize with the
  changed file instead of overwriting it (i.e. multiple users
  can now use a shared database on a network drive)
- Database files are now verified (read and hashed) after
  writing them to disk (in order to prevent data loss caused by
  damaged/broken devices and/or file systems)
- Completely new auto-type/URL placeholder replacement and
  field reference engine
- On Windows Vista, some of the message boxes are now displayed
  as modern task dialogs
- KeePass is now also available as MSI package
- Accessibility: added advanced option to optimize the user
  interface for screen readers (only enable this option if
  you're really using a screen reader)
- Added standard client icons: Tux, feather, apple, generic
  Wiki icon, '$', certificate and BlackBerry
- Secure edit controls in the master key and entry dialogs now
  accept text drops
- Added ability to store notes for each group (see 'Notes' tab
  in the group editing window), these notes are shown in the
  tooltip of the group in the group tree of the main window
- Group names in the entry details view are now clickable;
  click it to jump to the group of the entry (especially useful
  for jumping from search results to the real group of an
  entry)
- Added 'GROUPPATH', 'DELAY' and 'PICKPASSWORDCHARS' special
  placeholders to auto-type sequence editing dialog
- Wildcards (*) may now also appear in the middle of auto-type
  target window filters
- For auto-type target window filters, regular expressions are
  now supported (enclose in //)
- KeePass now shows an explicit file corruption warning message
  when saving to a file fails
- Added option to prepend a special auto-type initialization
  sequence for Internet Explorer and Maxthon windows to fix a
  focus issue (option enabled by default)
- Added ability to specify a minimum length and minimum
  estimated quality that master passwords must have (see help
  file -> Features -> Composite Master Key; for admins)
- Added field reference creation dialog (accessible through
  the 'Tools' menu in the entry editing dialog)
- Field references are dereferenced when copying data to the
  clipboard
- Entry field references are now dereferenced in drag&drop
  operations
- KeePass now follows field references in indirect auto-type
  sequence paths
- Added internal field reference cache (highly improves
  performance of multiple-cyclic/recursive field references)
- Added managed system power mode change handler
- Added "Lock Workspace" tray context menu command
- Moved all export commands into a new export dialog
- Added context menu command to export the selected group only
- Added context menu command to export selected entries only
- Added support for importing Password Memory 2008 XML files
- Added support for importing Password Keeper 7.0 CSV files
- Added support for importing Passphrase Keeper 2.70 HTML files
- Added support for importing data from PassKeeper 1.2
- Added support for importing Mozilla bookmarks JSON files
  (Firefox 3 bookmark files)
- Added support for exporting to KeePass 1.x CSV files
- Added XSL transformation file to export passwords only
  (useful for generating and exporting password lists)
- Added support for writing databases to hidden files
- When passing '/?', '--help' or similar on the command line,
  KeePass will now open the command line help
- When single instance mode is enabled and a second instance is
  started with command line parameters, these parameters are
  now sent to the already open KeePass instance
- KeePass now ships with a compiled XML serializer library,
  which highly improves startup performance
- Added support for Uniform Naming Convention (UNC) paths
  (Windows) in the URL field (without cmd:// prefix)
- Added option to exclude expired entries in the 'Find' dialog
- Added option to exclude expired entries in quick searches
  (toolbar; disabled by default)
- The box to enter the name of a custom string field is now a
  combobox that suggests previously-used names in its drop-down
  list
- Added Shift, Control and Alt key modifiers to placeholder
  overview in the auto-type sequence editing dialog
- Added support for 64 byte key files which don't contain hex
  keys
- Added Ctrl-Shift-F accelerator for the 'Find in this Group'
  context menu command (group tree must have the focus)
- Added export ability to KPScript plugin
- Ctrl-Tab now also works in the password list, groups tree and
  entry details view
- Added multi-user documentation
- Plugin developers: DocumentManagerEx now has an
  ActiveDocumentSelected event
- Plugin developers: instead of manually setting the parent
  group property and adding an object to a group, use the new
  AddEntry / AddGroup methods of PwGroup (can take ownership)
- Plugins can now add new export file formats (in addition to
  import formats)
- Plugins: added static message service event

- When using the installation package and Windows Vista,
  settings are now stored in the user's profile directory
  (instead of Virtual Store; like on Windows XP and earlier)
- Accessibility: multi-line edit controls do not accept tabs
  anymore (i.e. tab jumps to the next dialog control), and
  inserting a new line doesn't require pressing Ctrl anymore
- When moving entries, KeePass doesn't switch to the target
  group anymore
- When deleting entries from the search results, the entry list
  is not cleared anymore
- Improved entry duplication method (now also works correctly
  in search results list and grouped list views)
- A more useful error message is shown when checking for
  updates fails
- Improved formats sorting in the import dialog
- The 'Limit to single instance' option is now turned on by
  default (multiple databases are opened in tabs)
- Removed 'sort up', 'sort down' and empty client icons
- Improved program termination code (common clean-up)
- Improved error message that is shown when reading/writing the
  protected user key fails
- The key file selection dialog now by default shows all files
- Plugins: improved event handlers (now using generic delegate)
- Implemented several workarounds for Mono (1.9.1+)
- Added conformance level specification for XSL transformations
  (in order to improve non-XML text exports using XSLT)
- Improved key state toggling for auto-type on 64-bit systems
- Removed several unnecessary .NET assembly dependencies
- Threading safety improvements
- Highly improved entry context menu performance when many
  entries are selected
- Entry selection performance improvements in main window
- Improved entries list view performance (state caching)
- List view group assignment improvements (to avoid splitting)
- Removed tab stops from quality progress bars
- After moving entries to a different group, the original group
  is selected instead of the target group
- Layout and text improvements in the master key creation form
- Text in the URL field is now shown in blue (if it's black in
  the standard theme)
- Improved auto-type tab in entry dialog (default sequence)
- Improved AES/Rijndael cipher engine initialization
- Improved build scripts
- Various code optimizations
- Minor other improvements
- Installer: changed AppId to allow parallel installation of
  KeePass 1.x and 2.x
- Minor other installer improvements

- The 'View' -> 'Show Columns' -> 'Last Access Time' menu
  command now works correctly
- The 'Clipboard' -> 'Paste Entries' menu command now assigns
  correct group references to pasted entries

2008-04-08: 2.05 Alpha
- Added placeholders for referencing fields of other entries
  (dereferenced when starting URLs and performing auto-type,
  see the auto-type placeholders documentation)
- Added natural sorting (when sorting the entry list, KeePass
  now performs a human-like comparison instead of a simple
  lexicographical one; this sorts entries with numbers more
  logically)
- Added support for importing RoboForm passcards (HTML)
- Added {DELAY X} auto-type command (to delay X milliseconds)
- Added {GROUPPATH} placeholder (will be replaced by the group
  hierarchy path to the entry; groups are separated by dots)
- When saving databases to removable media, KeePass now tries
  to lock and unlock the volume, which effectively flushes all
  system caches related to this drive (this prevents data loss
  caused by removing USB sticks without correctly unmounting in
  Windows first; but it only works when no other program is
  using the drive)
- Added pattern placeholder 's' to generate special characters
  of the printable 7-bit ASCII character set
- A " - Copy" suffix is now appended to duplicated entries
- After duplicating entries, the new entries are selected
- The list view item sorter now supports dates/times, i.e.
  sorting based on entry times is logically now, not
  lexicographically
- Added GUI option to focus the entry list after a successful
  quick search (toolbar; disabled by default)
- Several entry context menu commands are now only enabled if
  applicable (if the user name field of an entry is empty, the
  'Copy User Name' command is disabled, etc.)
- Added a 'Tools' button menu in the entry editing dialog
- Tools button menu: Added command to select an application for
  the URL field (will be prefixed with cmd://)
- Tools button menu: Added command to select a document for the
  URL field (will be prefixed with cmd://)
- Added password generator option to exclude/omit
  user-specified characters in generated passwords
- Added clearification paragraph in master key creation dialog
  about using the Windows user account as source (backup, ...)
- Added menu command to synchronize with a URL (database stored
  on a server)
- KeePass is now checking the network connection immediately
  when trying to close the URL dialog
- Added file closed event arguments (IO connection info)
- Added "file created" event for plugins

- The document manager is now accessible by plugins
- Improved field to standard field mapping function
- KeePass now locks when the system is suspending (if the
  option for locking on locking Windows or switching user is
  enabled)
- All documents are now locked when the session is ended or the
  user is switched (if the option for this is enabled)
- Moving a group into one of its child groups does not make the
  group vanish anymore
- Auto-type validator now supports "{{}" and "{}}" sequences
  (i.e. auto-type can send '{' and '}' characters)
- Undo buffers of secure edit controls are now cleared
  correctly
- Disabling sorting does not clear search results anymore
- Entry editing dialog: Return and Esc work correctly now
- Column sort order indicators are now rendered using text
  instead of images (improves Windows Vista compatibility)
- Splitter positions are now saved correctly when exiting after
  minimizing the main window to tray
- Added handler code for some more unsupported image file
  format features (when importing special ICO files)
- Translation system is now about 75% complete
- KeePass is now developed using Visual Studio 2008
- Minor UI improvements
- Minor Windows installer improvements

- The CSV importer does not crash anymore when clicking Cancel
  while trying to import entries into an empty folder
- IO connection credentials saving works correctly now
- Fixed duplicate accelerator keys in the entry context menu
- Help button in master key creation dialog now works correctly

2008-01-06: 2.04 Alpha
- Added key provider API (it now is very easy to write a plugin
  that provides additional key methods, like locking to USB
  device ID, certificates, smart cards, ... see the developers
  section in the online KeePass help center)
- Added option to show entries of sub-groups in the entry list
  of a group (see 'View' -> 'Show Entries of Sub-Groups')
- Added XML valid characters filter (to prevent XML document
  corruption by ASCII/DOS control characters)
- Added context menu command to print selected entries only
- Added option to disallow repeating characters in generated
  passwords (both character set-based and pattern-based)
- Moved security-reducing / dangerous password generator
  options to a separate 'Advanced' tab page (if you enable a
  security-reducing option, an exclamation mark (!) is
  appended to the 'Advanced' tab text)
- Added 'Get more languages' button to the translations dialog
- Added textual cue for the quick-search edit control
- The TAN wizard now shows the name of the group into which the
  TANs will be imported
- Improved random number generator (it now additionally
  collects system entropy manually and hashes it with random
  numbers provided by the system's default CSP and a counter)
- For determining the default text in the 'Override default
  sequence' edit box in the 'Edit Entry' window, KeePass now
  recursively traverses up the group tree
- Last entry list sorting mode (column, ascending / descending)
  is now remembered and restored
- First item in the auto-type entry selection window is now
  focused (allowing to immediately navigate using the keyboard)
- Text in secure edit controls is now selected when the control
  gets the focus the first time
- For TAN entries, only a command 'Copy TAN' is now shown in
  the context menu, others (that don't apply) are invisible
- Regular expressions are validated before they are matched
- KeePass now checks the auto-type string for invalid entry
  field references before sending it
- The clipboard auto-clear information message is now shown in
  the status bar instead of the tray balloon tooltip
- Matching entries are shown only once in the search results
  list, even when multiple fields match the search text
- First item of search results is selected automatically, if no
  other item is already selected (selection restoration)
- Entries with empty titles do not match all windows any more
- Improved high DPI support in entry window
- When having enabled the option to automatically lock the
  workspace after some time and saving a file fails, KeePass
  will prompt again after the specified amount of time instead
  of 1 second
- KeePass now suggests the current file name as name for new
  files (save as, save as copy)
- The password generator profile combo box can now show more
  profiles in the list without scrolling
- Improved native methods exception handling (Mono)
- Updated CHM documentation file
- TAN wizard now assigns correct indices to TANs after new line
  characters
- Copying KeePass entries to the clipboard now works together
  with the CF_CLIPBOARD_VIEWER_IGNORE clipboard format
- KeePass now uses the correct client icons image list
  immediately after adding a custom icon to the database
- Fixed 'generic error in GDI+' when trying to import a 16x16
  icon (thanks to 'stroebele' for the patch)
- File close button in the toolbar (multiple files) works now
- Fixed minor bug in provider registration of cipher pool

2007-10-11: 2.03 Alpha
- Added multi-document support (tabbed interface when multiple
  files are opened)
- KeePass 2.x now runs on Windows 98 / ME, too! (with .NET 2.0)
- Added option to permute passwords generated using a pattern
  (this allows generating passwords that follow complex rules)
- Added option to start minimized and locked
- Added support for importing Passwort.Tresor XML files
- Added support for importing SplashID CSV files
- Added '--exit-all' command line parameter; call KeePass.exe
  with this parameter to close all other open KeePass instances
  (if you do not wish to see the 'Save?' confirmation dialog,
  enable the 'Automatically save database on exit' option)
- Added support for CF_CLIPBOARD_VIEWER_IGNORE clipboard format
  (clipboard viewers/extenders compliant with this format
  ignore data copied by KeePass)
- Added support for synchronizing with multiple other databases
  (select multiple files in the file selection dialog)
- Added ability to specify custom character sets in password
  generation patterns
- Added pattern placeholder 'S' to generate printable 7-bit
  ASCII characters
- Added pattern placeholder 'b' to generate brackets
- Added support for starting very long command lines
- Entry UUID is now shown on the 'Properties' tab page
- Added Spanish language for installer
- KeePass now creates a mutex in the global name space
- Added menu command to save a copy of the current database
- The database name is now shown in the title of the 'Enter
  Password' window
- Added "Exit" command to tray icon context menu
- Pressing the 'Enter' key in the password list now opens the
  currently selected entry for editing
- Added '-GroupName:' parameter for 'AddEntry' command in the
  KPScript KeePass scripting tool (see plugins web page)
- Added URL example in 'Open URL' dialog
- Added support for plugin namespaces with dots (nested)
- Added ability to specify the characters a TAN can consist of
- '-' is now treated as TAN character by default, not as
  separator any more
- Added ability to search using a regular expression
- Notes in the entry list are now CR/LF-filtered
- Added {PICKPASSWORDCHARS} placeholder, KeePass will show a
  dialog which allows you to pick certain characters
- The password generator dialog is now shown in the Windows
  taskbar if the main window is minimized to tray
- Caps lock is now disabled before auto-typing
- Improved installer (added start menu link to the CHM help
  file, mutex checking at uninstallation, version information
  block, ...)
- Plugin architecture: added cancellable default entry action
  event handler
- Added support for subitem infotips in various list controls
- Group name is now shown in the 'Find' dialog (if not root)
- Pressing the 'Insert' key in the password list now opens the
  'Add Entry' dialog
- Last search settings are now remembered (except search text)
- The column order in the main window is now remembered
- Pressing F2 in the groups tree now initiates editing the name
  of the currently selected group
- Pressing F2 in the password list now opens the editing dialog
- The 'About' dialog is now automatically closed when clicking
  an hyperlink
- Entries generated by 'Tools' - 'Password Generator' are now
  highlighted in the main window (visible and selected)
- Extended auto-close functionality to some more dialogs
- Protected user key is now stored in the application data
  directory instead of the registry (when upgrading from 2.02,
  first change the master key so it doesn't use the user
  account credentials option!)
- Improved configuration file format (now using XML
  serialization, allowing serialization of complex structures)
- Improved configuration saving/loading (avoid file system
  virtualization on Windows Vista when using the installer,
  improved out of the box support for installation by admin /
  usage by user, better limited user account handling, ...)
- Improved password generator profile management (UI)
- Improved password generator character set definition
- Custom icons can be deleted from the database now
- Changed password pattern placeholders to support ANSI
- Removed plugin projects from core distribution (plugin source
  codes will be available separately, like in 1.x)
- Window position and size is saved now when exiting KeePass
  while minimized
- Splitter positions are restored correctly now when the main
  window is maximized
- Password list refreshes now restore the previous view
  (including selected and focused items, ...)
- Improved session ending handler
- Improved help menu
- Added more JPEG extensions in the icon dialog (JFIF/JFI/JIF)
- Navigation through the group tree using the keyboard is now
  possible (entries list is updated)
- Options dialog now remembers the last opened tab page
- Synchronization: deletion information is merged correctly now
- Improved importing status dialog
- Improved search results presentation
- Title field is now the first control in the focus cycle of
  the entry dialog
- The auto-type entry selection dialog now also shows custom /
  imported icons
- The quick-find box now has the focus after opening a database
- The main window title now shows 'File - KeePass Password
  Safe' instead of 'KeePass Password Safe [File]'; improved
  tooltip text for tray icon
- The 'Save Attachments' context menu command is disabled now
  if the currently selected entry doesn't have any attachments
- A more useful error message is shown when trying to import an
  unsupported image format
- Replaced 'Search All Fields' by an additional 'Other' option
- Expired/used TAN entries are not shown in the expired entries
  dialog any more
- UI now mostly follows the Windows Vista UI text guidelines
- Improved UI behavior in options dialog
- Improved text in password generator preview window
- After activating a language, the restart dialog is only shown
  if the selected language is different from the current one
- Online help browser is now started in a separate thread
- Value field in 'Edit String' window now accepts 'Return' key
- The name prompt in the 'Edit String' window now initially
  shows a prompt instead of an invalid field name warning
- Expired entries are now also shown when unlocking the
  database
- Expired entries are not shown any more in the auto-type entry
  selection dialog
- Various dialogs: Return and Esc work correctly now
- Improved key handling in password list
- Updated SharpZipLib component in KeePassLibSD
- Updated CHM documentation file
- Deleting custom string fields of entries works correctly now
- Fixed a small bug in the password list view restoration
  routines (the item above the previous top one was visible)
- KeePass doesn't prevent Windows from shutting down any more
  when the 'Close button minimizes window' option is enabled
- The "Application Policy Help" link in the options dialog
  works now
- KeePass doesn't crash any more when viewing an history entry
  that has a custom/imported icon
- Icon in group editing dialog is now initialized correctly
- Last TAN is not ignored any more by the TAN wizard
- Other minor features and bugfixes

2007-04-11: 2.02 Alpha
- Added "Two-Channel Auto-Type Obfuscation" feature, which
  makes auto-type resistant against keyloggers; this is an opt-
  in feature, see the documentation
- Added KDBX data integrity verification (partial content
  hashes); note: this is a breaking change to the KDBX format
- Added internal data viewer to display attachments (text
  files, images, and web documents); see the new 'View' button
  in the 'Edit Entry' window and the new dynamic entry context
  menu popup 'Show In Internal Viewer'
- External images can now be imported and used as entry icons
- Added KeePassLibC and KeePassNtv 64-bit compatibility
- Added Spamex.com import support
- Added KeePass CSV 1.x import support
- When adding a group, users are immediately prompted for a
  name (like Windows Explorer does when creating new folders)
- Added prompts for various text boxes
- The installer's version is now set to the KeePass version
- The key prompt dialog now shows an 'Exit' button when
  unlocking a database
- Added F1 menu shortcut for opening the help file/page
- URL override is now displayed in the entry view
- Added ability to check if the composite key is valid
  immdiately after starting to decrypt the file
- Added ability to move groups on the same level (up / down),
  use either the context menu or the Alt+... shortcuts
- The database isn't marked as modified any more when closing
  the 'Edit Entry' dialog with OK but without modifying
  anything
- Added version information for native transformations library
- Local file name isn't displayed any more in URL dialog
- Improved path clipping (tray text, ...)
- Improved data field retrieval in SPM 2007 import module
- Improved attachments display/handling in 'Edit Entry' dialog
- Improved entry context menu (added some keyboard shortcut
  indicators, updated icons, ...)
- Improved performance of secure password edit controls
- Clearified auto-type documentation
- Installer uses best compression now
- Improved auto-type state handling
- In-memory protected custom strings are hidden by asterisks
  in the entry details window now
- Improved entropy collection dialog
- Updated import/export documentation
- Added delete shortcut key for deleting groups
- Instead of showing the number of attachments in the entry
  view, the actual attachment names are shown now
- Improved asterisks hiding behavior in entry view
- New entries now by default inherit the icon of their parent
  groups, except if it's a folder-like icon
- Updated AES code in native library
- Improved native library detection and configuration
- Improved entry/group dragging behavior (window updates, ...)
- A more useful error message is shown when you try to export
  to a KDB3 file without having KeePassLibC installed
- Configuration class supports DLL assemblies
- KeePass doesn't create an empty directory in the application
  data path any more, if the global config file is writable
- Clipboard isn't cleared any more at exit if it doesn't
  contain data copied by KeePass
- Empty auto-type sequences in custom window-sequence pairs now
  map to the inherited ones or default overrides, if specified
- Cleaned up notify tray resources
- Improved help menu
- A *lot* code quality improvements
- ShInstUtil doesn't crash any more when called without any
  parameter
- Auto-type now sends modifier keys (+ for Shift, % for Alt,
  ...) and character groups correctly
- Fixed alpha transparency multi-shadow bug in groups list
- Overwrite confirmation now isn't displayed twice any more
  when saving an attachment from the 'Edit Entry' window
- User interface state is updated after 'Select All' command
- Auto-Type warnings are now shown correctly
- Fixed auto-type definition in sample entry (when creating a
  new database)
- The global auto-type hot key now also works when KeePass is
  locked and minimized to tray
- Fixed bug in initialization of Random class (KeePass could
  have crashed 1 time in 2^32 starts)

2007-03-23: 2.01 Alpha
- Improved auto-type engine (releases and restores modifier
  keys, improved focusing, etc.)
- Implemented update-checking functionality
- Added KPScript plugin (see source code package) for scripting
  (details about it can be found in the online help center)
- Added Whisper 32 1.16 import support
- Added Steganos Password Manager 2007 import support
- Search results now show the full path of the container group
- Entry windows (main password list, auto-type entry selection
  dialog, etc.) now show item tooltips when hovering over them
- Added window box drop-down hint in the auto-type item dialog
- Database maintenance history days setting is now remembered
- Improved main window update after importing a file
- Improved command line handling
- If opening/starting external files fails, helpful messages
  are displayed now
- Completely new exception handling mechanism in the Kdb4File
  class (allows to show more detailed messages)
- New message service class (KeePassLib.Utility.MessageService)
- Added option to disable remembering the password hiding
  setting in the 'Edit Entry' window
- Added menu shortcuts for opening the current entry URL
  (Ctrl+U) and performing current entry auto-type (Ctrl+V)
- Changed file extension to KDBX
- Password generation profiles are now saved when the dialog is
  closed with 'Close'/'Cancel'
- Entry URL overrides now precede the global URL override
- Standard password generation profiles are now included in the
  executable file
- Restructured plugin architecture, it's much clearer now
  (abstract base class, assembly-internal manager class, ...)
- Only non-empty strings are now displayed in the entry view
- Current working directory is set to the KeePass application
  directory before executing external files/URLs
- Changed fields shown in the auto-type entry selection dialog:
  title, user name and URL are displayed instead of title, user
  name and password
- Clearified clipboard commands in context menus
- Help buttons now open the correct topics in the CHM
- Fixed name in the installer script
- Workspace is not locked any more if a window is open (this
  prevents data loss)
- The 'Find' toolbar button works now
- The OK button in the Import dialog is now enabled when you
  manually enter a path into the file text box
- Fixed entry list focus bug
- Fixed menu focus bug
- The 'Copy Custom String' menu item doesn't disappear any more
- Fixed enabled/disabled state of auto-type menu command

2007-03-17: 2.00 Alpha
- Strings containing quotes are now passed correctly over the
  command-line
- Created small help file with links to online resources
- Rewrote cipher engines pool
- Restructured KeePassLib
- Added dialog for browser selection
- Added option to disable searching for key files on removable
  media
- Improved KDB3 support (especially added support for empty
  times as created by the KeePass Toolbar for example)
- Added confirmations for deleting entries and groups
- Fixed a lot of bugs and inconsistencies; added features
- Fixed a bug in the 'Start KeePass at Windows startup'
  registration method
- Added custom split container control to avoid focus problems
- Clipboard is only cleared if it contains KeePass data
- New system for configuration defaults
- A LOT of other features, bugfixes, ...

... (a lot of versions here) ...

2006-10-07: 2.00 Pre-Alpha 29
- Various small additions and bugfixes

2006-10-06: 2.00 Pre-Alpha 28
- Implemented entry data drag-n-drop for main entry list
- Implemented URL overriding
- Added {} repeat operator in password generator
- Added database maintenance dialog (deleting history entries)
- Custom entry strings are now shown in the entry preview
- Added alternative window layout: side by side
- A lot of other features and bugfixes

... (some versions here) ...

2006-09-17: 2.00 Pre-Alpha 25
- Fixed exception that occured when WTS notifications are
  unavailable

2006-09-16: 2.00 Pre-Alpha 24
- Implemented quality progress bars (gradient bars)
- Added special key codes into placeholder insertion field in
  the 'Edit AutoType' dialog
- Currently opened windows are listed in the 'Edit AutoType'
  dialog
- Entries can be copied/pasted to/from Windows clipboard
- Added {APPDIR}, {DOCDIR} and {GROUP} codes
- Foreground and background colors can be assigned to entries
- Expired entries are displayed using a striked-out font
- Password generator supports profiles now
- Password generator supports patterns now
- VariousImport: Added support for Password Exporter XML files
- A _lot_ of other features and bugfixes

2006-09-07: 2.00 Pre-Alpha 23
- Internal release

2006-09-07: 2.00 Pre-Alpha 22
- Improved password quality estimation
- Implemented secure edit controls (in key creation dialog, key
  prompt dialog and entry editing dialog)

2006-09-05: 2.00 Pre-Alpha 21
- Removed BZip2 compression
- Added font selection for main window lists
- Added file association creation/removal buttons in the
  options dialog
- Installer supports associating KDB files with KeePass
- Added option to run KeePass at Windows startup (for current
  user; see Options dialog, Integration page)
- Added default tray action (sending/restoring to/from tray)
- Added single-click option for default tray action
- Added option to automatically open last used database on
  KeePass startup (see Options dialog, Advanced page)
- Added option to automatically save the current database on
  exit and workspace locking (Options dialog, Advanced page)
- Implemented system-wide KeePass application messages
- Added 'Limit to single instance' option
- Added option to check for update at KeePass startup
- Added options to show expired entries and entries that will
  expire soon after opening a database
- Added option to generate random passwords for new entries
- Links in the entry view are clickable now
- Links in the notes field of the entry dialog are clickable
  now
- Fixed context menu auto-type command (inheriting defaults)
- Improved entry list state updating performance
- Classic databases are listed in the main MRU list, prefixed
  with '[Classic]'
- Other features and bugfixes

2006-09-03: 2.00 Pre-Alpha 20
- First testing release

... (a lot of versions here) ...

2006-03-21: 2.00 Pre-Alpha 0
- Project started
<|MERGE_RESOLUTION|>--- conflicted
+++ resolved
@@ -1,3883 +1,3880 @@
-<<<<<<< HEAD
-=======
-2020-01-20: 2.44
-- Added option 'Use file transactions for writing configuration
-  settings' (turned on by default)
-- If the option 'Do not store data in the Windows clipboard
-  history and the cloud clipboard' is turned on (which it is by
-  default), KeePass now additionally excludes its clipboard
-  contents from processing by Windows' internal
-  ClipboardMonitor component
-- Added commands to find database files ('File' -> 'Open' ->
-  'Find Files' and 'Find Files (In Folder)')
-- Added 'Edit' menu in the internal text editor (including new
-  'Select All' and 'Find' commands with keyboard shortcuts)
-- Added keyboard shortcuts for formatting commands in the
-  internal text editor
-- Added 'Cancel' button in the save confirmation dialog of the
-  internal text editor
-- Added {CLIPBOARD} and {CLIPBOARD-SET:/T/} placeholders, which
-  get/set the clipboard content
-- Added support for importing True Key 4 CSV files
-- Added command line options for adding/removing scheme-
-  specific URL overrides
-- Added an auto-type event for plugins
-- When loading a plugin on a Unix-like system fails, the error
-  message now includes a hint that the 'mono-complete' package
-  may be required
-- In order to avoid a Windows Input Method Editor (IME) bug
-  (resulting in a black screen and/or an IME/CTF process with
-  high CPU usage), KeePass now disables the IME on secure
-  desktops
-
-- Auto-Type: improved compatibility with VMware Workstation
-- Auto-Type into virtual machines: improved compatibility with
-  certain guest systems
-- The option to use the 'Clipboard Viewer Ignore' clipboard
-  format is now turned on by default
-- Improved menu/toolbar item state updating in the internal
-  text editor
-- Improved performance of Spr compilations
-- Before writing a local configuration file whose path has been
-  specified using the '-cfg-local:' command line parameter,
-  KeePass now tries to create the parent directory, if it does
-  not exist yet
-- Improved conversion of file URIs to local file paths
-- Improved compatibility of the list view dialog with plugins
-- If ChaCha20 is selected as file encryption algorithm, the
-  database is now saved in the KDBX 4 format (thanks to
-  AMOSSYS)
-- Minor process memory protection improvements
-- HTML export/printing: KeePass now generates HTML 5 documents
-  (instead of XHTML 1.0 documents)
-- HTML export/printing: improved internal CSS
-- HTML exports do not contain temporary content identifiers
-  anymore
-- XSL files: HTML output now conforms to HTML 5 instead of
-  XHTML 1.0
-- XSL files: improved internal CSS
-- CHM pages are now rendered in the highest standards mode
-  supported by Internet Explorer (EdgeHTML mode)
-- Migrated most of the documentation from XHTML 1.0 to HTML 5
-- Various code optimizations
-- Minor other improvements
-
-- In the internal text editor, the 'Delete' command does not
-  reset RTF text formattings anymore
-- The KeyCreationFlags bit 2^19 (for hiding the passwords) now
-  works as intended
-
->>>>>>> 025dd5f9
-2019-09-10: 2.43
-- Added tooltips for certain character set options in the
-  password generator dialog
-- Added option 'Remember password hiding setting in the main
-  window' (in 'Tools' -> 'Options' -> tab 'Advanced'; the
-  option is turned on by default)
-- Added yellow intermediate step in password quality progress
-  bars
-- When the URL override field in the entry editing dialog is
-  not empty, but the URL field is empty, a warning is displayed
-  now
-- When an explicit request to generate a password fails (for
-  instance due to an invalid pattern), an error message is
-  displayed now
-- Added trigger events 'Synchronizing database file' and
-  'Synchronized database file'
-- Enhanced the Password Agent import module to support XML
-  files created by version 3
-- The 'MasterKeyExpiryRec' configuration setting can now also
-  be set to an XSD duration instead of an XSD date (for
-  periodic master key change recommendations)
-- KeePass now excludes itself from Windows Error Reporting
-- On Unix-like systems, file transactions now preserve the Unix
-  file access permissions, the user ID and the group ID
-- Added workaround for .NET initial focus bug
-
-- Auto-Type: improved sending of modifier keys
-- Auto-Type: improved sending of characters that are realized
-  with Ctrl+Alt/AltGr
-- Auto-Type: improved compatibility with VMware Remote Console
-  and Dameware Mini Remote Control
-- Improved main window state handling
-- Improved construction and updates of the main menu and the
-  group/entry context menus
-- Main menu items can now be deselected by pressing the Esc key
-- Top-level nodes in tree views cannot be collapsed anymore if
-  no root lines are displayed
-- New entries in a group with the e-mail folder icon now have
-  the e-mail icon by default
-- Improved performance of automatic scrolling in the main entry
-  list
-- If user names are hidden in the main window, no user name
-  suggestions are displayed in the entry editing dialog anymore
-- Function keys without modifiers can be registered as system-
-  wide hot keys now
-- For file rename/move web requests, a canonical representation
-  of the destination name/path is used now
-- URL override base placeholders can now be used within
-  {CMD:...} placeholders
-- Directly after an import, the deleted object information is
-  now applied/removed (depending on the last modification time
-  and the deletion time)
-- Improved compatibility of the 'Delete Duplicate Entries'
-  command with the process memory protection
-- Improved handling of command lines containing quotes or
-  backslashes
-- Various UI text improvements
-- Various code optimizations
-- Minor other improvements
-
-2019-05-04: 2.42.1
-- Improved menu item state updating
-- Improved backward compatibility with certain plugins
-- Minor other improvements
-
-2019-05-01: 2.42
-- Added main menu items 'Group', 'Entry' and 'Find', which
-  contain all commands related to groups and entries (supersets
-  of context menus); removed 'Edit' main menu item, because all
-  of its commands are included in the three new main menu items
-- Added support for a system-wide hot key to auto-type only the
-  password of a matching entry; by default, the hot key is
-  Ctrl+Alt+Shift+A, changeable in the options dialog
-- When double-clicking the URL cell of an entry in the main
-  entry list while holding down the Shift key, KeePass now
-  copies the URL to the clipboard (a double-click without Shift
-  continues to open the URL; the option 'Copy URLs to clipboard
-  instead of opening them' reverses this behavior)
-- Added quick edit commands 'Expires: Now' and 'Expires: Never'
-- There now are two commands for copying a whole entry to the
-  clipboard: 'Copy Entry (Encrypted)' and 'Copy Entry
-  (Unencrypted)'; the first one encrypts the data for the
-  current user using the Windows DPAPI
-- Added Ctrl+Shift+P shortcut for printing the currently
-  selected group
-- The creation time and the last modification time of an entry
-  are now displayed on the 'History' tab of the entry editing
-  dialog
-- Added support for importing Steganos Password Manager 20 CSV
-  files
-- Added support for importing Bitwarden 1.12 JSON files
-- Mozilla Bookmarks JSON import: added support for importing
-  tags (new format, in addition to the old format) and keywords
-- Enhanced the Enpass import module to support TXT files
-  created by version 6.0.4
-- The language selection dialog now also lists KeePass 1.x LNG
-  files; when trying to select such a file, an informative
-  error message is displayed
-- Added 'Cancel' command in the context menu of KeePass' system
-  tray icon, which can be used to abort opening and saving a
-  database file
-- Added '-cancel' command line option, which causes all other
-  KeePass instances to cancel opening/saving a database file
-- Added '-auto-type-password' command line option (other
-  running KeePass instances auto-type only the password of a
-  matching entry)
-- Added '-e1:' command line parameter, which works like '-e:',
-  but is handled by only one other instance; '-e:' is handled
-  by all other instances
-- When compiling a PLGX plugin, KeePass now defines a
-  'KP_V_*_*_*' symbol, where the asterisks specify the KeePass
-  version (for example, 'KP_V_2_42_0' for version 2.42)
-- Added workarounds for .NET Caps Lock warning tooltip bug
-- Added workaround for Mono grid view default color bug
-- Added workaround for OneDrive bug on Windows 1809
-
-- Auto-Type: improved sending of characters that are realized
-  with the AltGr key
-- Auto-Type: improved compatibility with VirtualBox 6 and
-  VMware Player
-- Improved user interface behavior while opening a database
-  file
-- Accelerator key improvements
-- Replaced 4 and 8 weeks expiry date search commands by 1 and 2
-  months (taking the number of days in the months into account)
-- Improved hot key controls (better key combination handling
-  and display)
-- The hot key controls in the options dialog now support
-  entering hot keys that are already registered by KeePass
-- Improved field to standard field mapping function
-- Improved new-line handling of several import modules
-- When a file import fails, KeePass now shows a more detailed
-  error message
-- After changing the color of an entry using a quick edit
-  command, the entries are deselected now, such that the new
-  color is visible immediately
-- Moved 'Print Emergency Sheet' command into 'File' -> 'Print'
-- The pattern-based password generator now supports repeating
-  escaped characters using '{...}'
-- The pattern-based password generator now refuses to generate
-  a password if the pattern is (partially) invalid
-- Turning off the 'Unhide Passwords' policy now enforces hiding
-  passwords in a few more places/situations
-- New-line characters at the end of the output of a {CMD:...}
-  placeholder are now removed (analogous to $(...) and `...`
-  shell command substitutions)
-- The {URL:SCM} and {BASE:SCM} placeholders now work with
-  arbitrary data having a ':'-terminated prefix
-- Improved {URL:RMVSCM} and {BASE:RMVSCM} placeholders ('//'
-  authority prefix is removed, but not '/')
-- The '-entry-url-open' command line option is now handled by
-  all other KeePass instances (instead of only one)
-- Path traversal with attachment names is not possible anymore
-- Removed the option 'Show tray icon only if main window has
-  been sent to tray' from the options dialog (due to possible
-  denial-of-service problems); if you want to hide the icon, it
-  is recommended to configure this in the system settings
-  instead
-- Improved reading of KDBX XML documents with unknown elements
-- Improved JSON parser
-- Various UI text improvements
-- Various code optimizations
-- Minor other improvements
-
-- Fixed a crash that could occur when trying to import certain
-  Mozilla Bookmarks JSON files
-- Fixed a crash that could occur when trying to import certain
-  files with very deeply nested groups
-- Fixed handling of paths with folder/file names containing
-  quotes (which can occur on Unix-like systems only)
-
-2019-01-09: 2.41
-- Added option 'Do not store data in the Windows clipboard
-  history and the cloud clipboard' (the option is turned on by
-  default; for entry clipboard commands in the main window)
-- Added option 'Esc keypress in main window' (in 'Tools' ->
-  'Options' -> tab 'Interface'), which allows to specify the
-  action of the Esc key (ignore, lock workspace, minimize,
-  minimize to tray, exit)
-- Added option 'Ignore search settings of groups' in the 'Find'
-  dialog
-- Internal data viewer: added support for zooming images using
-  the OEM + and - keys with Ctrl
-- Added accelerator keys (especially for labels) in various
-  dialogs
-- Added UIFlags bit for disabling the 'Database Settings' menu
-  item
-- Added workarounds for Windows RTF character encoding bug
-- Added workaround for Mono input focus restoration problem
-  that occurs when a form gets activated
-- Plugins: added method to provide menu items
-- Plugins: added property to get the edit mode of an entry
-  dialog
-- TrlUtil: added tab 'Validation', which shows the results of
-  all checks that TrlUtil performs
-- TrlUtil: the tab in the preview form that contains the
-  currently selected control is now selected automatically
-- TrlUtil: the preview form now shows accelerator keys
-  permanently
-- TrlUtil: enhanced support for derived control classes
-- TrlUtil: the current file name is now displayed in the title
-  bar
-- Enhanced installer (added user directory checks, added option
-  to open the plugins web page, component/option names can be
-  translated now, updated NGen size estimation, improved file
-  associations update, ...)
-
-- In order to avoid selection/Ctrl+A problems, the user name
-  auto-completion now does not append suggestions anymore; it
-  only shows a list of suggestions (in which a suggestion can
-  be selected manually)
-- Improved accelerator keys in the 'Find' dialog
-- The history list in the entry dialog now supports showing
-  custom icons
-- Mass entry modifications (colors/icons) now create history
-  entries, if necessary
-- Improved text rendering in dialog banners
-- In the database settings dialog, the path of the database
-  file is now shown in the dialog banner
-- Improved selection/view preservation of the entry view
-- While importing/synchronizing, a status dialog is displayed
-  now if and only if the main window is not constructed
-  completely yet (otherwise the status is displayed in the main
-  window)
-- Improved reliability of clipboard operations
-- Improved error reporting for the 'Paste Entries' command
-- Renamed the automatic clipboard clearing option and added a
-  tooltip in order to clarify the behavior of the option
-- The commands 'Find Similar Passwords (Pairs)', 'Find Similar
-  Passwords (Clusters)' and 'Password Quality Report' now
-  ignore TAN entries
-- The report of clusters of similar passwords now shows more
-  clusters in certain cases
-- In the 'Plugins' dialog, the plugins are now sorted
-  alphabetically
-- KeePass does not try to load satellite assemblies as plugins
-  anymore
-- Improved configuration saving when an enforced configuration
-  file exists, but no global one
-- Improved reading of KDBX XML documents with unknown elements
-- The export module 'Customizable HTML File' now works fine on
-  Unix-like systems, too
-- On Unix-like systems: improved support for executing KeePass
-  while no X server is running
-- ShInstUtil: improved NGen detection on 64-bit systems
-- TrlUtil: the preview form does not steal the input focus
-  anymore
-- TrlUtil: improved accelerator key check
-- Various code optimizations
-- Minor other improvements
-
-- Fixed a bug that caused KeePass to crash when trying to view
-  certain password generator profiles
-- The option 'Use monospace font for passwords' in the 'Print'
-  / HTML export dialog now works for all translations
-
-2018-09-10: 2.40
-- Added automatic completion support for the user name box in
-  the entry editing dialog and the auto-type sequence boxes in
-  the entry/group editing dialogs (suggesting user names and
-  auto-type sequences that are used in other entries/groups)
-- Added automatic completion support for the URL and user name
-  boxes in the 'Open From URL' dialog (suggesting URLs and user
-  names of items in the list of most recently used database
-  files)
-- Added option 'Group path' in the 'Find' dialog (enabled by
-  default for quick searches)
-- Added read-only mode for the entry string dialog, which is
-  used by the entry dialog when viewing a history entry
-- The internal data viewer now supports zooming images using
-  Ctrl+Add, Ctrl+Subtract and the mouse wheel with Ctrl;
-  furthermore, there are now '+' and '-' buttons right of the
-  zoom selection box in the toolbar
-- Added option 'Remember master password (in encrypted form) of
-  a database while it is open' (which is the default; turning
-  off this option prevents the usage of certain features)
-- Enhanced compatibility check for DLL plugins
-- Added URL opening event for plugins
-- On Unix-like systems: added support for opening the local
-  help file with KChmViewer
-- Added workaround for initial input focus problem in the
-  master key prompt dialog
-- Added workaround for Mono not always raising the FormClosed
-  event properly
-- TrlUtil now remembers the last translation file directory
-
-- The 'Configure Columns' dialog now computes a display order
-  for the new columns, taking the previous display order into
-  account
-- While importing/synchronizing, no status dialog is displayed
-  anymore (the status is displayed in the main window)
-- Improved UI responsiveness during long operations
-- When hiding/restoring the main window via the system tray
-  icon fails, KeePass now shows a notification
-- Improved Return key handling in text boxes
-- Improved initial input focus in some dialogs
-- Enhanced database file path unification
-- The configuration system does not create a KeePass folder in
-  the user's application data folder anymore when the target
-  configuration file location is outside this folder
-- Improved window text query method
-- Improved Unicode environment detection
-- Various improvements for right-to-left writing systems
-- Improved support for case-sensitive command line parameter
-  names (for plugins and KPScript)
-- If a plugin is available both as a DLL and as a PLGX (in the
-  same folder), KeePass now loads either the DLL or the PLGX
-- For plugins: most public definitions are now static
-- KPScript: improved parsing of escape sequences
-- Renamed native support library item in the installer
-- Upgraded installer
-- Various code optimizations
-- Minor other improvements
-
-2018-05-12: 2.39.1
-- File transactions: improved access control list (ACL)
-  restoration
-- File transactions are not used anymore when attempting to
-  write to a local file that does not exist yet (to ensure a
-  correct default ACL)
-- The option to minimize the main window after performing
-  auto-type is now ignored while displaying a subdialog
-- Plugins can now implement classes derived from KeePass'
-  custom rich text boxes
-
-2018-05-06: 2.39
-- KeePass now uses Transactional NTFS (TxF) for writing
-  database and configuration files, if possible; this improves
-  the compatibility with other programs that are watching these
-  files (e.g. file synchronization services)
-- Added command 'Edit' -> 'Show Entries' -> 'Large Entries'
-- Added command 'Edit' -> 'Show Entries' -> 'Last Modified
-  Entries'
-- Added option 'Automatically save after modifying an entry
-  using the entry editing dialog' (turned off by default)
-- Added option 'Minimize main window after performing
-  auto-type' (turned off by default)
-- Added option 'Show lines between nodes in tree views' (turned
-  off by default)
-- Added support for importing Google Chrome 66 password CSV
-  files
-- Added trigger event 'Time - Periodic', which is raised at
-  user-defined intervals
-- Links in the entry string editing dialog are clickable now
-- Added UIFlags bit for disabling the 'XML Replace' menu item
-- Added UIFlags bit for hiding auto-type obfuscation
-  compatibility information dialogs
-- Added workaround for .NET 'urtf' RTF round-trip bug
-- Secure edit controls are now extensible by plugins
-- KPScript: the 'AddEntry' command now supports the
-  '-setx-Expires' and '-setx-ExpiryTime' parameters
-
-- In printouts and HTML exports, expired entries now have a red
-  'X' icon (if the option 'Icon' is turned on)
-- Improved string normalization in the entry and string editing
-  dialogs
-- Improved and optimized process memory protection, especially
-  in the entry editing dialog
-- Secure edit control improvements
-- Improved behavior when moving a custom string to a standard
-  field
-- Improved entry size calculation
-- URL overrides are now used also for application URLs
-- Improved input focus restoration
-- When trying to toggle the auto-start option and
-  creating/deleting the registry value fails, KeePass now shows
-  a detailed error message
-- Improved XML serialization
-- Stream disposal improvements in exceptional situations
-- Process object disposal improvements
-- Extended inter-process communication (IPC) messages are
-  compressed and encrypted now
-- New IPC mechanism on Unix-like systems
-- Enhanced desktop type detection on Unix-like systems
-- On the Cinnamon desktop, the 'Always on Top' option is now
-  disabled (because it is not supported properly by the
-  environment)
-- KeePass now ignores hidden Git and Visual Studio directories
-  when building a PLGX file
-- The trigger system now ignores state-changing placeholders in
-  most places
-- Removed trigger event 'User interface state updated'
-  (consider using the new event 'Time - Periodic' instead)
-- Various code optimizations
-- Minor other improvements
-
-- The 'View' button on the 'History' tab of the entry editing
-  dialog is now disabled when multiple items are selected
-- The main window state is now updated after closing an entry
-  report dialog
-
-2018-01-09: 2.38
-- The installers (regular and MSI) now create an empty
-  'Languages' folder in the application directory, and the
-  portable package now also contains such a folder; language
-  files should now be stored in this folder
-- Added button 'Open Folder' in the language selection dialog,
-  which opens the 'Languages' folder
-- Added button 'Open Folder' in the plugins dialog, which opens
-  the 'Plugins' folder
-- Added a runtime activation policy setting (to improve
-  compatibility with Microsoft User Experience Virtualization)
-- Added option 'Icon' and an option for specifying the
-  placeholder behavior (replace or not, or both forms) in the
-  'Print' / HTML export dialog
-- Printing / HTML export: the notes of a group are now
-  displayed below the group name
-- Enhanced the Password Exporter import module to support XML
-  files created by version 1.3.4
-- Added workaround for Microsoft Office breaking the 'Print'
-  shell verb for HTML files
-- Added workaround for Mono list view item deletion bug
-- Added workaround for Mono command line argument encoding bug
-- KPScript: the 'AddEntry' and 'EditEntry' commands now support
-  the '-setx-Icon' and '-setx-CustomIcon' parameters, which set
-  the icon of the entry
-- KPScript: the 'ChangeMasterKey' command now supports the
-  '-newpw-enc' parameter (for specifying the new master
-  password in encrypted form, compatible with the
-  {PASSWORD_ENC} placeholder)
-- KPScript: the 'ListEntries' command now supports all '-ref-*'
-  and '-refx-*' parameters
-
-- Password quality estimation: improved compatibility with
-  process memory protection
-- Improved UI scaling when using KeePass on multiple systems
-  with different DPI values
-- Printing / HTML export: improved embedding of CSS
-- Printing / HTML export: spaces in passwords are now encoded
-  as non-breaking spaces
-- Improved UI updating in the 'Print' / HTML export dialog
-- Enhanced KDE system font detection
-- Improved fatal error handling
-- Various improvements in the language selection dialog
-- KPScript: improved behavior of '-ref-*' parameters when
-  combined with the '-refx-All' option
-- Various code optimizations
-- Minor other improvements
-
-- Fixed HTML generation bug: when the option 'Use monospace
-  font for passwords' was turned off, a generated HTML file in
-  'Details' mode could contain invalid end tags
-
-2017-10-12: 2.37
-- When creating a new database, KeePass now offers to print a
-  KeePass emergency sheet (which can then be filled out and
-  stored in a secure location, where only the user and possibly
-  a few other people that the user trusts have access to); an
-  emergency sheet can also be created via 'Tools' -> 'Database
-  Tools' -> 'Print Emergency Sheet'
-- Added database file information dialog that is displayed when
-  creating a new database
-- Added function to search similar password clusters ('Edit' ->
-  'Show Entries' -> 'Find Similar Passwords (Clusters)')
-- On Unix-like systems: if the library 'libgcrypt.so.20' is
-  available, KeePass uses it for AES-KDF transformations
-- Enhanced PrepMonoDev.sh script to upgrade a DTD processing
-  definition
-- Added workaround for .NET/Windows column header drawing bug
-  when switching to TAN-only entry list mode
-- Added workaround for Mono tab switching bug
-- Added workaround for Mono '}' character RTF encoding bug
-- TrlUtil: added support for .NET 4.*
-
-- Improved dialog for changing the master key (key file and
-  user account are now expert options, added more information
-  and links to help page sections)
-- KeePass now directly offers to save the database after
-  changing the master key, and it asks whether to print a new
-  emergency sheet
-- Various improvements in the translation selection dialog (the
-  selected translation can now be activated by pressing Return,
-  the list view now uses the Explorer style, ...)
-- KeePass now refuses to attach files that are larger than 512
-  MB (as larger files can result in serialization problems)
-- Increased default number of AES-KDF rounds
-- On Unix-like systems, KeePass now uses the CSP implementation
-  of the AES algorithm for encrypting data, which is a bit
-  faster
-- Improved tool strip checkmark rendering on Unix-like systems
-- Updated links (to the website, help pages, etc.)
-- The MSI file is now built using Visual Studio 2017
-- Various code optimizations
-- Minor other improvements
-
-2017-06-09: 2.36
-- Added commands 'Find Duplicate Passwords' and 'Find Similar
-  Passwords' (in 'Edit' -> 'Show Entries'), which show entries
-  that are using the same or similar passwords
-- Added command 'Password Quality Report' (in 'Edit' -> 'Show
-  Entries'), which shows all entries and the estimated quality
-  of their passwords
-- Added option 'String name' in the 'Edit' -> 'Find' dialog
-  (for searching entries that have a specific custom string
-  field)
-- Added option for using a gray tray icon
-- Added {CMD:/.../} placeholder, which runs a command line
-- Added {T-CONV:/.../Raw/} placeholder, which inserts a text
-  without encoding it for the current context
-- Added optional 'Last Password Modification Time (Based on
-  History)' entry list column
-- The internal text editor now supports editing PS1 files
-- The position and size of the internal data viewer is now
-  remembered and restored
-- For various dialogs, the maximized state is now remembered
-  and restored
-- Added configuration option for specifying an expiry date for
-  master keys
-- Added configuration option for specifying disallowed
-  auto-type target windows
-- Added workaround for Edge throwing away all keyboard input
-  for a short time after its activation
-- Added workaround for Mono not properly rendering bold and
-  italic text in rich text boxes
-- TrlUtil now performs a case-sensitive word validation
-
-- The password input controls in the IO connection dialog and
-  the proxy dialog now are secure edit controls
-- The icon of the 'Save' command in the main menu is now grayed
-  out when there are no database changes (like the toolbar
-  button)
-- Auto-Type: improved support for target applications that
-  redirect the focus immediately
-- Auto-Type: improved compatibility with VMware vSphere client
-- When an error occurs during auto-type, KeePass is now brought
-  to the foreground before showing an error message box
-- Entries in groups where searching is disabled (e.g. the
-  recycle bin group) are now ignored by the commands that show
-  expired entries
-- Improved scrolling when moving entries while grouping in the
-  entry list is on
-- Improved support for right-to-left writing systems
-- Improved application and system tray icon handling
-- Updated low resolution ICO files (for Mono development)
-- Moved single-click tray icon action option from the
-  'Integration' tab to the 'Interface' tab of the options
-  dialog
-- Synchronization file path comparisons are case-insensitive
-  now
-- Improved workaround for Mono clipboard bug (improved
-  performance and window detection; the workaround is now
-  applied only if 'xsel' and 'xdotool' are installed)
-- Enhanced PrepMonoDev.sh script
-- KPScript: times in group and entry lists now contain a time
-  zone identifier (typically 'Z' for UTC)
-- Various code optimizations
-- Minor other improvements
-
-- The drop-down menu commands in the entry editing dialog for
-  setting the expiry date now work as expected
-
-2017-01-09: 2.35
-- New KDBX 4 file format, which supports various new features
-  (listed below; e.g. Argon2)
-- Added Argon2 key derivation function (it can be activated in
-  the database settings dialog)
-- Improved header and data authentication in KDBX 4 files
-  (using HMAC-SHA-256, Encrypt-then-MAC scheme)
-- Added ChaCha20 (RFC 7539) encryption algorithm (it can be
-  activated as KDBX file encryption algorithm in the database
-  settings dialog; furthermore, it supersedes Salsa20 as
-  default for generating the inner random stream of KDBX 4
-  files)
-- Added support for opening entry URLs with Firefox or Opera in
-  private mode via the context menu -> 'URL(s)' -> 'Open with
-  ... (Private)'
-- Added URL override suggestions for Firefox and Opera in
-  private mode in the URL override suggestions drop-down list
-  in the entry dialog
-- Added optional built-in global URL overrides for opening
-  HTTP/HTTPS URLs with Firefox or Opera in private mode
-- Added {PICKFIELD} placeholder, which shows a dialog to pick a
-  field whose value will be inserted
-- Added option 'Hide "Close Database" toolbar button when at
-  most one database is opened' (turned on by default)
-- Added option 'Show additional auto-type menu commands', which
-  can be turned on to show menu commands for performing entry
-  auto-type with some specific sequences
-- Added menu command 'Selected Entry's Group' (with keyboard
-  shortcut Ctrl+G) in 'Edit' -> 'Show Entries' (and a context
-  menu equivalent 'Show Parent Group' in 'Selected Entries'),
-  which opens the parent group of the currently selected entry
-  and selects the entry again
-- Added menu commands in 'Edit' -> 'Show Entries' to show
-  entries that expire in a specific number of days (1, 2, 3) or
-  weeks (1, 2, 4, 8) or in the future
-- Added configuration option that specifies the number of days
-  within which entries are considered to expire 'soon' (the
-  default is 7)
-- Added option for changing the alternate item background color
-- When the option 'Remember key sources' is enabled, KeePass
-  now also remembers whether a master password has been used
-- Added option 'Force changing the master key the next time
-  (once)' (in 'File' -> 'Database Settings' -> tab 'Advanced')
-- Added parameters 'Window style' and 'Verb' for the 'Execute
-  command line / URL' trigger action
-- Added support for importing mSecure 3.5.5 CSV files
-- Added support for importing Password Saver 4.1.2 XML files
-- Added support for importing Enpass 5.3.0.1 TXT files
-- Enhanced SplashID CSV import (added support for the old
-  version 3.4, added mappings for types of the latest version,
-  groups are now created only for categories, and types are
-  imported as tags)
-- LastPass import: added support for CSV files exported by the
-  LastPass Chrome extension, which encodes some special
-  characters as XML entities
-- Added 'KeePass KDBX (2.34, Old Format)' export module
-- Export using XSL transformation: added support for the
-  'xsl:output' element in XSL files
-- If the global auto-type hot key is Ctrl+Alt+A and the current
-  input locale is Polish, KeePass now shows a warning dialog
-  (telling the user that Ctrl+Alt+A is in conflict with a
-  system key combination producing a character)
-- Added Alt+X Unicode character conversion support in rich text
-  boxes on Unix-like systems
-- For development snapshots, the 'About' dialog now shows the
-  snapshot version (in the form 'YYMMDD')
-- Plugins can provide other key derivation functions now
-- The header of KDBX 4 files is extensible by plugins
-- Enhanced support for developing encryption algorithm plugins
-- Plugins can now store custom data in groups and entries
-- Plugin data stored in the database, a group or an entry can
-  now be inspected (and deleted) in the database maintenance
-  dialog, the group dialog and the entry dialog, respectively
-- For plugins: file closing events now contain information
-  about whether KeePass is exiting, locking or performing a
-  trigger action
-- Added workaround for .NET handle cast overflow bug in
-  InputLanguage.Culture
-- Added workaround for Mono ignoring the Ctrl+I shortcut
-- Added workaround for Mono clipboard bug
-- Added workaround for Mono not focusing the default control in
-  the entry editing dialog
-- Added workaround for a Mono timer bug that caused high CPU
-  load while showing a file save confirmation dialog
-- Added Mono workaround: when running on Mac OS X, KeePass now
-  does not try to instantiate a tray icon anymore
-- Added workaround for XDoTool sending diacritic characters in
-  incorrect case
-- TrlUtil now recommends to clear the 'Unused Text' tab
-
-- Improved behavior when searching entries with exclusions
-  (terms prefixed with '-')
-- Improved support for auto-typing into target windows using
-  different keyboard layouts
-- Auto-Type: improved support for keyboard layouts with keys
-  where Shift, Caps Lock and no modifier result in 3 different
-  characters
-- Auto-Type: improved support for spacing modifier letters
-  (U+02B0 to U+02FF)
-- Global auto-type now works with target windows having empty
-  titles
-- When copying entries to the clipboard, the data package now
-  includes custom icons used by the entries
-- Unified behavior when drag&dropping a field containing a
-  placeholder
-- Improved entry edit confirmation dialog
-- If the screen height is insufficient to display a dialog, the
-  dialog's banner (if the dialog has one) is now removed to
-  save some space
-- Some tooltips are now displayed for a longer time
-- A new entry created using a template now does not include the
-  history of the template anymore
-- For empty RTF attachments, the internal data editor now by
-  default uses the font that is specified for TXT files
-- Internal data editor: added support for changing the format
-  of mixed-format selections
-- Internal data viewer and editor: null characters ('\0', not
-  '0') in texts are now automatically replaced by spaces (like
-  Notepad on Windows 10)
-- Improved encoding signature handling for conversions during
-  text attachment imports (via the 'Text Encoding' dialog)
-- File transactions are not used anymore for files that have a
-  reparse point (e.g. symbolic links)
-- Improved XSL stylesheets for KDBX XML files
-- The internal window manager is now thread-safe
-- Improved date/time handling
-- Improved button image disposal
-- When synchronizing two databases, custom data (by plugins) is
-  now merged
-- When opening a database file, corrupted icon indices are now
-  automatically replaced by default values
-- Added some more entropy sources for the seed of the
-  cryptographically secure pseudo-random number generator
-  (environment variables, command line, full operating system
-  version, current culture)
-- ChaCha20 is now used during password generation (instead of
-  Salsa20)
-- ChaCha20 is now used as fallback process memory encryption
-  algorithm (instead of Salsa20)
-- When the encryption algorithm for a database file is unknown,
-  the error message now shows the UUID of the algorithm
-- In KDBX 4, header field lengths are now 4 bytes wide
-- In KDBX 4, entry attachments are now stored in an inner,
-  binary header (encrypted, possibly compressed), before the
-  XML part; this reduces the database file size and improves
-  the loading/saving performance
-- In KDBX 4, the inner random stream cipher ID and key (to
-  support process memory protection) are now stored in the
-  inner header instead of in the outer header
-- KPScript: the 'ChangeMasterKey' command now also updates the
-  master key change date
-- TrlUtil: improved validation warning dialogs
-- The MSI file now requires any .NET Framework version, not a
-  specific one
-- The MSI file is now built using Visual Studio 2015
-- Various code optimizations
-- Minor other improvements
-
-- When executing a {HMACOTP} placeholder, the last modification
-  time of the corresponding entry is now updated
-- Key files containing exactly 64 alphanumeric characters are
-  now loaded as intended
-
-2016-06-11: 2.34
-- The version information file (which the optional update check
-  downloads to see if there exists a newer version) is now
-  digitally signed (using RSA-4096 / SHA-512); furthermore, it
-  is downloaded over HTTPS
-- Added option 'Lock workspace when minimizing main window to
-  tray'
-- Added option 'Esc minimizes to tray instead of locking the
-  workspace'
-- Added Ctrl+Q shortcut for closing KeePass (as alternative to
-  Alt+F4)
-- Added UIFlags bit for disabling the 'Check for Updates' menu
-  item
-- The installers (regular and MSI) now create an empty
-  'Plugins' folder in the application directory, and the
-  portable package now also contains such a folder
-- Plugins: added support for digitally signed version
-  information files
-
-- Plugins are now loaded only directly from the application
-  directory and from any subdirectory of the 'Plugins' folder
-  in the application directory
-- Improved startup performance (by filtering plugin candidates)
-- When closing a database, KeePass now searches and deletes any
-  temporary files that may have been created and forgotten by
-  MSHTML when printing failed
-- CHM help file: improved high DPI support
-- Various code optimizations
-- Minor other improvements
-
-2016-05-07: 2.33
-- Added commands in the group context menu (under 'Rearrange'):
-  'Expand Recursively' and 'Collapse Recursively'
-- Added option 'When selecting an entry, automatically select
-  its parent group, too' (turned on by default)
-- Added placeholders for data of the group that is currently
-  selected in the main window: {GROUP_SEL}, {GROUP_SEL_PATH}
-  and {GROUP_SEL_NOTES}
-- While importing/synchronizing, indeterminate progress is now
-  displayed on the taskbar button (on Windows 7 and higher)
-- Added optional parameters 'Filter - Group' and 'Filter - Tag'
-  for the 'Export active database' trigger action
-- Pressing the Escape key in the main window now locks the
-  workspace (independent of the current database locking state,
-  in contrast to Ctrl+L)
-- Added option 'Extra-safe file transactions' in 'Tools' ->
-  'Options' -> tab 'Advanced'
-- Added customization option to specify how often the master
-  key dialog appears when entering incorrect master keys
-- Plugins: added event 'FormLoadPost' for the main window
-- KPScript: the 'GetEntryString' command now supports the
-  '-Spr' option, which causes KPScript to Spr-compile the field
-  value (i.e. placeholders are replaced, field references are
-  resolved, environment variables are inserted, etc.)
-
-- Improved database synchronization performance
-- Improved object reordering during a database synchronization
-  for new and relocated groups/entries
-- Improved synchronization of deleted objects information
-- Improved database synchronization to prevent implicit object
-  deletions
-- HTML export/printing: the notes column now is twice as wide
-  as the other columns
-- When entering a Spr-variant password in the entry dialog, the
-  quality estimation is now disabled
-- Group tooltips are now displayed for about 30 seconds
-- The root group is now always expanded when opening a database
-- Improved private mode browser detection
-- Improved DPI awareness declaration (on Windows 10 and higher)
-- Improved regular expression searching performance in usual
-  use cases
-- Improved natural string comparison performance (on Unix-like
-  systems)
-- Improved mnemonic characters in the 'Rearrange' menus
-- Upgraded installer
-- Various UI text improvements
-- Various code optimizations
-- Minor other improvements
-
-2016-03-09: 2.32
-- The quick search box (in the toolbar of the main window) now
-  supports searching using a regular expression; in order to
-  indicate that the search text is a regular expression,
-  enclose it in '//'; for example, performing a quick search
-  for '//Michael|Adam//' shows all entries containing 'Michael'
-  or 'Adam'
-- Added 'Advanced' tab in the 'Open From URL' dialog (easily
-  extensible by plugins); added options: timeout, pre-
-  authenticate, HTTP/HTTPS/WebDAV user agent and 100-Continue
-  behavior, FTP passive mode
-- Added per-user Start Menu Internet Application detection
-- When selecting an entry in the main entry list, its parent
-  group is now selected automatically in the group tree view
-- Auto-Type matching: added option 'Expired entries can match'
-  (turned off by default, i.e. expired entries are ignored)
-- Added option 'Always show global auto-type entry selection
-  dialog' (to show the dialog even when no or one entry is
-  found for the currently active target window; turned off by
-  default)
-- Added {GROUP_NOTES} placeholder
-- Added support for importing nPassword 1.0.2.41 NPW files
-- In triggers and KPScript, an import/export module can now be
-  specified both using its display name and its format name
-- When running under .NET 4.5 or higher, secure connections
-  (e.g. for WebDAV) now support TLS 1.1 and TLS 1.2 (in
-  addition to SSL 3 and TLS 1.0)
-- Added Mono workaround: when running on the Unity or Pantheon
-  desktop, KeePass now does not try to instantiate a tray icon
-  anymore; if you want a tray icon on Unity/Pantheon, use the
-  application indicator plugin
-- Added workaround for Mono not implementing the property
-  SystemInformation.SmallIconSize for Mac OS X systems
-- Added command line parameter '-wa-disable:' for disabling
-  specific Mono workarounds (IDs separated by commas)
-- KPScript: if the value of a '-ref-*:' parameter is enclosed
-  in '//', it is now treated as a regular expression, which
-  must occur in the entry field for an entry to match
-- KPScript: .NET 4.0/4.5 is now preferred, if installed
-- KPScript: enhanced high DPI support
-
-- Auto-Type: improved compatibility with target windows that
-  handle activation slowly and ignore any input until being
-  ready (like Microsoft Edge)
-- Auto-Type: improved sending of characters that are typically
-  realized with the AltGr key
-- When editing a custom entry string, the value text box now
-  has the initial focus
-- Improved image/icon shrinking
-- Improved icon recoloring on high DPI resolutions
-- Changed some ICO files such that higher resolution images are
-  used
-- Changed some PNG files to workaround the image DPI scaling
-  behavior on Windows XP
-- Improved new-line filtering in the main entry view
-- When trying to use the Windows user account as part of a
-  composite master key fails, a more detailed error message is
-  displayed now
-- The 'About' dialog now indicates whether the current build is
-  a development snapshot
-- Changed code signing certificate
-- Upgraded installer
-- Various code optimizations
-- Minor other improvements
-
-- After an incomplete drag&drop operation over the group tree
-  view, the previous group selection is now restored
-
-2016-01-09: 2.31
-- Added menu/toolbar styles, freely selectable in 'Tools' ->
-  'Options' -> tab 'Interface'; available styles are 'Windows
-  10', 'Windows 8.1', 'KeePass - Gradient', '.NET/Office -
-  Professional' and 'System - Classic'; by default KeePass uses
-  the style most similar to the one of the current operating
-  system
-- Refined application icons (thanks to Victor Andreyenkov)
-- Auto-Type: new target window classification method, which
-  improves compatibility with target windows hosted within
-  other windows (e.g. a PuTTY window within SuperPuTTY/MTPuTTY)
-- Auto-Type: added workaround for the default Ctrl+Alt behavior
-  of KiTTY variants (which differs from Windows' behavior)
-- Before clearing the clipboard, KeePass now first copies a
-  non-sensitive text into it; this ensures that no sensitive
-  information remains in the clipboard even when clearing is
-  prevented by the environment (e.g. when running in a virtual
-  machine, when using a clipboard extension utility, ...)
-- Added support for opening entry URLs with Internet Explorer
-  or Google Chrome in private mode via the context menu ->
-  'URL(s)' -> 'Open with ... (Private)'
-- Added URL override suggestions for Internet Explorer and
-  Google Chrome in private mode in the URL override suggestions
-  drop-down list in the entry dialog
-- Added optional built-in global URL overrides for opening
-  HTTP/HTTPS URLs with Internet Explorer or Google Chrome in
-  private mode
-- Added Ctrl+K shortcut for the 'Duplicate Entry' command
-- Mozilla Bookmarks HTML import: added support for importing
-  tags
-- Added support for exporting to Mozilla Bookmarks HTML files
-- Windows/IE favorites export: entry fields are Spr-compiled
-  now, and entries with cmd:// URLs are now exported as LNK
-  files
-- HTML export/printing: added support for UUIDs, added
-  horizontal lines between entries in details mode, added
-  background color for group headings, long field names are
-  hyphenated now, and long field data now breaks and wraps onto
-  the next line
-- Plugins: added possibility to configure file transactions for
-  each URI scheme
-- Plugins: added possibility to provide custom 'Save As'
-  dialogs more easily
-- Converted some PNG images as a workaround for a problem in
-  Cairo/LibPNG on Unix-like systems
-- As a workaround for a weakness in Mono's FileDialog, before
-  showing such a dialog on Unix-like systems KeePass now tries
-  to load the file '~/.recently-used' and deletes it, if it is
-  not a valid XML file
-- KPScript: added support for specifying the master password in
-  encrypted form using the '-pw-enc:' command line parameter
-  (exactly like in KeePass, compatible with the {PASSWORD_ENC}
-  placeholder)
-- KPScript: the 'Export' command now supports the optional
-  '-GroupPath:' parameter (to export a specific group instead
-  of the whole database)
-- KPScript: the 'GetEntryString' command now supports the
-  '-FailIfNoEntry' option
-- KPScript: added '-refx-Expires' and '-refx-Expired' entry
-  identification parameters
-- KPScript: the 'Import' command now prints more specific error
-  messages
-- All KeePass program binaries are now dual signed using SHA-1
-  and SHA-256
-
-- Auto-Type: improved keyboard layout handling when the target
-  window changes during an auto-type process
-- Auto-Type: improved compatibility with Remote Desktop
-  Connection client and VirtualBox
-- Improved icon recoloring
-- Improved printing of dates/times and tags
-- The password generator based on a character set now ensures
-  that the generated password is Spr-invariant
-- Password generator based on a pattern or a custom algorithm:
-  when a Spr-variant password is generated, a confirmation
-  dialog for accepting this password is displayed
-- If the 'Save Database' policy prevents saving, the auto-save
-  option is now ignored
-- Improved .NET Framework version detection
-- PLGX debugging: when the command line option '-debug' is
-  passed and a PLGX plugin fails to compile, the output of all
-  tried compilers is saved to a temporary file
-- Improved file transaction creation time handling on Unix-like
-  systems
-- Improved compatibility with Mono on BSD systems
-- Enhanced PrepMonoDev.sh script for compatibility with Mono
-  4.x
-- Removed KeePassLibSD sub-project (a KeePass library for
-  Pocket PC / Windows Mobile) from the main solution
-- Upgraded installer
-- Various code optimizations
-- Minor other improvements
-
-- When running under Mono (Linux, Mac OS X, ...), two options
-  related to window minimization are disabled now (because they
-  do not work properly due to a Mono bug)
-
-2015-08-09: 2.30
-- When opening a database via a URL fails, the error message
-  dialog now has a button 'Specify different server
-  credentials' (on Windows Vista and higher)
-- Added support for opening entry URLs with Microsoft Edge via
-  the context menu -> 'URL(s)' -> 'Open with Edge'
-- Added URL override suggestion for Microsoft Edge in the URL
-  override suggestions drop-down list in the entry dialog
-- Added optional built-in global URL overrides for opening
-  HTTP/HTTPS URLs with Microsoft Edge
-- When clicking on a group link in the entry view, KeePass now
-  ensures that the group is visible in the group tree
-- The main window is now moved onto the primary screen when it
-  is restored outside all screens
-- KDBX loader: added support for non-empty protected binary
-  value reference elements
-- Plugins: added two auto-type sequence query events
-- Added workaround for Mono drawing bug when scrolling a rich
-  text box
-- When running under Mono, some automatic locking options are
-  now disabled (because Mono doesn't implement the required
-  events)
-- The installer now prevents running the installer while it is
-  already running
-- KPScript: added '-GroupPath:' parameter (for specifying the
-  full path of a group)
-- KPScript: the 'MoveEntry' command now also supports the
-  '-GroupName:' parameter (as alternative to '-GroupPath:')
-- KPScript: added support for specifying the path of an XSL
-  stylesheet file using the command line parameter '-XslFile:'
-- KPScript: the 'ListGroups' command now also outputs the
-  parent group UUID for each group
-- KPScript: the parameters for specifying new field data (for
-  the 'AddEntry' and the 'EditEntry' command) now support
-  escape sequences (e.g. '\n' is replaced by a new-line
-  character)
-
-- The 'Synchronize' file dialog now shows only KDBX files by
-  default
-- In the 'Attachments (Count)' column, only non-zero counts are
-  shown now
-- Improved MRU item refreshes
-- The entry string dialog now supports changing the case of a
-  string name
-- The entry string dialog now does not allow adding a string
-  whose name differs from another existing string name in this
-  entry only by case
-- The entry view in the main window is now updated immediately
-  after pressing Ctrl+H or Ctrl+J
-- The KDB import module now tries to round any invalid
-  date/time to the nearest valid date/time
-- XML serializers are now loaded/created at KeePass startup in
-  order to avoid a problem when shutting down Windows and
-  KeePass.XmlSerializers.dll not being present
-- Changed tab bar behavior in the options dialog to avoid a tab
-  content cropping issue caused by plugins
-- Improved workaround for Mono splitter bug
-- Upgraded installer
-- Various performance improvements
-- Various code optimizations
-- Minor other improvements
-
-2015-04-10: 2.29
-- Added high resolution icons
-- Added support for high resolution custom icons
-- Added option in the proxy configuration dialog to use the
-  user's default credentials (provided by the system)
-- {FIREFOX} placeholder: if no regular Firefox is installed,
-  KeePass now looks for Firefox ESR
-- {PICKCHARS} placeholder: the Conv-Fmt option now supports all
-  combinations of '0', 'A', 'a' and '?'; '?' skips a combobox
-  item
-- Added {BEEP X Y} auto-type command (where X is the frequency
-  in hertz and Y the duration in milliseconds)
-- Added optional 'Attachments (Count)' entry list column
-- Added Ctrl+Insert shortcut as alternative for Ctrl+C in the
-  entry list of the main window
-- Added shortcut keys for 'Copy Entries' (Ctrl+Shift+C) and
-  'Paste Entries' (Ctrl+Shift+V)
-- Added some access keys in various dialogs
-- In the field reference dialog, the field in which the
-  reference will be inserted is now selected as source field by
-  default
-- Added UUID uniqueness check
-- Added support for importing Passphrase Keeper 2.60 HTML files
-  (in addition to the already supported 2.50 and 2.70 formats)
-- The path of the local configuration file can now be changed
-  using the '-cfg-local:' command line parameter
-- Plugins can now access the KeePass resources (images, icons,
-  etc.) through the IPluginHost interface
-- Added a few workarounds for external window manipulations
-  before the main window has been fully constructed
-- Added workaround for .NET gradient drawing bug; 'Blue Carbon'
-  dialog banners are now drawn correctly on high DPI
-- Added workaround for Mono file version information block
-  generation bug
-- KPScript: added 'EstimateQuality' command (to estimate the
-  quality of a specified password)
-- All KeePass program binaries are now digitally signed (thanks
-  to Certum/Unizeto)
-
-- In the master key creation dialog, the 'Create' and 'Browse'
-  buttons are now disabled when a key provider is selected
-- Changed behavior of the 'Use system proxy settings' option
-  (KeePass now directly gets the system proxy settings, not the
-  .NET default proxy settings)
-- Improved focus restoration after closing the character
-  picking dialog
-- Removed 'O' and 'C' access keys from 'OK' and 'Cancel'
-  buttons (instead, press Enter for 'OK' and Esc for 'Cancel')
-- Improved remembering of splitter positions
-- Improved assignments of check mark images to menu items
-- Improved behavior when synchronizing a local EFS-encrypted
-  database file with a local database file
-- On Unix-like systems, hot key boxes now show 'External'
-  instead of 'None'
-- Various code optimizations
-- Minor other improvements
-
-- AltGr+E (i.e. Ctrl+Alt+E) does not focus the quick search box
-  anymore
-
-2014-10-08: 2.28
-- Enhanced high DPI support
-- Added trigger action 'Show message box' (which can abort the
-  current trigger execution or execute a command line / URL)
-- The 'Database has unsaved changes' trigger condition now
-  supports choosing between the active database and the
-  database that triggered the event
-- Added parameter for the trigger action 'Activate database
-  (select tab)' that allows activating the database that
-  triggered the event
-- Auto-Type: added workaround for KiTTY's default Ctrl+Alt
-  behavior (which differs from Windows' behavior)
-- Auto-Type: added workaround for PuTTYjp's default Ctrl+Alt
-  behavior (which differs from Windows' behavior)
-- Added up/down arrow buttons for reordering auto-type
-  associations in the entry editing dialog
-- While entering the master key on a secure desktop, dimmed
-  screenshots are now also displayed on all non-primary screens
-- Added support for importing VisKeeper 3.3.0 TXT files
-- The group tree view is now saved and restored during most
-  group tree updates
-- In the main entry list, multiple entries can now be moved by
-  one step up/down at once
-- If Caps Lock is on, a balloon tip indicating this is now also
-  displayed for password text boxes immediately after opening a
-  dialog (where the password text box is the initially focused
-  control)
-- In the cases where Windows would display outdated thumbnail
-  and peek preview images for the main window, KeePass now
-  requests Windows to use a static bitmap instead (showing only
-  the KeePass logo)
-- Added fallback method for parsing dates/times (the default
-  parser fails for some custom formats specified in the Control
-  Panel)
-- Added workaround for .NET ToolStrip height bug
-- Added own process memory protection for Unix-like systems (as
-  Mono doesn't provide any effective memory protection method)
-- On Unix-like systems, Shift+F10 (and Ctrl+Alt+5 and
-  Ctrl+NumPad5 on Mac OS X) now shows the context menu in most
-  list/tree view controls and rich text boxes (like on Windows)
-- KPScript: for the 'Import' command, a different master key
-  can now be specified using the standard master key command
-  line parameters with the prefix 'imp_' (e.g. -imp_pw:Secret)
-- KPScript: added option '-FailIfNotExists' for the
-  'GetEntryString' command
-- KPScript: added '-refx-Group' and '-refx-GroupPath' entry
-  identification parameters
-
-- Improved compatibility with ClearType
-- Improved support for high contrast themes
-- When duplicating a group/entry, the creation time and the
-  last access time of the copy are now set to the current time
-- Character picker dialog: initially the text box is now
-  focused, improved tab order, and picked characters are now
-  inserted at the current insertion point (instead of the end)
-- Ctrl+Tab is now handled only once when the database tab bar
-  has the focus
-- When exporting to a KeePass 1.x KDB file, a warning/error is
-  now shown if the master key contains/is a Windows User
-  Account
-- Unknown trigger events/conditions/actions are now ignored by
-  the trigger dialog
-- Reduced group tree view flickering
-- Improved default value for the entry history size limit
-- Improved menu check mark and radio images
-- Improved list view column resizing
-- Improved list view scrolling
-- Secure edit control performance improvements
-- In some cases, double-clicking the tray icon now brings
-  KeePass to the foreground
-- Improved concurrent UI behavior during auto-type
-- Auto-Type: improved compatibility with keyboard layouts with
-  combining apostrophes, quotation marks and tildes
-- Auto-Type: improved virtual key translation on Unix-like
-  systems
-- KPScript: the 'EditEntry' command now also updates the time
-  fields of all affected entries
-- KPScript: the 'DeleteEntry' and 'DeleteAllEntries' commands
-  now create deleted object information (improving
-  synchronization behavior)
-- Upgraded installer
-- Various code optimizations
-- Minor other improvements
-
-- When auto-typing a sequence containing a {NEWPASSWORD}
-  placeholder, the raw new password is now stored (in the
-  password field of the entry), not its corresponding auto-type
-  sequence
-- Synchronizing two unrelated databases now always works as
-  expected
-
-2014-07-06: 2.27
-- The estimated password quality (in bits) is now displayed on
-  the quality progress bar, and right of the quality progress
-  bar the length of the password is displayed
-- Auto-Type: before sending a character using a key combination
-  involving at least two modifiers, KeePass now first tests
-  whether this key combination is a registered system-wide hot
-  key, and, if so, tries to send the character as a Unicode
-  packet instead
-- Auto-Type: added workaround for Cygwin's default Ctrl+Alt
-  behavior (which differs from Windows' behavior)
-- Auto-Type: added {APPACTIVATE ...} command
-- {HMACOTP} placeholder: added support for specifying the
-  shared secret using the entry strings 'HmacOtp-Secret-Hex'
-  (secret as hex string), 'HmacOtp-Secret-Base32' (secret as
-  Base32 string) and 'HmacOtp-Secret-Base64' (secret as Base64
-  string)
-- {T-CONV:...} placeholder: added 'Uri-Dec' type (for
-  converting the string to its URI-unescaped representation)
-- Added placeholders: {URL:USERINFO}, {URL:USERNAME} and
-  {URL:PASSWORD}
-- Added placeholders: {BASE}, {BASE:RMVSCM}, {BASE:SCM},
-  {BASE:HOST}, {BASE:PORT}, {BASE:PATH}, {BASE:QUERY},
-  {BASE:USERINFO}, {BASE:USERNAME}, {BASE:PASSWORD} (within a
-  URL override, each of these placeholders is replaced by the
-  specified part of the string that is being overridden)
-- Added {NEWPASSWORD:/Profile/} placeholder, which generates a
-  new password for the current entry using the specified
-  password generator profile
-- Pattern-based password generator: the '^' character now
-  removes the next character from the current custom character
-  set (for example, [a^y] contains all lower-case alphanumeric
-  characters except 'y')
-- Enhanced syntax highlighting in the sequence field of the
-  'Edit Auto-Type Item' dialog
-- Added option 'Do not ask whether to synchronize or overwrite;
-  force synchronization'
-- Added synchronization support for the group behavior
-  properties 'Auto-Type for entries in this group' and
-  'Searching entries in this group'
-- Root group properties are now synchronized based on the last
-  modification time
-- While saving a database, a shutdown block reason is now
-  specified
-- Added 'Move to Group' menu in the 'Selected Entries' popup of
-  the main entry list context menu
-- Items of dynamic menus (tags, strings, attachments, password
-  generator profiles, ...) now have auto-assigned accelerator
-  keys
-- As alternative to Ctrl+F, pressing F3 in the main window now
-  displays the 'Find' dialog
-- Added UIFlags bit for hiding password quality progress bars
-  and information labels
-- Enhanced system font detection on Unix-like systems
-- When using 'xsel' for clipboard operations on Unix-like
-  systems, text is now copied into both the primary selection
-  and the clipboard
-- Added '--version' command line option (for Unix-like systems)
-- Plugins can now subscribe to an IPC event that is raised when
-  running KeePass with the '-e:' command line parameter
-- Added workaround for .NET AutoWordSelection bug
-- Added workaround for Mono bug 10163; saving files using
-  WebDAV now also works under Mono 2.11 and higher
-- Added workaround for Mono image tabs bug
-- Added workaround for Mono NumericUpDown drawing bug
-
-- Merged the URL scheme overrides and the 'Override all URLs'
-  option into a new dialog 'URL Overrides'
-- Improved autocompletion of IO connection parameters using the
-  MRU list (now treating the user name as filter)
-- Improved interaction of IO connection trigger parameters and
-  the MRU list
-- The master key prompt dialog now validates key files only
-  when clicking [OK], and invalid ones are not removed
-  automatically from the list anymore
-- Improved support for managing columns leftover from
-  uninstalled plugins in the 'Configure Columns' dialog
-- If the 'Unhide Passwords' policy is turned off, the passwords
-  column in the auto-type entry selection dialog is now
-  unavailable
-- The entry list in the main window is now updated immediately
-  after performing auto-type or copying data to the clipboard
-- Various list view performance improvements
-- The 'Searching entries in this group' group behavior
-  properties are now ignored during resolving field references
-- Improved behavior in case of syntax errors in placeholders
-  with parameters
-- Two-channel auto-type obfuscation: improved realization of
-  clipboard paste commands
-- General main window keyboard shortcuts now also work within
-  the quick search box and the database tab bar
-- Pressing Ctrl+Shift+Tab in the main window now always selects
-  the previous database tab (independent of which control has
-  the focus)
-- Changed shortcut keys for moving entries/groups on Unix-like
-  systems, due to Mono's incorrect handling of Alt (preventing
-  key events) and navigation keys (selection updated at the
-  wrong time)
-- Auto-Type: improved modifier key releasing on Unix-like
-  systems
-- Various code optimizations
-- Minor other improvements
-
-- A key-up event to the groups tree in the main window without
-  a corresponding key-down event does not change the entry list
-  anymore
-
-2014-04-13: 2.26
-- Added option to show a confirmation dialog when moving
-  entries/groups to the recycle bin
-- Auto-Type: added workaround for applications with broken
-  time-dependent message processing
-- Auto-Type: added workaround for PuTTY's default Ctrl+Alt
-  behavior (which differs from Windows' behavior)
-- Auto-Type: added configuration option to specify the default
-  delay between two keypresses
-- Added optional sequence comments column in the auto-type
-  entry selection dialog (in this column, only {C:...} comments
-  in the sequence are displayed; if a comment starts with '!',
-  only this comment is shown)
-- If the option 'Automatically search key files' is activated,
-  all drives are now scanned in parallel and any key files are
-  added asynchronously (this avoids issues caused by slow
-  network drives)
-- Added trigger action 'Show entries by tag'
-- {OPERA} placeholder: updated detection code to also support
-  the latest versions of Opera
-- {T-CONV:...} placeholder: added 'Uri' type (for converting
-  the string to its URI-escaped representation)
-- Synchronization functions are now available for remote
-  databases, too
-- Enhanced RoboForm importer to additionally support the new
-  file format
-- Summary lists are now also available in delete confirmation
-  dialogs on Unix-like systems and Windows XP and earlier
-- Added workaround for Mono Process StdIn BOM bug
-- KPScript: added 'refx-All' option (matches all entries)
-- KPScript: added optional parameters 'setx-Expires' and
-  'setx-ExpiryTime' for the 'EditEntry' command
-
-- Improved database tab selection after closing an inactive
-  database
-- New just-in-time MRU files list
-- Improved selection of entries created by the password
-  generator
-- The internal text editor now determines the newline sequence
-  that the data is using the most when opening it, and converts
-  all newline sequences to the initial sequence when saving the
-  data
-- Improved realization of the {CLEARFIELD} command (now using
-  Bksp instead of Del, in order to avoid Ctrl+Alt+Del issues on
-  newer Windows systems)
-- The note that deleting a group will also delete all subgroups
-  and entries within this group is now only displayed if the
-  group is not empty
-- Improved GUI thread safety of the update check dialog
-- Improved HTML generation
-- Improved version formatting
-- On Unix-like systems, window state automations are now
-  disabled during initial auto-type target window switches
-- On Unix-like systems, the button to choose a password font is
-  disabled now (because this is unsupported due to Mono bug
-  5795)
-- Various files (e.g. 'History.txt') are now encoded using
-  UTF-8
-- Improved build system
-- Various code optimizations
-- Minor other improvements
-
-- In the 'Configure Columns' dialog, the activation states of
-  plugin-provided columns are now preset correctly
-
-2014-02-03: 2.25
-- New auto-type key sending engine (improved support for
-  sending Unicode characters and for sending keypresses into
-  virtual machine/emulator windows; now largely compatible with
-  the Neo keyboard layout; sequence parsing is faster, more
-  flexible and optimizes the sequence; improved behavior for
-  invalid sequences; differential delays, making the auto-type
-  process less susceptible to externally caused delays;
-  automatic cancelling is now more precise up to at most one
-  keypress and also works on Unix-like systems; improved
-  message processing during auto-type)
-- When trying to open an entry attachment that the built-in
-  editor/viewer cannot handle, KeePass now extracts the
-  attachment to a (EFS-encrypted) temporary file and opens it
-  using the default application associated with this file;
-  afterwards the user can choose between importing/discarding
-  changes and KeePass deletes the temporary file securely
-- On Windows Vista and higher, the button in the entry editing
-  dialog to open attachments is now a split button; the drop-
-  down menu allows to choose between the built-in viewer, the
-  built-in editor and an external application
-- Added 'XML Replace' functionality
-- Generic CSV importer: added option to merge imported groups
-  with groups already existing in the database
-- Added support for importing Dashlane 2.3.2 CSV files
-- On Windows 8 and higher, some running Metro apps are now
-  listed in the 'Edit Auto-Type Item' dialog
-- Added {T-CONV:/T/C/} placeholder (to convert text to upper-
-  case, lower-case, or its UTF-8 representation to Base64 or
-  Hex)
-- Added {SPACE} special key code (as alternative for the ' '
-  character, for improved readability of auto-type sequences)
-- XML merge (used e.g. when an enforced configuration file is
-  present): added support for comments in inner nodes
-- Added UIFlags bit for showing last access times
-
-- In the history entry viewing dialog, the 'Open' and 'Save'
-  commands are now available for attachments
-- When replacing the {PASSWORD_ENC} placeholder, KeePass now
-  first Spr-compiles the entry password (i.e. placeholders,
-  environment variables, etc. can be used)
-- Improved configuration loading performance
-- Improved displaying of fatal exceptions
-- Various code optimizations
-- Minor other improvements
-
-- Data inserted by entry URL component placeholders is now
-  encoded correctly
-
-2013-11-03: 2.24
-- The URL override field in the entry editing dialog is now an
-  editable combo box, where the drop-down list contains
-  suggestions for browser overrides
-- Password quality estimations are now computed in separate
-  threads to improve the UI responsiveness
-- The password generator profile 'Automatically generated
-  passwords for new entries' is now available in the password
-  generator context menu of the entry editing dialog
-- Added UIFlags bit for hiding built-in profiles in the
-  password generator context menu of the entry editing dialog
-- Tags can be included in printouts now
-- Generic CSV importer: added support for importing tags
-- Added support for importing Norton Identity Safe 2013 CSV
-  files
-- Mozilla Bookmarks JSON import: added support for importing
-  tags
-- RoboForm import: URLs are now terminated using a '/', added
-  support for the new file format and for the new note fields
-- Added support for showing modern task dialogs even when no
-  form exists (requiring a theming activation context)
-- KeePass now terminates CtfMon child processes started by
-  .NET/Windows, if they are not terminated automatically
-- Added workarounds for '#', '{', '}', '[', ']', '~' and
-  diaeresis .NET SendKeys issues
-- Added workaround for 'xsel' hanging on Unix-like systems
-- Converted some PNG images as a workaround for a problem in
-  Cairo/LibPNG on Unix-like systems
-- Installer: the version is now shown in the 'Version' field of
-  the item in the Windows 'Programs and Features' dialog
-- TrlUtil: added 'Go to Next Untranslated' command
-- TrlUtil: added shortcut keys
-
-- The 'Open From URL' dialog is now brought to the foreground
-  when trying to perform global auto-type while the database is
-  locked and the main window is minimized to tray
-- Profiles are now shown directly in the password generator
-  context menu of the entry editing dialog
-- After duplicating entries, KeePass now ensures that the
-  copies are visible
-- User names of TAN entries are now dereferenced, if the option
-  for showing dereferenced data in the main window is enabled
-- When creating an entry from a template, the new entry is now
-  selected and focused
-- Empty fields are not included in detailed printouts anymore
-- Enhanced Internet Explorer detection
-- The '-preselect' command line option now works together with
-  relative database file paths
-- Improved quoted app paths parsing
-- Extended culture invariance
-- Improved synchronization performance
-- Improved internal keypress routing
-- Last access times by default are not shown in the UI anymore
-- TrlUtil: improved dialog focusing when showing message boxes
-- KeePassLib/KPScript: improved support for running on systems
-  without any GUI
-- Various code optimizations
-- Minor other improvements
-
-- Fixed a crash that could occur if the option 'Show expired
-  entries (if any)' is enabled and a trigger switches to a
-  different locked database when unlocking a database
-- The tab bar is now updated correctly after closing an
-  inactive database by middle-clicking its tab
-- Column display orders that are unstable with respect to
-  linear auto-adjusting assignment are now restored correctly
-
-2013-07-20: 2.23
-- New password quality estimation algorithm
-- Added toolbar buttons: 'Open URL(s)', 'Copy URL(s) to
-  Clipboard' and 'Perform Auto-Type'
-- Added 'Generate Password' command in the context menu of the
-  KeePass system tray icon
-- Added 'Copy history' option in the entry duplication dialog
-  (enabled by default)
-- Added 'Duplicate Group' context menu command
-- In the MRU list, currently opened files now have an
-  '[Opened]' suffix and are blue
-- When a dialog is displayed, (double) clicking the KeePass
-  system tray icon now activates the dialog
-- Added {T-REPLACE-RX:...} placeholder, which replaces text
-  using a regular expression
-- Added {VKEY-NX X} and {VKEY-EX X} special key codes
-- Added 'Perform auto-type with selected entry' trigger action
-- Added 'Import into active database' trigger action
-- Mozilla Bookmarks HTML import: added support for groups,
-  bookmark descriptions and icons
-- Mozilla Bookmarks JSON import: bookmark descriptions are now
-  imported into the note fields of entries
-- RoboForm import: added support for the new file format
-- Added support for importing Network Password Manager 4.0 CSV
-  files
-- Enhanced SafeWallet XML importer to additionally support
-  importing web entries and groups from very old export file
-  versions (for newer versions this was already supported)
-- Added database repair mode warning
-- Added option to accept invalid SSL certificates (turned off
-  by default)
-- Added user activity notification event for plugins
-- File transactions for FTP URLs are now always disabled when
-  running under .NET 4.0 in order to workaround .NET bug 621450
-- Added workaround for Mono list view item selection bug
-- Added workaround for Mono bug 649266; minimizing to tray now
-  removes the task bar item and restoring does not result in a
-  broken window anymore
-- Added workaround for Mono bug 5795; text and selections in
-  password boxes are now drawn properly (a monospace font can
-  only be used on Windows due to the bug)
-- Added workaround for Mono bug 12525; dialog banners are now
-  drawn correctly again
-- Added workaround for Mono form loading bug
-- KPScript: added 'Import' command
-- KPScript: the 'ListEntries' command now also outputs
-  date/time fields of entries
-
-- When the option for remembering the last used database is
-  enabled, KeePass now remembers the last active database
-  (instead of the last opened or saved database)
-- The 'Add Group' command and the F2 key in the groups tree
-  view now open the group editing dialog; in-place tree node
-  label editing is disabled
-- Custom string and plugin-provided columns in the 'Configure
-  Columns' dialog are sorted alphabetically now
-- Improved behavior when closing inactive databases
-- Improved support for trigger actions during database closing
-- The 'Special' GUI character set now includes '|' and '~'
-- The 'High ANSI' character set now consists of the range
-  [U+0080, U+00FF] except control and non-printable characters
-- The options dialog is now listed in the task bar when it is
-  opened while KeePass is minimized to the system tray
-- A remembered user account usage state can now be preset even
-  when the user account option is disabled using key prompt
-  configuration flags
-- Improved initial input focus in key creation/prompt dialogs
-  when key creation/prompt configuration flags are specified
-- During synchronization, the status dialog is now closed after
-  all files have been saved
-- Improved behavior of the global KeePass activation hot key
-  when a dialog is displayed
-- Changed auto-type command icon
-- Shortened product name in main window title
-- Improved data URI validation
-- Custom clipboard data is now encoded as data URI (with a
-  vendor-specific MIME type)
-- Improved configuration loading performance
-- Enhanced IO connection problem diagnostics
-- Improved single instance checking on Unix-like systems
-- KeePassLibC DLLs and ShInstUtil are now explicitly marked as
-  DEP- and ASLR-compatible (like the executable file)
-- Various UI improvements
-- Various code optimizations
-- Minor other improvements
-
-- The suffixes to the 'Inherit setting from parent' options on
-  the 'Behavior' tab of the group editing dialog now correctly
-  show the inherited settings of the current group's parent
-- When locked, the main window's title doesn't show the full
-  path of the database anymore when the option 'Show full path
-  in title bar (instead of file name only)' is turned off
-- The status bar is now updated correctly after sorting by a
-  column
-
-2013-04-05: 2.22
-- When the option for remembering key sources is enabled,
-  KeePass now also remembers whether the user account is
-  required
-- Added 'View' -> 'Grouping in Entry List' menu
-- Added 'Close active database' trigger action
-- Added '-ioiscomplete' command line option, which tells
-  KeePass that the path and file system credentials are
-  complete (the 'Open URL' dialog will not be displayed then)
-- Added support for importing SafeWallet XML files (3.0.4 and
-  3.0.5)
-- Added support for importing TurboPasswords 5.0.1 CSV files
-- LastPass CSV importer: added support for group trees
-- Alle meine Passworte XML importer: added support for custom
-  fields and group names with special characters
-- Password Safe XML importer: added support for the e-mail
-  field
-- Added 'Help' button in the generic CSV importer dialog
-- Added workaround for .NET bug 642188; top visible list view
-  items are now remembered in details view with groups enabled
-- Added workaround for Mono form title bar text update bug
-  (which e.g. caused bug 801414)
-
-- After closing a character picking dialog, KeePass now
-  explicitly activates the previous window
-- Improved behavior when cancelling the icon picker dialog
-- Main window activation redirection now works with all KeePass
-  dialogs automatically
-- The window state of the current database is now remembered
-  before opening another database
-- Previous parameters are now discarded when switching between
-  different trigger event/condition/action types
-- Unified separators in group paths
-- The UI state is now updated after adding an entry and
-  clicking an entry reference link in the entry view
-- The '-entry-url-open' command line option now searches for
-  matching entries in all open databases
-- Improved database context determination when opening a URL
-- Added support for special values in date/time fields imported
-  from KeePass 1.x
-- Improved HTML entity decoding (support for more entities and
-  CDATA sections, improved performance, ...)
-- RoboForm HTML importer: URLs are converted to lower-case now
-  and support for a special order rotation of attributes has
-  been added
-- Removed Password Gorilla CSV importer; users should use the
-  generic CSV importer (which can import more data than the old
-  specialized CSV importer)
-- Improved file discoveries
-- Improved test form entry auto-type window definition
-- In the MSI package, the version is now included in the
-  product name
-- Native key transformation library: replaced Boost threads by
-  Windows API threads (because Boost threads can result in
-  crashes on restricted Windows 7 x64 systems)
-- Various UI improvements
-- Various code optimizations
-- Minor other improvements
-
-2013-02-03: 2.21
-- Generic CSV importer: a group separator can be specified now
-  (for importing group trees)
-- Internal data viewer: added hex viewer mode (which is now the
-  default for unknown data types)
-- In the 'Show Entries by Tag' menu, the number of entries
-  having a specific tag is now shown right of the tag
-- In the 'Add Tag' menu, a tag is now disabled if all selected
-  entries already have this tag
-- Auto-Type: added support for right modifier keys
-- Added special key codes: {WIN}, {LWIN}, {RWIN}, {APPS},
-  {NUMPAD0} to {NUMPAD9}
-- Interleaved sending of keys is now prevented by default (if
-  you e.g. have an auto-type sequence that triggers another
-  auto-type, enable the new option 'Allow interleaved sending
-  of keys' in 'Tools' -> 'Options' -> tab 'Advanced')
-- Added '-auto-type-selected' command line option (other
-  running KeePass instances perform auto-type for the currently
-  selected entry)
-- Added option to additionally show references when showing
-  dereferenced data (enabled by default)
-- The selection in a secure edit control is now preserved when
-  unhiding and hiding the content
-- The auto-type association editing dialog now does not hang
-  anymore when a window of any other application hangs
-- When an application switches from the secure desktop to a
-  different desktop, KeePass now shows a warning message box;
-  clicking [OK] switches back to the secure desktop
-- Added 'OK'/'Cancel' buttons in the icon picker dialog
-- Added support for importing LastPass 2.0.2 CSV files
-- KeePass now shows an error message when the user accidentally
-  attempts to use a database file as key file
-- Added support for UTF-16 surrogate pairs
-- Added UTF-8 BOM support for version information files
-- The KeePass version is now also shown in the components list
-  in the 'About' dialog
-- File operations are now context-independent (this e.g. makes
-  it possible to use the 'Activate database' trigger action
-  during locking)
-- Plugins can now register their placeholders to be shown in
-  the auto-type item editing dialog
-- Plugins can now subscribe to IO access events
-- Added workaround for .NET bug 694242; status dialogs now
-  scale properly with the DPI resolution
-- Added workaround for Mono DataGridView.EditMode bug
-- Added workaround for Mono bug 586901; high Unicode characters
-  in rich text boxes are displayed properly now
-
-- When the main window UI is being unblocked, the focus is not
-  reset anymore, if a primary control has the focus
-- When opening the icon picker dialog, KeePass now ensures that
-  the currently selected icon is visible
-- Internal data viewer: improved visibility updating
-- The e-mail box icon by default is not inherited by new
-  entries anymore
-- The database is now marked as modified when auto-typing a TAN
-  entry
-- Enhanced AnyPassword importer to additionally support CSV
-  files exported by AnyPassword Pro 1.07
-- Enhanced Password Safe XML importer (KeePass tries to fix the
-  broken XML files exported by Password Safe 3.29
-  automatically)
-- IO credentials can be loaded over IPC now
-- Enhanced user switch detection
-- Even when an exception occurs, temporary files created during
-  KDB exports are now deleted immediately
-- Improved behavior on Unix-like systems when the operating
-  system does not grant KeePass access to the temporary
-  directory
-- Improved critical sections that are not supposed to be re-
-  entered by the same thread
-- Improved secure desktop name generation
-- When a dialog is closed, references within the global client
-  image list to controls (event handlers) are removed now
-- .NET 4.5 is now preferred, if installed
-- PLGX plugins are now preferably compiled using the .NET 4.5
-  compiler, if KeePass is currently running under the 4.5 CLR
-- Updated KB links
-- Changed naming of translation files
-- The installer now always overwrites the KeePassLibC 1.x
-  support libraries
-- Upgraded installer
-- Various code optimizations
-- Minor other improvements
-
-- When locking multiple databases and cancelling a 'Save
-  Changes?' dialog, the UI is now updated correctly
-- '&' characters in dynamic menu texts, in dialog banner texts,
-  in image combobox texts, in text box prompts and in tooltips
-  are now displayed properly
-
-2012-10-04: 2.20.1
-- Improved support for images with DPI resolutions different
-  from the DPI resolution of the display device
-- {GOOGLECHROME} placeholder: updated detection code to also
-  support the latest versions of Chrome
-- The option to lock on remote control mode changes now
-  additionally watches for remote connects and disconnects
-- Improved Windows registry accesses
-- Improved behavior when the user deletes the system temporary
-  directory
-- On Unix-like systems, KeePass now stores most of its
-  temporary files in a private temporary directory (preferably
-  in $XDG_RUNTIME_DIR)
-- Added detection support for the following web browsers on
-  Unix-like systems: Rekonq, Midori and Dooble
-- KeePass does not try to set the WM_CLASS property on Mac OS X
-  systems anymore
-- Modified some icons to work around unsupported PNG
-  transparency keys in Mono
-- Various code optimizations
-- Minor other improvements
-
-2012-09-08: 2.20
-- Header data in KDBX files is now authenticated (to prevent
-  silent data corruption attacks; thanks to P. Gasti and K. B.
-  Rasmussen)
-- Added management of working directories (a separate working
-  directory is remembered for each file dialog context; working
-  directories are remembered relatively to KeePass.exe; the
-  management can be deactivated by turning off the new option
-  'Remember working directories')
-- Added option to cancel auto-type when the target window title
-  changes
-- Added quick search box in the toolbar of the internal text
-  editor
-- Files can now be attached to entries by using drag&drop from
-  Windows Explorer to the attachments list in the entry editing
-  dialog
-- Added '-pw-stdin' command line option to make KeePass read
-  the master password from the StdIn stream
-- Added placeholders to get parts of the entry URL: {URL:SCM},
-  {URL:HOST}, {URL:PORT}, {URL:PATH} and {URL:QUERY}
-- Added a 'Details' button in the plugin load failure message
-  box (when clicked, detailed error information for developers
-  is shown)
-- Added warning icon left of the Windows user account option
-  description in the master key creation dialog
-- Added support for more image file formats (e.g. when
-  importing custom client icons)
-- Added support for importing DesktopKnox 3.2 XML files
-- The generic CSV importer now guesses whether the option to
-  ignore the first row should be enabled or not (the user of
-  course can still specify it manually, too)
-- Added support for exporting to KeePass 1.x CSV files
-- Added support for moving the PLGX cache to a different remote
-  drive
-- The Spr engine is now extensible, i.e. plugins can provide
-  additional transformations/placeholders
-- On Unix-like systems, KeePass now uses the 'xsel' utility for
-  clipboard operations, if 'xsel' is installed (in order to
-  work around Mono clipboard bugs)
-- Added Mono workaround to set the WM_CLASS property
-- Added workaround for Mono splitter bug
-- The 'PrepMonoDev.sh' script now removes the serialization
-  assembly generating post build event
-- TrlUtil: added support for importing PO files
-
-- Improved FTP file existence checking
-- High DPI UI improvements
-- The database is not marked as modified anymore when using in-
-  place label editing to fake-edit a group's name (i.e. when
-  the final new name is the same as the previous one)
-- Password is not auto-repeated anymore when trying to unhide
-  it fails due to the policy 'Unhide Passwords' being disabled
-- Improved menu accelerator and shortcut keys
-- Changed IO connection name display format
-- Improved browser detection on Mac OS X
-- Task dialog thread safety improvements
-- Added UI check during import for KPScript
-- Upgraded and improved installer (now uses Unicode, LZMA2
-  compression, ...)
-- Various UI improvements
-- Various code optimizations
-- Minor other improvements
-
-- On Windows systems, new line sequences in text to be shown in
-  a standard multiline text box are now converted to Windows
-  format
-
-2012-05-01: 2.19
-- New generic CSV importer (now supports multi-line fields, '\'
-  as escape character, field & record separators and the text
-  qualifier can be specified, white space characters can be
-  removed from the beginning/end of fields, the fields and
-  their order can be defined, supported fields now are group
-  name & standard fields like e.g. title & custom strings &
-  times & ignore column, the first row can be ignored, KeePass
-  initially tries to guess the fields and their order based on
-  the first row)
-- Native master key transformations are now computed in two
-  threads on 64-bit systems, too; on dual/multi core processors
-  this results in almost twice the performance as before (by
-  doubling the amount of rounds you'll get the same waiting
-  time as in 2.18, but the protection against dictionary and
-  guessing attacks is doubled)
-- New XML configuration and translation deserializer to improve
-  the startup performance
-- Added option to require a password repetition only when
-  hiding using asterisks is enabled (enabled by default)
-- Entry attachments can now be renamed using in-place label
-  editing (click on an already selected item to show an edit
-  box)
-- Empty entry attachments can now be created using 'Attach' ->
-  'Create Empty Attachment'
-- Sizes of entry attachments are now shown in a column of the
-  attachments list in the entry editing dialog
-- Added {ENV_PROGRAMFILES_X86} placeholder (this is
-  %ProgramFiles(x86)%, if it exists, otherwise %ProgramFiles%)
-- Added auto-type option 'An entry matches if one of its tags
-  is contained in the target window title'
-- URLs in HTML exports are now linkified
-- Import modules may now specify multiple default/equivalent
-  file extensions (like e.g. 'htm' and 'html')
-- Added support for reading texts encoded using UTF-32 Big
-  Endian
-- Enhanced text encoding detection (now detects UTF-32 LE/BE
-  and UTF-16 LE/BE by zeros, improved UTF-8 detection, ...)
-- Added zoom function for images in internal data viewer
-- Drop-down image buttons in the entry editing dialog are now
-  marked using small black triangle overlays
-- Added support for loading key files from URLs
-- Controls in the options dialog are now disabled when the
-  options are enforced (using an enforced configuration file)
-- If KeePass is started with the '-debug' command line option,
-  KeePass now shows a developer-friendly error message when
-  opening a database file fails
-- Added 'Wait for exit' property in the 'Execute command line /
-  URL' trigger action
-- The 'File exists' trigger condition now also supports URLs
-- Added two file closing trigger events (one raised before and
-  one after saving the database file)
-- Plugins: added file closing events
-- Plugins: added events (AutoType.Sequence*) that allow plugins
-  to provide auto-type sequence suggestions
-- Added workaround to support loading data from version
-  information files even when they have incorrectly been
-  decompressed by a web filter
-- Added workarounds for '°', '|' and '£' .NET SendKeys issues
-- Added workaround for topmost window .NET/Windows issue (the
-  'Always on Top' option now works even when switching to a
-  different window while KeePass is starting up)
-- Added workaround for Mono dialog event ordering bug
-- Added workaround for Mono clipboard bugs on Mac OS X
-- KPScript: added 'MoveEntry', 'GetEntryString' and 'GenPw'
-  commands
-- KPScript: added '-refx-UUID' and '-refx-Tags' entry
-  identification parameters
-
-- When only deleting history entries (without changing any data
-  field of an entry), no backup entry is created anymore
-- Unified text encoding handling for internal data viewer and
-  editor, generic CSV importer and text encoding selection
-  dialog
-- Improved font sizing in HTML exports/printouts
-- Improved encoding of group names in HTML exports/printouts
-- If an entry doesn't expire, 'Never expires' is now shown in
-  the 'Expiry Time' column in HTML exports/printouts
-- The expiry edit control now accepts incomplete edits and the
-  'Expires' checkbox is checked immediately
-- The time component of the default expiry suggestion is now
-  00:00:00
-- The last selected/focused item in the attachments list of the
-  entry editing dialog is now selected/focused after editing an
-  attachment
-- Improved field to standard field mapping function
-- Enhanced RoboForm importer to concatenate values of fields
-  with conflicting names
-- Updated Spamex.com importer
-- Removed KeePass 1.x CSV importer; users should use the new
-  generic CSV importer (which can import more data than the old
-  specialized 1.x CSV importer)
-- When trying to open another database while a dialog is
-  displayed, KeePass now just brings itself to the foreground
-  without attempting to open the second database
-- More list views use the Vista Explorer style
-- Modifier keys without another key aren't registered as global
-  hot key anymore
-- Improved default suggestions for custom sequences in the
-  auto-type sequence editing dialog
-- Improved default focus in the auto-type sequence editing
-  dialog
-- Added {C:Comment} placeholder in the auto-type sequence
-  editing dialog
-- On Unix-like systems, the {GOOGLECHROME} placeholder now
-  first searches for Google Chrome and then (if not found) for
-  Chromium
-- Versions displayed in the update checking dialog now consist
-  of at least two components
-- Added '@' and '`' to the printable 7-bit ASCII character set
-- Merged simple and extended special character spaces to one
-  special character space
-- Reduced control character space from 60 to 32
-- The first sample entry's URL now points to the KeePass
-  website
-- Improved key transformation delay calculation
-- Improved key file loading performance
-- The main menu now isn't a tab stop anymore
-- Some configuration nodes are now allocated only on demand
-- Improved UI update when moving/copying entries to the
-  currently active group or a subgroup of it using drag&drop
-- Improved behavior when closing an inactive database having
-  unsaved changes
-- Changed versioning scheme in file version information blocks
-  from digit- to component-based
-- Development snapshots don't ask anymore whether to enable the
-  automatic update check (only stable releases do)
-- Improved PLGX cache directory naming
-- The PLGX cache directory by default is now located in the
-  local application data folder instead of the roaming one
-- Improved support for PLGX plugins that are using LINQ
-- Various UI improvements
-- Various code optimizations
-- Minor other improvements
-
-- Fixed sorting of items in the most recently used files list
-- Fixed tab order in the 'Advanced' tab of the entry editing
-  dialog
-
-2012-01-05: 2.18
-- The update check now also checks for plugin updates (if
-  plugin developers provide version information files)
-- When starting KeePass 2.18 for the first time, it asks
-  whether to enable the automatic update check or not (if not
-  enabled already)
-- When closing the entry editing dialog by closing the window
-  (using [X], Esc, ...) and there are unsaved changes, KeePass
-  now asks whether to save or discard the changes; only when
-  explicitly clicking the 'Cancel' button, KeePass doesn't
-  prompt
-- When not hiding passwords using asterisks, they don't need to
-  be repeated anymore
-- Password repetition boxes now provide instant visual feedback
-  whether the password has been repeated correctly (if
-  incorrect, the background color is changed to light red)
-- When clicking an '***' button to change the visibility of the
-  entered password, KeePass now automatically transfers the
-  input focus into the password box
-- Visibility of columns in the auto-type entry selection dialog
-  can now be customized using the new 'Options' button
-- Added auto-type option 'An entry matches if the host
-  component of its URL is contained in the target window title'
-- Added shortcut keys: Ctrl+Shift+O for 'Open URL',
-  Ctrl+Shift+U for copying URLs to the clipboard, Ctrl+I for
-  'Add Entry', Ctrl+R for synchronizing with a file,
-  Ctrl+Shift+R for synchronizing with a URL
-- Ensuring same keyboard layouts during auto-type is now
-  optional (option enabled by default)
-- Plain text KDB4 XML exports now store the memory protection
-  flag of strings in an attribute 'ProtectInMemory'
-- Added option to use database lock files (intended for storage
-  providers that don't lock files while writing to them, like
-  e.g. some FTP servers); the option is turned off by default
-  (and especially for local files and files on a network share
-  it's recommended to leave it turned off)
-- Added UIFlags bit for disabling the controls to specify after
-  how many days the master key should/must be changed
-- Added support for in-memory protecting strings that are
-  longer than 65536 characters
-- Added workaround for '@' .NET SendKeys issue
-
-- .NET 4.0 is now preferred, if installed
-- PLGX plugins are now preferably compiled using the .NET 4.0
-  compiler, if KeePass is currently running under the 4.0 CLR
-- Automatic update checks are now performed at maximum once per
-  day (you can still check manually as often as you wish)
-- Auto-Type: entry titles and URLs are now Spr-compiled before
-  being compared with the target window title
-- Decoupled the options 'Show expired entries' and 'Show
-  entries that will expire soon'
-- Specifying the data hiding setting (using asterisks) in the
-  column configuration dialog is now done using a checkbox
-- The entry view now preferably uses the hiding settings
-  (asterisks) of the entry list columns
-- Improved entry expiry date calculation
-- Enhanced Password Agent importer to support version 2.6.2
-- Enhanced SplashID importer to import last modification dates
-- Improved locating of system executables
-- Password generator profiles are now sorted by name
-- Separated built-in and user-defined password generator
-  profiles (built-in profiles aren't stored in the
-  configuration file anymore)
-- Improved naming of shortcut keys, and shortcut keys are now
-  displayed in tooltips
-- Internal window manager can now close windows opened in other
-  threads
-- Improved entry touching when closing the entry editing dialog
-  by closing the window (using [X], Esc, ...)
-- Improved behavior when entering an invalid URL in the 'Open
-  URL' dialog
-- Improved workaround for Mono tab bar height bug
-- ShInstUtil: improved Native Image Generator version detection
-- Unified in-memory protection
-- In-memory protection performance improvements
-- Developers: in-memory protected objects are now immutable and
-  thread-safe
-- Various UI text improvements
-- Various code optimizations
-- Minor other improvements
-
-- The cached/temporary custom icons image list is now updated
-  correctly after running the 'Delete unused custom icons'
-  command
-
-2011-10-19: 2.17
-- Multiple auto-type sequences can now be defined for a window
-  in one entry
-- The auto-type entry selection dialog now displays the
-  sequence that will be typed
-- The auto-type entry selection dialog is now resizable;
-  KeePass remembers the dialog's position, size and the list
-  view column widths
-- Added auto-type option 'An entry matches if its URL is
-  contained in the target window title'
-- Added two options to show dereferenced data in the main entry
-  list (synchronously or asynchronously)
-- Dereferenced data fields are now shown in the entry view of
-  the main window and the auto-type entry selection dialog
-  (additionally to the references)
-- Field references in the entry view are now clickable; when
-  clicking one, KeePass jumps to the data source entry
-- Added option in the 'Find' dialog to search in dereferenced
-  data fields
-- Added option to search in dereferenced data fields when
-  performing a quick search (toolbar in main window)
-- The 'Find' dialog now shows a status dialog while searching
-  for entries
-- The main window now shows a status bar and the UI is disabled
-  while performing a quick search
-- Added context menu commands to open the URL of an entry in a
-  specific browser
-- Added {SAFARI} browser path placeholder
-- Added {C:...} comment placeholder
-- Added entry duplication options dialog (appending "- Copy" to
-  entry titles, and/or replacing user names and passwords by
-  field references to the original entries)
-- Added option to focus the quick search box when restoring
-  from taskbar (disabled by default)
-- Added tray context menu command to show the options dialog
-- Source fields are now compiled before using them in a
-  {PICKCHARS} dialog
-- Added 'Copy Link' rich text box context menu command
-- Before printing, the data/format dialog now shows a print
-  dialog, in which the printer can be selected
-- Added application policy to ask for the current master key
-  before printing
-- Added support for importing Passphrase Keeper 2.50 HTML files
-  (in addition to the already supported 2.70 format)
-- KeePass now removes zone identifiers from itself, ShInstUtil
-  and the CHM help file
-- Listing currently opened windows works under Unix-like
-  systems now, too
-- Alternating item background colors are now also supported in
-  list views with item groups
-- IOConnection now supports reading from data URIs (RFC 2397)
-- Group headers are now skipped when navigating in single
-  selection list views using the arrow keys
-- Added detection support for the following web browsers on
-  Unix-like systems: Firefox, Opera, Chromium, Epiphany, Arora,
-  Galeon and Konqueror
-- Added documentation of the synchronization feature
-- Key provider plugins can now declare that they're compatible
-  with the secure desktop mode, and a new property in the query
-  context specifies whether the user currently is on the secure
-  desktop
-- Added workaround for a list view sorting bug under Windows XP
-- Added workaround for a .NET bug where a cached window state
-  gets out of sync with the real window state
-- Added workaround for a Mono WebRequest bug affecting WebDAV
-  support
-
-- Items in the auto-type entry selection dialog can now be
-  selected using a single click
-- When performing global auto-type, the Spr engine now uses the
-  entry container database instead of the current database as
-  data source
-- The generated passwords list in the password generator dialog
-  now uses the password font (monospace by default)
-- The last modification time of an entry is now updated when a
-  new password is generated using the {NEWPASSWORD} placeholder
-- The overlay icon for the taskbar button (on Windows 7) is now
-  restored when Windows Explorer crashes and when starting in
-  minimized and locked mode
-- Improved opening of CHM help file
-- The buttons in file save dialogs now have accelerator keys
-- Separated URL scheme overrides into built-in and custom ones
-- Improved tray command state updating
-- The default tray command is now rendered using a bold font
-- The main window is now disabled while searching and removing
-  duplicate entries
-- Improved banner handling/updating in resizable dialogs
-- The 'Ctrl+U' shortcut hint is now moved either to the open or
-  to the copy command, depending on whether the option 'Copy
-  URLs to clipboard instead of opening them' is enabled or not
-- Improved command availability updating of rich text context
-  menus
-- Quick searches are now invoked asynchronously
-- Improved quick search performance
-- The option to minimize the main window after locking the
-  KeePass workspace is now enabled by default
-- When performing auto-type, newline characters are now
-  converted to Enter keypresses
-- Auto-type on Unix-like systems: improved sending of backslash
-  characters
-- On Unix-like systems, the default delay between auto-typed
-  keystrokes is now 3 ms
-- Spr engine performance improvements
-- Changing the in-memory protection state of a custom entry
-  string is now treated as a database change
-- Some options in the options dialog are now linked (e.g. the
-  option 'Automatically search key files also on removable
-  media' can only be enabled when 'Automatically search key
-  files' is enabled)
-- Most items with default values aren't written to the
-  configuration file anymore (resulting in a smaller file and
-  making it possible to change defaults in future versions)
-- Path separators in the configuration file are now updated for
-  the current operating system
-- Improved 'xdotool' version detection
-- Improved IO response handling when deleting/renaming files
-- Various UI text improvements
-- Various code optimizations
-- Minor other improvements
-
-- Status bar text is now correctly updated to 'Ready' after an
-  unsuccessful/cancelled database opening attempt
-- Password generation based on patterns: escaped curly brackets
-  are now parsed correctly
-
-2011-07-12: 2.16
-- When searching for a string containing a whitespace
-  character, KeePass now splits the terms and reports all
-  entries containing all of the terms (e.g. when you search for
-  "Forum KeePass" without the quotes, all entries containing
-  both "Forum" and "KeePass" are reported); the order of the
-  terms is arbitrary; if you want to search for a term
-  containing whitespace, enclose the term in quotes
-- When searching for a term starting with a minus ('-'), all
-  entries that do not contain the term are reported (e.g. when
-  you search for "Forum -KeePass" without the quotes, all
-  entries containing "Forum" but not "KeePass" are reported)
-- Added dialog in the options to specify a web proxy (none,
-  system or manual) and user name and password for it
-- Added option to always exit instead of locking the workspace
-- Added option to play the UAC sound when switching to a secure
-  desktop (enabled by default)
-- Added filter box in the field references creation dialog
-- Added command to delete duplicate entries (entries are
-  considered to be equal when their strings and attachments are
-  the same, all other data is ignored; if one of two equal
-  entries is in the recycle bin, it is deleted preferably;
-  otherwise the decision is based on the last modification
-  time)
-- Added command to delete empty groups
-- Added command to delete unused custom icons
-- For Unix-like systems: new file-based IPC broadcast mechanism
-  (supporting multiple endpoints)
-- For Unix-like systems: added file-based global mutex
-  mechanism
-- Auto-type on Unix-like systems: added support for sending
-  square brackets and apostrophes
-- Two-channel auto-type obfuscation is now supported on
-  Unix-like systems, too
-- Web access on Unix-like systems: added workarounds for non-
-  implemented cache policy and credentials requirement
-- Added context menu command to empty the recycle bin (without
-  deleting the recycle bin group)
-- On Windows Vista and higher, when trying to delete a group,
-  the confirmation dialog now shows a short summary of the
-  subgroups and entries that will be deleted, too
-- In the auto-type target window drop-down combobox, icons are
-  now shown left of the window names
-- Added {CLEARFIELD} auto-type command (to clear the contents
-  of single-line edit controls)
-- Added support for importing Sticky Password 5.0 XML files
-  (formatted memos are imported as RTF file attachments, which
-  you can edit using the internal KeePass editor; e.g. right-
-  click on the entry in the main window and go 'Attachments' ->
-  'Edit Notes.rtf' or click on the attachment in the entry view
-  at the bottom of the main window; see 'How to store and work
-  with large amounts of formatted text?' in the FAQ)
-- Added support for importing Kaspersky Password Manager 5.0
-  XML files (formatted memos are imported the same as by the
-  Sticky Password importer, see above)
-- Password Depot importer: added support for more fields (new
-  time fields and usage count), time fields can be imported
-  using the stored format specifier, vertical tabulators are
-  removed, improved import of information cards, and auto-type
-  sequences are converted now
-- Added ability to export links into the root directory of
-  Windows/IE favorites
-- Windows/IE favorites export: added configuration items to
-  specify a prefix and a suffix for exported links/files
-- In the entry editing dialog, KeePass now opens an attachment
-  either in the internal editor or in the internal viewer,
-  depending on whether the format is supported by the editor
-- When creating a new database, KeePass now automatically
-  creates a second sample entry, which is configured for the
-  test form in the online help center
-- Added configuration option to disable the 'Options',
-  'Plugins' and/or 'Triggers' menu items
-- Added workaround for Mono tab bar height bug
-- Added workaround for Mono FTP bug
-- Added workaround for Mono CryptoStream bug
-- Added workaround for a Mono bug related to focusing list view
-  items
-- Added shell script to prepare the sources for MonoDevelop
-- Translations can now also be loaded from the KeePass
-  application data directory
-- TrlUtil: added support for ellipses as alternative to 3 dots
-- KPScript: added 'DetachBins' command to save all entry
-  attachments (into the directory of the database) and remove
-  them from the database
-
-- After performing a quick-find, the search text is now
-  selected
-- Improved quick-find deselection performance
-- On Unix-like systems, command line parameters prefixed with a
-  '/' are now treated as absolute file paths instead of options
-- Improved IPC support on Unix-like systems
-- Locked databases can now be dismissed using the close command
-- Invalid target windows (like the taskbar, own KeePass
-  windows, etc.) are not shown in the auto-type target window
-  drop-down combobox anymore
-- Newly created entries are now selected and focused
-- The entry list is now focused when duplicating and selecting
-  all entries
-- If KeePass is blocked from showing a dialog on the secure
-  desktop, KeePass now shows the dialog on the normal desktop
-- Improved dialog initialization on the secure desktop
-- The current status is now shown while exporting Windows/IE
-  favorites
-- Windows/IE favorites export: improved naming of containing
-  folder when exporting selected entries only
-- Windows/IE favorites export: if a group doesn't contain any
-  exportable entry, no directory is created for this group
-  anymore
-- Improved data editor window position/size remembering
-- Key modifiers of shortcut key strings are translated now
-- Shortcut keys of group and entry commands are now also shown
-  in the main menu
-- When no template entries are specified/found, this is now
-  indicated in the 'Add Entry' toolbar drop-down menu
-- When deleting a group, its subgroups and entries are now
-  added correctly to the list of deleted objects
-- Font handling improvements
-- Improved lock timeout updating when a dialog is displayed
-- Improved export error handling
-- Improved FIPS compliance problems self-test (error message
-  immediately at start), and specified configuration option to
-  prevent .NET from enforcing FIPS policy
-- Various code optimizations
-- Minor other improvements
-
-- Last modification time is now updated when restoring an older
-  version of an entry
-- When duplicating an entry, the UUIDs of history items are now
-  changed, too
-
-2011-04-10: 2.15
-- Added option to show the master key dialog on a secure
-  desktop (similar to Windows' UAC; almost no keylogger works
-  on a secure desktop; the option is disabled by default for
-  compatibility reasons)
-- Added option to limit the number of history items per entry
-  (the default is 10)
-- Added option to limit the history size per entry (the default
-  is 6 MB)
-- Added {PICKCHARS} placeholder, which shows a dialog to pick
-  certain characters from an entry string; various options like
-  specifying the number of characters to pick and conversion to
-  down arrow keypresses are supported; see the one page long
-  documentation on the auto-type help page; the less powerful
-  {PICKPASSWORDCHARS} is now obsolete (but still supported for
-  backward compatibility)
-- The character picking dialog now remembers and restores its
-  last position and size
-- KDBX file format: attachments are now stored in a pool within
-  the file and entries reference these items; this reduces the
-  file size a lot when there are history items of entries
-  having attachments
-- KDBX file format: attachments are now compressed (if the
-  compression option is enabled) before being Base64-encoded,
-  compressed and encrypted; this results in a smaller file,
-  because the compression algorithm works better on the raw
-  data than on its encoded form
-- PLGX plugins can now be loaded on Unix-like systems, too
-- Added option to specify a database color; by specifying a
-  color, the main window icon and the tray icon are recolored
-  and the database tab (shown when multiple databases are
-  opened in one window) gets a colored rectangle icon
-- New rich text builder, which supports using multiple
-  languages in one text (e.g. different Chinese variants)
-- Added 'Sort By' popup menu in the 'View' menu
-- Added context menu commands to sort subgroups of a group
-- Added option to clear master key command line parameters
-  after using them once (enabled by default)
-- Added application policies to ask for the current master key
-  before changing the master key and/or exporting
-- Added option to also unhide source characters when unhiding
-  the selected characters in the character picking dialog
-- Added ability to export custom icons
-- Added 'String' trigger condition
-- Added support for importing DataViz Passwords Plus 1.007 CSV
-  files
-- Enhanced 1Password Pro importer to also support 1PW CSV files
-- Enhanced FlexWallet importer to also support version 2006 XML
-  files (in addition to version 1.7 XML files)
-- Enabled auto-suggest for editable drop-down combo boxes (and
-  auto-append where it makes sense)
-- Pressing Ctrl+Enter in the rich text boxes of the entry
-  dialog and the custom string dialog now closes with OK (if
-  possible)
-- Added option to cancel auto-type when the target window
-  changes
-- Auto-type on Unix-like systems: added support for key
-  modifiers
-- Added '--saveplgxcr' command line option to save compiler
-  results in case the compilation of a PLGX plugin fails
-- Added workaround for % .NET SendKeys issue
-- Added workaround for Mono bug 620618 in the main entry list
-
-- Improved key file suggestion performance
-- When the master key change application policy is disabled and
-  the master key expires (forced change), KeePass now shows the
-  two information dialogs only once per opening
-- After removing the password column, hiding behind asterisks
-  is suggested by default now when showing the column again
-- TAN entries now expire on auto-type, if the option for
-  expiring TANs on use is enabled
-- Auto-type now sends acute and grave accents as separate
-  characters
-- Auto-type now explicitly skips the taskbar window when
-  searching for the target window
-- Multiple lines are now separated in the entry list and in the
-  custom string list of the entry dialog by a space
-- RoboForm importer: improved multiline value support
-- Improved UNC path support
-- Improved entry list refresh performance
-- Improved UI state update performance
-- Entry list context menus are now configured instantly
-- Inapplicable group commands are now disabled
-- Improved control focusing
-- Improved clipboard handling
-- Copying and pasting whole entries is now also supported on
-  Windows 98 and ME
-- Improved releasing of dialog resources
-- Improved keys/placeholders box in auto-type editing dialog
-- Improved user-friendliness in UAC dialogs
-- Tooltips of the tab close button and the password repeat box
-  can be translated now
-- Improved help (moved placeholders to separate page, ...)
-- KeePassLibSD now uses the SHA-256 implementation of Bouncy
-  Castle
-- Upgraded installer
-- Various code optimizations
-- Minor other improvements
-
-- Window titles are now trimmed, such that auto-type also works
-  with windows whose titles have leading or trailing whitespace
-  characters
-- Detection of XSL files works under Linux / Mac OS X now, too
-
-2011-01-02: 2.14
-- Added option to lock after some time of global user
-  inactivity
-- Added option to lock when the remote control status changes
-- Auto-type on Unix-like systems: added special key code
-  support (translation to X KeySyms) and support for {DELAY X}
-  and {DELAY=X}
-- Added window activation support on Unix-like systems
-- Auto-type on Windows: added {VKEY X} special key code (sends
-  virtual key X)
-- Added support for importing DataVault 4.7 CSV files
-- Added support for importing Revelation 0.4 XML files
-- Added 'Auto-Type - Without Context' application policy to
-  disable the 'Perform Auto-Type' command (Ctrl+V), but still
-  leave global auto-type available
-- Added option to collapse newly-created recycle bin tree nodes
-- Added 'Size' column in the history list of the entry dialog
-- Added trigger action to remove custom toolbar buttons
-- Added kdbx:// URL scheme overrides (for Windows and Unix-like
-  systems; disabled by default)
-- Added KeePass.exe.config file to redirect old assemblies to
-  the latest one, and explicitly declare .NET 4.0 runtime
-  support
-- Added documentation for the '-pw-enc' command line parameter,
-  the {PASSWORD_ENC} placeholder and URL overrides
-- Added workaround for ^/& .NET SendKeys issue
-
-- New locking timer (using a timeout instead of a countdown)
-- Improved locking when the Windows session is being ended or
-  switched
-- Improved multi-database locking
-- Separated the options for locking when the computer is locked
-  and the computer is about to be suspended
-- {FIREFOX} placeholder: added support for registry-redirected
-  32-bit Firefox installations on 64-bit Windows systems
-- File transactions: the NTFS/EFS encryption flag is now also
-  preserved when the containing directory isn't encrypted
-- The IPC channel name on Unix-like systems is now dependent on
-  the current user and machine name
-- KeePass now selects the parent group after deleting a group
-- Entries are now marked as modified when mass-changing their
-  colors or icons
-- Key states are now queried on interrupt level
-- A {DELAY=X} global delay now affects all characters of a
-  keystroke sequence when TCATO is enabled, too
-- Improved dialog closing when exiting automatically
-- Plugin-provided entry list columns can now be right-aligned
-  at KeePass startup already
-- Removed KDBX DOM code
-- Installer: the KeePass start menu shortcut is now created
-  directly in the programs folder; the other shortcuts have
-  been removed (use the Control Panel for uninstalling and the
-  'Help' menu in KeePass to access the help)
-- Various code optimizations
-- Minor other improvements
-
-- Quotes in parameters for the 'Execute command line / URL'
-  trigger action are now escaped correctly
-- Auto-type on Unix-like systems: window filters without
-  wildcards now match correctly
-
-2010-09-06: 2.13
-- Password quality estimation algorithm: added check for about
-  1500 most common passwords (these are rated down to 1/8th of
-  their statistical rating; Bloom filter-based implementation)
-- Global auto-type (using a system-wide hot key) is now
-  possible on Unix-like systems (see the documentation for
-  setup instructions, section 'Installation / Portability' in
-  the 'KeePass 2.x' group; thanks to Jordan Sissel for
-  enhancing 'xdotool')
-- Added IPC functionality for Unix-like systems
-- Added possibility to write export plugins that don't require
-  an output file
-- Tag lists are sorted alphabetically now
-- Password text boxes now use a monospace font by default
-- Added option to select a different font for password text
-  boxes (menu 'Tools' -> 'Options' -> tab 'Interface')
-- Added support for importing Password Prompter 1.2 DAT files
-- Added ability to export to Windows/IE favorites
-- Added ability to specify IO credentials in the 'Synchronize'
-  trigger action
-- Added ability to specify IO credentials and a master key in
-  the 'Open database file' trigger action
-- If IO credentials are stored, they are now obfuscated
-- Custom colors in the Windows color selection dialog are now
-  remembered
-- Added high resolution version of the KeePass application icon
-- Improved lock overlay icon (higher resolution)
-- PLGX loader: added support for unversioned KeePass assembly
-  references
-
-- Added workaround to avoid alpha transparency corruption when
-  adding images to an image list
-- Improved image list generation performance
-- Added workaround to display the lock overlay icon when having
-  enabled the option to start minimized and locked
-- Improved group and entries deletion confirmation dialogs
-  (with preview; only Windows Vista and higher)
-- The password character picking dialog now offers the raw
-  password characters instead of an auto-type encoded sequence
-- PINs importer: improved importing of expiry dates
-- Some button icons are now resized to 16x15 when the 16x16
-  icon is too large
-- Renamed character repetition option in the password generator
-  for improved clarity
-- Improved workspace locking
-- Locking timer is now thread-safe
-- Added code to prevent loading libraries from the current
-  working directory (to avoid binary planting attacks)
-- Removed Tomboy references (on Unix-like systems)
-- Various code optimizations
-- Minor other improvements
-
-- {NEWPASSWORD} placeholder: special characters in generated
-  passwords are now transformed correctly based on context
-  (auto-type, command line, etc.)
-
-2010-07-09: 2.12
-- Auto-type window definitions in custom window-sequence pairs
-  are now Spr-compiled (i.e. placeholders, environment
-  variables, etc. can be used)
-- Global auto-type delay: added support for multi-modified keys
-  and special keys
-- Added 'New Database' application policy flag
-- Added 'Copy Whole Entries' application policy flag
-- Multi-monitor support: at startup, KeePass now ensures that
-  the main window's normal area at least partially overlaps the
-  virtual screen rectangle of at least one monitor
-- RoboForm importer: URLs without protocol prefix are now
-  prefixed automatically (HTTP)
-- Entry-dependent placeholders can now be used in most trigger
-  events, conditions and actions (the currently focused entry
-  is used)
-- Auto-type on Unix-like systems: KeePass now shows an
-  informative error message when trying to invoke auto-type
-  without having installed the 'xdotool' package
-
-- New column engine: drag&dropping hidden fields works as
-  expected again (the field data is transferred, not asterisks)
-- Improved restoration of a maximized main window
-- Improved error message when trying to import/export data
-  from/to a KDB file on a non-Windows operating system
-- Minor other improvements
-
-2010-07-03: 2.11
-- Added entry tags (you can assign tags to entries in the entry
-  editing window or by using the 'Selected Entries' context
-  menu; to list all entries having a specific tag, choose the
-  tag either in the 'Edit' main menu or in the 'Show Entries'
-  toolbar drop-down button)
-- Completely new entry list column engine; the columns are
-  dynamic now, custom entry strings can be shown in the list,
-  to configure go 'View' -> 'Configure Columns...'; the column
-  engine is also extensible now, i.e. plugins can provide new
-  columns
-- Added 'Size' entry list column (shows the approximate memory
-  required for the entry)
-- Added 'History (Count)' entry list column (double-clicking a
-  cell of this column opens the entry editing window and
-  automatically switches to the 'History' tab)
-- Added 'Expiry Time (Date Only)' entry list column
-- Added options to specify the number of days until the master
-  key of a database is recommended to and/or must be changed
-- Added support for exporting selected entries to KDB
-- Added 'FileSaveAsDirectory' configuration key to specify the
-  default directory for 'Save As' database file dialogs
-- Double-clicking a history entry in the entry editing dialog
-  now opens/views the entry
-- It's now possible to tab from menus and toolbars to dialog
-  controls
-- Added option to turn off hiding in-memory protected custom
-  strings using asterisks in the entry view
-- Added workaround for FTP servers sending a 550 error after
-  opening and closing a file without downloading data
-- Added 'Unhide Passwords' application policy flag
-- Password Depot importer: some icons are converted now
-- {GOOGLECHROME} placeholder: updated detection code to also
-  support the latest versions of Chrome
-- The main window now uses the shell font by default
-- On Windows Vista and higher, Explorer-themed tree and list
-  views are now used in the main window
-- On Windows 7 and higher, the main window peek preview is now
-  disabled when the KeePass workspace is locked
-- Installer: added option to optimize the on-demand start-up
-  performance of KeePass
-- TrlUtil: added 3 dots string validation
-
-- Improved entry list item selection performance (defer UI
-  state update on selection change burst)
-- Improved special key code conversion in KDB importer
-- Icon picker dialog now has a 'Close' button
-- When sorting is enabled, the entry list view now doesn't get
-  destroyed anymore when trying to move entries
-- Main window is now brought to the foreground when untraying
-- Removed grid lines option
-- Reduced size of MSI file
-- Various performance improvements
-- Various code optimizations
-- Minor other improvements
-
-- No file path is requested anymore when double-clicking an
-  import source that doesn't require a file
-
-2010-03-05: 2.10
-- Translation system: added support for right-to-left scripts
-- Added {HMACOTP} placeholder to generate HMAC-based one-time
-  passwords as specified in RFC 4226 (the shared secret is the
-  UTF-8 representation of the value of the 'HmacOtp-Secret'
-  custom entry string field, and the counter is stored in
-  decimal form in the 'HmacOtp-Counter' field)
-- On Windows 7, KeePass now shows a 'locked' overlay icon on
-  the taskbar button when the database is locked
-- On Windows 7, the database loading/saving progress is now
-  shown on the taskbar button
-- Added option to disable automatic searching for key files
-- Added KDBX database repair functionality (in File -> Import)
-- Added support for expired root groups
-- Added global delay support for shifted special keys
-- Added 'Change Master Key' application policy flag
-- Added 'Edit Triggers' application policy flag
-- Added trigger action to activate a database (select tab)
-- Added configuration options to allow enforcing states
-  (enabled, disabled, checked, unchecked) of key source
-  controls in the master key creation and prompt dialogs
-  (see 'Composite Master Key' documentation page)
-- Added option to disable the 'Save' command (instead of
-  graying it out) if the database hasn't been modified
-- Added support for importing KeePassX 0.4.1 XML files
-- Added support for importing Handy Safe 5.12 TXT files
-- Added support for importing Handy Safe Pro 1.2 XML files
-- Added support for importing ZDNet's Password Pro 3.1.4 TXT
-  files
-- Added dialog for selecting the encoding of text files to be
-  attached to an entry
-- Added option to search for passwords in quick finds (disabled
-  by default)
-- Added Ctrl+S shortcut in the internal data editor
-- Internal data editor window can now be maximized
-- Document tabs can now be closed by middle-clicking on them
-- Most strings in the trigger system are now Spr-compiled (i.e.
-  placeholders, environment variables, etc. can be used)
-- Added '--lock-all' and '--unlock-all' command line options to
-  lock/unlock the workspaces of all other KeePass instances
-- Added 'pw-enc' command line option and {PASSWORD_ENC}
-  placeholder
-- Added preliminary auto-type support for Linux (right-click on
-  an entry and select 'Perform Auto-Type'; the 'xdotool'
-  package is required)
-- Added option to enforce using the system font when running
-  under KDE and Gnome (option enabled by default)
-- HTML exports are now XHTML 1.0 compliant
-- Printing: added option to sort entries
-- Printing: group names are now shown as headings
-- KPScript: added '-CreateBackup' option for the EditEntry
-  command (to create backups of entries before modifying them)
-- The PLGX plugin cache root path can now be specified in the
-  configuration file (Application/PluginCachePath)
-- Plugin developers: added ability to write entropy providers
-  that can update the internal pool of the cryptographically
-  strong random number generator
-- Plugin developers: added some public PwEntryForm properties,
-  events and methods
-- Plugin developers: added entry template events
-- Plugin developers: added group and entry touching events
-- Plugin developers: added main window focus changing event
-- Plugin developers: added support for writing format providers
-  for the internal attachments viewer
-
-- Expired icons of groups are non-permanent now
-- Improved search performance and in-memory protection
-  compatibility
-- The SendKeys class now always uses the SendInput method (not
-  JournalHook anymore)
-- Improved auto-type delay handling
-- Two-channel auto-type obfuscation: added support for default
-  delays
-- The default auto-type delay is now 10 ms
-- Improved top-most window auto-type support
-- Improved high DPI support (text rendering, banners, ...)
-- Temporary file transaction files are now deleted before
-  writing to them
-- Broadcasted file IPC notification messages do not wait
-  infinitely for hanging applications anymore
-- On Windows XP and higher, KeePass now uses alpha-transparent
-  icons in the main entry list
-- In the entry editing dialog, when moving a custom string to a
-  standard field, the string is now appended to the field
-  (instead of overwriting the previous contents of the field)
-- Improved UTF-8 encoding (don't emit byte order marks)
-- Improved field to standard field mapping function
-- HTML exports do not contain byte-order marks anymore
-- For improved clarity, some controls are now renamed/changed
-  dynamically when using the password generator without having
-  a database open
-- Improved auto-type definition conversion for KDB exports
-- Standard field placeholders are now correctly removed when
-  auto-typing, if the standard field doesn't exist
-- Improved icon picker cancel blocking when removing an icon
-- The default workspace locking time is now 300 seconds (but
-  the option is still disabled by default)
-- Modern task dialogs are now displayed on 64-bit Windows
-  systems, too
-- Improved file corruption error messages
-- Improved entry attachments renaming method
-- Double-clicking an attachment in the entry editing dialog now
-  opens it in the internal viewer (the internal editor can only
-  be invoked in the main window)
-- When attachments are edited using the internal editor, the
-  entry's last modification time is now updated
-- Improved plugin loading (detect PLGX cache files)
-- If the application policy disallows clipboard operations,
-  KeePass doesn't unnecessarily decrypt sensitive data anymore
-- Added tooltip for the 'View' toolbar drop-down button
-- Improved menu accelerator and shortcut keys
-- Upgraded installer
-- Installer: various minor improvements
-- Various performance improvements
-- Various code optimizations
-- Minor other improvements
-
-- No exception is thrown anymore when lowering the clipboard
-  auto-clear time in the options below the value of a currently
-  running clearing countdown
-- The 'Show expired entries' functionality now also works when
-  there's exactly one matching entry
-
-2009-09-12: 2.09
-- Added option to use file transactions when writing databases
-  (enabled by default; writing to a temporary file and
-  replacing the actual file afterwards avoids data loss when
-  KeePass is prevented from saving the database completely)
-- Added PLGX plugin file format
-- Enhanced database synchronization by structure merging
-  (relocation/moving and reordering groups and entries)
-- Added synchronization 'Recent Files' list (in 'File' menu)
-- Synchronization / import: added merging of entry histories
-- Synchronization / import: backups of current entries are
-  created automatically, if their data would be lost in the
-  merging process
-- Database name, description, default user name, entry
-  templates group and the recycle bin settings are now
-  synchronized
-- Added {NEWPASSWORD} placeholder, which generates a new
-  password for the current entry, based on the "Automatically
-  generated passwords for new entries" generator profile; this
-  placeholder is replaced once in an auto-type process, i.e.
-  for a typical 'Old Password'-'New Password'-'Repeat New
-  Password' dialog you can use
-  {PASSWORD}{TAB}{NEWPASSWORD}{TAB}{NEWPASSWORD}{ENTER}
-- Added scheme-specific URL overrides (this way you can for
-  example tell KeePass to open all http- and https-URLs with
-  Firefox or Opera instead of the system default browser; PuTTY
-  is set as handler for ssh-URLs by default; see Options ->
-  Integration)
-- Added option to drop to the background when copying data to
-  the clipboard
-- Added option to use alternating item background colors in the
-  main entry list (option enabled by default)
-- The Ctrl+E shortcut key now jumps to the quick search box
-- Added auto-type sequence conversion routine to convert key
-  codes between 1.x and 2.x format
-- Added workaround for internal queue issue in SendKeys.Flush
-- Added more simple clipboard backup routine to workaround
-  clipboard issues when special formats are present
-- Added native clipboard clearing method to avoid empty data
-  objects being left in the clipboard
-- Added import support for custom icons
-- Added {GOOGLECHROME} placeholder, which is replaced by the
-  executable path of Google Chrome, if installed
-- Added {URL:RMVSCM} placeholder, which inserts the URL of the
-  current entry without the scheme specifier
-- Added ability to search for UUIDs and group names
-- Toolbar searches now also search in UUIDs and group names
-- Added {DELAY=X} placeholder to specify a default delay of X
-  milliseconds between standard keypresses in this sequence
-- Added option to disable verifying written database files
-- Attachment names in the entry view are now clickable (to open
-  the attachments in the internal editor or viewer)
-- Added Unicode support in entry details view
-- Added option to render menus and toolbars with gradient
-  backgrounds (enabled by default)
-- MRU lists now have numeric access keys
-- Added '--entry-url-open' command line option (specify the
-  UUID of the entry as '--uuid:' command line parameter)
-- Added 'Application initialized' trigger event
-- Added 'User interface state updated' trigger event
-- Added host reachability trigger condition
-- Added 'Active database has unsaved changes' trigger condition
-- Added 'Save active database' trigger action
-- Added database file synchronization trigger action
-- Added database file export trigger action
-- KeePass now restores the last view when opening databases
-- Added system-wide hot key to execute auto-type for the
-  currently selected entry (configurable in the options)
-- Added option to disable auto-type entry matching based on
-  title (by default an entry matches if its title is contained
-  in the target window title)
-- Added option to disable marking TAN entries as expired when
-  using them
-- Added option to focus the quick search box when restoring
-  from tray (disabled by default)
-- Added entry context menu commands to sort by UUID and
-  file attachments
-- Custom string fields are now appended to the notes when
-  exporting to KeePass 1.x KDB files
-- Enforced configuration files are now item-based (items not
-  defined in the enforced configuration file are now loaded
-  from the global/local configuration files instead of being
-  set to defaults)
-- File transactions are used when writing configuration files
-- KPScript: added 'ChangeMasterKey' command
-- ShInstUtil: added check for the presence of .NET
-- TrlUtil: added command under 'Import' that loads 2.x LNGX
-  files without checking base hashes
-- TrlUtil: added control docking support
-- Plugin developers: added static window addition and removal
-  events to the GlobalWindowManager class
-- Plugin developers: added ability to write custom dialog
-  banner generators (CustomGenerator of BannerFactory)
-- Plugin developers: the IOConnectionInfo of the database is
-  now accessible through the key provider query context
-- Plugin developers: added static auto-type filter events
-  (plugins can provide own placeholders, do sequence
-  customizations like inserting delays, and provide alternative
-  key sending methods)
-- Plugin developers: added UIStateUpdated main window event
-
-- Simple text boxes now convert rich text immediately
-- Improved entry change detection (avoid unnecessary backups
-  when closing the entry dialog with [OK] but without any
-  changes; detect by content instead of change events)
-- Header in entry selection dialog is now non-clickable
-- Entry list header now uses native sorting icons
-- Key providers are now remembered separately from key files
-- The main window is now the owner of the import method dialog
-- The global URL override is now also applied for main entry
-  URLs in the entry details view
-- Improved grouping behavior when disabling entry sorting
-- Improved field mapping in RoboForm import
-- Root groups now support custom icons
-- In the entry dialog, string values are now copied to the
-  clipboard instead of asterisks
-- Improved import/synchronization status dialog
-- Improved import/synchronization error message dialogs
-- Entry history items are now identified by the last
-  modification time instead of last access time
-- The trigger system can now be accessed directly through
-  'Tools' -> 'Triggers...', not the options anymore
-- Changed order of commands in the 'Tools' menu
-- Improved auto-type target window validity checking
-- Ctrl-V does not make the main window lose the focus anymore
-  if auto-type is disabled for the currently selected entry
-- When restoring from tray, the main window is now brought to
-  the foreground
-- Double-clicking an icon in the icon picker dialog now chooses
-  the icon and closes the dialog
-- When adding a custom icon to the database, the new icon is
-  selected automatically
-- When opening a database by running KeePass.exe with the
-  database file path as parameter (and single instance option
-  enabled), the existing KeePass instance will not prompt for
-  keys of previously locked databases anymore when restoring
-  (they are just left in locked state)
-- Unlocking routine doesn't display multiple dialogs anymore
-- Improved shortcut key handling in main window
-- Master key change success message now has a distinguishable
-  window title
-- Improved start position and focus of the URL dialog
-- Improved layout in options dialog
-- Improved UUID and UI updates when removing custom icons
-- Improved window deconstruction when closing with [X]
-- Improved user activity detection
-- Improved state updating of sorting context menu commands
-- Improved sorting by UUIDs
-- Improved naming of options to clarify their meaning
-- Converted ShInstUtil to a native application (in order to be
-  able to show a warning in case .NET is not installed)
-- Plugins: improved IOConnection to allow using registered
-  custom WebRequest descendants (WebRequest.RegisterPrefix)
-- TrlUtil: improved XML comments generation
-- Various code optimizations
-- Minor other improvements
-
-- Password profile derivation function doesn't incorrectly
-  always add standard character ranges anymore
-- In-memory protection for the title field of new entries can
-  be enabled now
-
-2009-07-05: 2.08
-- Key transformation library: KeePass can now use Windows'
-  CNG/BCrypt API for key transformations (about 50% faster than
-  the KeePass built-in key transformation code; by increasing
-  the amount of rounds by 50%, you'll get the same waiting time
-  as in 2.07, but the protection against dictionary and
-  guessing attacks is raised by a factor of 1.5; only Windows
-  Vista and higher)
-- Added support for sending keystrokes (auto-type) to windows
-  that are using different keyboard layouts
-- Added option to remember key file paths (enabled by default)
-- Added internal editor for text files (text only and RTF
-  formatted text; editor can edit entry attachments)
-- Internal data viewer: added support for showing rich text
-  (text with formatting)
-- Added inheritable group settings for disabling auto-type and
-  searching for all entries in this group (see tab 'Behavior');
-  for new recycle bins, both properties are set to disabled
-- Added new placeholders: {DB_PATH}, {DB_DIR}, {DB_NAME},
-  {DB_BASENAME}, {DB_EXT}, {ENV_DIRSEP}, {DT_SIMPLE},
-  {DT_YEAR}, {DT_MONTH}, {DT_DAY}, {DT_HOUR}, {DT_MINUTE},
-  {DT_SECOND}, {DT_UTC_SIMPLE}, {DT_UTC_YEAR}, {DT_UTC_MONTH},
-  {DT_UTC_DAY}, {DT_UTC_HOUR}, {DT_UTC_MINUTE}, {DT_UTC_SECOND}
-- The password character picking dialog now supports pre-
-  defining the number of characters to pick; append :k in the
-  placeholder to specify a length of k (for example,
-  {PICKPASSWORDCHARS3:5} would be a placeholder with ID 3 and
-  would pick 5 characters from the password); advantage: when
-  having picked k characters, the dialog closes automatically,
-  i.e. saves you to click [OK]
-- IDs in {PICKPASSWORDCHARSn} do not need to be consecutive
-  anymore
-- The password character picking dialog now first dereferences
-  passwords (i.e. placeholders can be used here, too)
-- Added '-minimize' command line option
-- Added '-iousername', '-iopassword' and '-iocredfromrecent'
-  command line options
-- Added '--auto-type' command line option
-- Added support for importing FlexWallet 1.7 XML files
-- Added option to disable protecting the clipboard using the
-  CF_CLIPBOARD_VIEWER_IGNORE clipboard format
-- Added support for WebDAV URLs (thanks to Ryan Press)
-- Added shortcut keys in master key prompt dialog
-- Added entry templates functionality (first specify an entry
-  templates group in the database settings dialog, then use the
-  'Add Entry' toolbar drop-down button)
-- Added AceCustomConfig class (accessible through host
-  interface), that allows plugins to store their configuration
-  data in the KeePass configuration file
-- Added ability for plugins to store custom data in KDBX
-  database files (PwDatabase.CustomData)
-- Added interface for custom password generation algorithm
-  plugins
-- URLs in the entry preview window are now always clickable
-  (especially including cmd:// URLs)
-- Added option to copy URLs to the clipboard instead of opening
-  them (Options -> Interface, turned off by default)
-- Added option to automatically resize entry list columns when
-  resizing the main window (turned off by default)
-- Added 'Sync' command in KPScript scripting tool
-- Added FIPS compliance problems self-test (see FAQ for details
-  about FIPS compliance)
-- Added Rijndael/AES block size validation and configuration
-- Added NotifyIcon workaround for Mono under Mac OS X
-- Added confirmation box for empty master passwords
-- Added radio buttons in auto-type sequence editing dialog to
-  choose between the default entry sequence and a custom one
-- Added hint that group notes are shown in group tooltips
-- Added test for KeePass 1.x plugins and an appropriate error
-  message
-- Added interface for writing master password requirements
-  validation plugins
-- Key provider plugin API: enhanced key query method by a
-  context information object
-- Key provider plugin API: added 'DirectKey' property to key
-  provider base class that allows returning keys that are
-  directly written to the user key data stream
-- Key provider plugin API: added support for exclusive plugins
-- The '-keyfile' command line option now supports selecting key
-  providers (plugins)
-- Auto-Type: added option to send an Alt keypress when only the
-  Alt modifier is active (option enabled by default)
-- Added warning when trying to use only Alt or Alt-Shift as
-  global hot key modifier
-- TrlUtil: added search functionality and toolbar
-- TrlUtil: version is now shown in the window title
-
-- Improved database file versioning and changed KDBX file
-  signature in order to prevent older versions from corrupting
-  newer files
-- ShInstUtil now first tries to uninstall a previous native
-  image before creating a new one
-- Improved file corruption error messages (instead of index out
-  of array bounds exception text, ...)
-- The 'Open in Browser' command now opens all selected entries
-  instead of just the focused one
-- Data-editing commands in the 'Tools' menu in the entry dialog
-  are now disabled when being in history viewing mode
-- Right arrow key now works correctly in group tree view
-- Entry list is now updated when selecting a group by pressing
-  a A-Z, 0-9 or numpad key
-- Improved entry list performance and sorting behavior
-- Improved splitter distance remembering
-- Improved self-tests (KeePass now correctly terminates when a
-  self-test fails)
-- The attachment column in the main window now shows the names
-  of the attached files instead of the attachments count
-- Double-clicking an attachment field in the main window now
-  edits (if possible) or shows the first attachment of the
-  entry
-- Group modification times are now updated after editing groups
-- Improved scrolling of the entry list in item grouping mode
-- Changed history view to show last modification times, titles
-  and user names of history entries
-- KeePass now also automatically prompts to unlock when
-  restoring to a maximized window
-- Improved file system root directory support
-- Improved generic CSV importer preview performance
-- When saving a file, its path is not remembered anymore, if
-  the option for opening the recently used file at startup is
-  disabled
-- Improved auto-type input blocking
-- Instead of a blank text, the entry dialog now shows
-  "(Default)" if the default auto-type sequence is used in a
-  window-sequence association
-- Most broadcasted Windows messages do not wait for hanging
-  applications anymore
-- Improved main window hiding at startup when the options to
-  minimize after opening a database and to tray are enabled
-- Default tray action is now dependent on mouse button
-- New entries can now inherit custom icons from their parent
-  groups
-- Improved maximized state handling when exiting while the main
-  window is minimized
-- Improved state updating in key creation form
-- Improved MRU list updating performance
-- Improved plugin incompatibility error message
-- Deprecated {DOCDIR}, use {DB_DIR} instead ({DOCDIR} is still
-  supported for backward compatibility though)
-- Last modification times of TAN entries are now updated
-- F12 cannot be registered as global hot key anymore, because
-  it is reserved for kernel-mode / JIT debuggers
-- Improved auto-type statement conversion routine in KeePass
-  1.x KDB file importer
-- Improved column width calculation in file/data format dialog
-- Improved synchronization status bar messages
-- TrlUtil: base hash for forms is now computed using the form's
-  client rectangle instead of its window size
-- Various code optimizations
-- Minor other improvements
-
-- Recycle bin is now cleared correctly when clearing the
-  database
-
-2009-03-14: 2.07 Beta
-- Added powerful trigger system (when events occur, check some
-  conditions and execute a list of actions; see options dialog
-  in 'Advanced'; more events / conditions / actions can be
-  added later based on user requests, and can also be provided
-  by plugins)
-- Native master key transformations (rounds) are now computed
-  by the native KeePassLibC support library (which contains the
-  new, highly optimized transformation code used by KeePass
-  1.15, in two threads); on dual/multi core processors this
-  results in almost triple the performance as before (by
-  tripling the amount of rounds you'll get the same waiting
-  time as in 2.06, but the protection against dictionary and
-  guessing attacks is tripled)
-- Added recycle bin (enabled by default, it can be disabled in
-  the database settings dialog)
-- Added Salsa20 stream cipher for CryptoRandomStream (this
-  algorithm is not only more secure than ArcFour, but also
-  achieves a higher performance; CryptoRandomStream defaults to
-  Salsa20 now; port developers: KeePass uses Salsa20 for the
-  inner random stream in KDBX files)
-- KeePass is now storing file paths (last used file, MRU list)
-  in relative form in the configuration file
-- Added support for importing 1Password Pro CSV files
-- Added support for importing KeePass 1.x XML files
-- Windows XP and higher: added support for double-buffering in
-  all list views (including entry lists)
-- Windows Vista and higher: added support for alpha-blended
-  marquee selection in all list views (including entry lists)
-- Added 'EditEntry', 'DeleteEntry', 'AddEntries' and
-  'DeleteAllEntries' commands in KPScript scripting tool
-- Added support for importing special ICO files
-- Added option to exit instead of locking the workspace after
-  the specified time of inactivity
-- Added option to minimize the main window after locking the
-  KeePass workspace
-- Added option to minimize the main window after opening a
-  database
-- Added support for exporting to KDBX files
-- Added command to remove deleted objects information
-- TrlUtil now checks for duplicate accelerator keys in dialogs
-- Added controls in the entry editing dialog to specify a
-  custom text foreground color for entries
-- KeePass now retrieves the default auto-type sequence from
-  parent groups when adding new entries
-- The password character picking dialog can now be invoked
-  multiple times when auto-typing (use {PICKPASSWORDCHARS},
-  {PICKPASSWORDCHARS2}, {PICKPASSWORDCHARS3}, etc.)
-- Added '-set-urloverride', '-clear-urloverride' and
-  '-get-urloverride' command line options
-- Added '-set-translation' command line option
-- Added option to print custom string fields in details mode
-- Various entry listings now support custom foreground and
-  background colors for entry items
-- Added 'click through' behavior for menus and toolbars
-- File association methods are now UAC aware
-
-- User interface is now blocked while saving to a file (in
-  order to prevent accidental user actions that might interfere
-  with the saving process)
-- Improved native modifier keys handling on 64-bit systems
-- Improved application startup performance
-- Added image list processing workaround for Windows 7
-- OK button is now reenabled after manually activating the key
-  file checkbox and selecting a file in the master key dialog
-- The master key dialog now appears in the task bar
-- When KeePass is minimized to tray and locked, pressing the
-  global auto-type hot key doesn't restore the main window
-  anymore
-- The installer now by default installs KeePass 1.x and 2.x
-  into separate directories in the program files folder
-- The optional autorun registry keys of KeePass 1.x and 2.x do
-  not collide anymore
-- File type association identifiers of KeePass 1.x and 2.x do
-  not collide anymore
-- File MRU list now uses case-insensitive comparisons
-- Improved preview updates in Print and Data Viewer dialogs
-- Message service provider is thread safe now
-- Threading safety improvements in KPScript scripting plugin
-- Improved control state updates in password generator dialog
-- Improved master password validation in 'New Database' dialog
-- Times are now stored as UTC in KDBX files (ISO 8601 format)
-- Last access time fields are now updated when auto-typing,
-  copying fields to the clipboard and drag&drop operations
-- KPScript scripting tool now supports in-memory protection
-- Database is not marked as modified anymore when closing the
-  import dialog with Cancel
-- Added asterisks in application policy editing dialog to make
-  clearer that changing the policy requires a KeePass restart
-- Double-clicking a format in the import/export dialog now
-  automatically shows the file browsing dialog
-- Improved permanent entry deletion confirmation prompt
-- Improved font objects handling
-- Expired groups are now rendered using a striked out font
-- Improved auto-type statement conversion routine in KeePass
-  1.x KDB file importer
-- Clipboard clearing countdown is not started anymore when
-  copying data fails (e.g. policy disabled)
-- Improved synchronization with URLs
-- The database maintenance dialog now only marks the database
-  as modified when it actually has removed something
-- KeePass now broadcasts a shell notification after changing
-  the KDBX file association
-- Improved warning message when trying to directly open KeePass
-  1.x KDB files
-- Improved Linux / Mac OS X compatibility
-- Improved MSI package (removed unnecessary dependency)
-- TrlUtil: improved NumericUpDown and RichTextBox handling
-- Installer now checks for minimum operating system version
-- Installer: file association is now a task, not a component
-- Installer: various other improvements
-- Various code optimizations
-- Minor other improvements
-
-- When cloning a group tree using drag&drop, KeePass now
-  assigns correct parent group references to cloned groups and
-  entries
-- Fixed crash when clicking 'Cancel' in the settings dialog
-  when creating a new database
-
-2008-11-01: 2.06 Beta
-- Translation system is now complete (translations to various
-  languages will be published on the KeePass translations page
-  when translators finish them)
-- When saving the database, KeePass now first checks whether
-  the file on disk/server has been modified since it was loaded
-  and if so, asks the user whether to synchronize with the
-  changed file instead of overwriting it (i.e. multiple users
-  can now use a shared database on a network drive)
-- Database files are now verified (read and hashed) after
-  writing them to disk (in order to prevent data loss caused by
-  damaged/broken devices and/or file systems)
-- Completely new auto-type/URL placeholder replacement and
-  field reference engine
-- On Windows Vista, some of the message boxes are now displayed
-  as modern task dialogs
-- KeePass is now also available as MSI package
-- Accessibility: added advanced option to optimize the user
-  interface for screen readers (only enable this option if
-  you're really using a screen reader)
-- Added standard client icons: Tux, feather, apple, generic
-  Wiki icon, '$', certificate and BlackBerry
-- Secure edit controls in the master key and entry dialogs now
-  accept text drops
-- Added ability to store notes for each group (see 'Notes' tab
-  in the group editing window), these notes are shown in the
-  tooltip of the group in the group tree of the main window
-- Group names in the entry details view are now clickable;
-  click it to jump to the group of the entry (especially useful
-  for jumping from search results to the real group of an
-  entry)
-- Added 'GROUPPATH', 'DELAY' and 'PICKPASSWORDCHARS' special
-  placeholders to auto-type sequence editing dialog
-- Wildcards (*) may now also appear in the middle of auto-type
-  target window filters
-- For auto-type target window filters, regular expressions are
-  now supported (enclose in //)
-- KeePass now shows an explicit file corruption warning message
-  when saving to a file fails
-- Added option to prepend a special auto-type initialization
-  sequence for Internet Explorer and Maxthon windows to fix a
-  focus issue (option enabled by default)
-- Added ability to specify a minimum length and minimum
-  estimated quality that master passwords must have (see help
-  file -> Features -> Composite Master Key; for admins)
-- Added field reference creation dialog (accessible through
-  the 'Tools' menu in the entry editing dialog)
-- Field references are dereferenced when copying data to the
-  clipboard
-- Entry field references are now dereferenced in drag&drop
-  operations
-- KeePass now follows field references in indirect auto-type
-  sequence paths
-- Added internal field reference cache (highly improves
-  performance of multiple-cyclic/recursive field references)
-- Added managed system power mode change handler
-- Added "Lock Workspace" tray context menu command
-- Moved all export commands into a new export dialog
-- Added context menu command to export the selected group only
-- Added context menu command to export selected entries only
-- Added support for importing Password Memory 2008 XML files
-- Added support for importing Password Keeper 7.0 CSV files
-- Added support for importing Passphrase Keeper 2.70 HTML files
-- Added support for importing data from PassKeeper 1.2
-- Added support for importing Mozilla bookmarks JSON files
-  (Firefox 3 bookmark files)
-- Added support for exporting to KeePass 1.x CSV files
-- Added XSL transformation file to export passwords only
-  (useful for generating and exporting password lists)
-- Added support for writing databases to hidden files
-- When passing '/?', '--help' or similar on the command line,
-  KeePass will now open the command line help
-- When single instance mode is enabled and a second instance is
-  started with command line parameters, these parameters are
-  now sent to the already open KeePass instance
-- KeePass now ships with a compiled XML serializer library,
-  which highly improves startup performance
-- Added support for Uniform Naming Convention (UNC) paths
-  (Windows) in the URL field (without cmd:// prefix)
-- Added option to exclude expired entries in the 'Find' dialog
-- Added option to exclude expired entries in quick searches
-  (toolbar; disabled by default)
-- The box to enter the name of a custom string field is now a
-  combobox that suggests previously-used names in its drop-down
-  list
-- Added Shift, Control and Alt key modifiers to placeholder
-  overview in the auto-type sequence editing dialog
-- Added support for 64 byte key files which don't contain hex
-  keys
-- Added Ctrl-Shift-F accelerator for the 'Find in this Group'
-  context menu command (group tree must have the focus)
-- Added export ability to KPScript plugin
-- Ctrl-Tab now also works in the password list, groups tree and
-  entry details view
-- Added multi-user documentation
-- Plugin developers: DocumentManagerEx now has an
-  ActiveDocumentSelected event
-- Plugin developers: instead of manually setting the parent
-  group property and adding an object to a group, use the new
-  AddEntry / AddGroup methods of PwGroup (can take ownership)
-- Plugins can now add new export file formats (in addition to
-  import formats)
-- Plugins: added static message service event
-
-- When using the installation package and Windows Vista,
-  settings are now stored in the user's profile directory
-  (instead of Virtual Store; like on Windows XP and earlier)
-- Accessibility: multi-line edit controls do not accept tabs
-  anymore (i.e. tab jumps to the next dialog control), and
-  inserting a new line doesn't require pressing Ctrl anymore
-- When moving entries, KeePass doesn't switch to the target
-  group anymore
-- When deleting entries from the search results, the entry list
-  is not cleared anymore
-- Improved entry duplication method (now also works correctly
-  in search results list and grouped list views)
-- A more useful error message is shown when checking for
-  updates fails
-- Improved formats sorting in the import dialog
-- The 'Limit to single instance' option is now turned on by
-  default (multiple databases are opened in tabs)
-- Removed 'sort up', 'sort down' and empty client icons
-- Improved program termination code (common clean-up)
-- Improved error message that is shown when reading/writing the
-  protected user key fails
-- The key file selection dialog now by default shows all files
-- Plugins: improved event handlers (now using generic delegate)
-- Implemented several workarounds for Mono (1.9.1+)
-- Added conformance level specification for XSL transformations
-  (in order to improve non-XML text exports using XSLT)
-- Improved key state toggling for auto-type on 64-bit systems
-- Removed several unnecessary .NET assembly dependencies
-- Threading safety improvements
-- Highly improved entry context menu performance when many
-  entries are selected
-- Entry selection performance improvements in main window
-- Improved entries list view performance (state caching)
-- List view group assignment improvements (to avoid splitting)
-- Removed tab stops from quality progress bars
-- After moving entries to a different group, the original group
-  is selected instead of the target group
-- Layout and text improvements in the master key creation form
-- Text in the URL field is now shown in blue (if it's black in
-  the standard theme)
-- Improved auto-type tab in entry dialog (default sequence)
-- Improved AES/Rijndael cipher engine initialization
-- Improved build scripts
-- Various code optimizations
-- Minor other improvements
-- Installer: changed AppId to allow parallel installation of
-  KeePass 1.x and 2.x
-- Minor other installer improvements
-
-- The 'View' -> 'Show Columns' -> 'Last Access Time' menu
-  command now works correctly
-- The 'Clipboard' -> 'Paste Entries' menu command now assigns
-  correct group references to pasted entries
-
-2008-04-08: 2.05 Alpha
-- Added placeholders for referencing fields of other entries
-  (dereferenced when starting URLs and performing auto-type,
-  see the auto-type placeholders documentation)
-- Added natural sorting (when sorting the entry list, KeePass
-  now performs a human-like comparison instead of a simple
-  lexicographical one; this sorts entries with numbers more
-  logically)
-- Added support for importing RoboForm passcards (HTML)
-- Added {DELAY X} auto-type command (to delay X milliseconds)
-- Added {GROUPPATH} placeholder (will be replaced by the group
-  hierarchy path to the entry; groups are separated by dots)
-- When saving databases to removable media, KeePass now tries
-  to lock and unlock the volume, which effectively flushes all
-  system caches related to this drive (this prevents data loss
-  caused by removing USB sticks without correctly unmounting in
-  Windows first; but it only works when no other program is
-  using the drive)
-- Added pattern placeholder 's' to generate special characters
-  of the printable 7-bit ASCII character set
-- A " - Copy" suffix is now appended to duplicated entries
-- After duplicating entries, the new entries are selected
-- The list view item sorter now supports dates/times, i.e.
-  sorting based on entry times is logically now, not
-  lexicographically
-- Added GUI option to focus the entry list after a successful
-  quick search (toolbar; disabled by default)
-- Several entry context menu commands are now only enabled if
-  applicable (if the user name field of an entry is empty, the
-  'Copy User Name' command is disabled, etc.)
-- Added a 'Tools' button menu in the entry editing dialog
-- Tools button menu: Added command to select an application for
-  the URL field (will be prefixed with cmd://)
-- Tools button menu: Added command to select a document for the
-  URL field (will be prefixed with cmd://)
-- Added password generator option to exclude/omit
-  user-specified characters in generated passwords
-- Added clearification paragraph in master key creation dialog
-  about using the Windows user account as source (backup, ...)
-- Added menu command to synchronize with a URL (database stored
-  on a server)
-- KeePass is now checking the network connection immediately
-  when trying to close the URL dialog
-- Added file closed event arguments (IO connection info)
-- Added "file created" event for plugins
-
-- The document manager is now accessible by plugins
-- Improved field to standard field mapping function
-- KeePass now locks when the system is suspending (if the
-  option for locking on locking Windows or switching user is
-  enabled)
-- All documents are now locked when the session is ended or the
-  user is switched (if the option for this is enabled)
-- Moving a group into one of its child groups does not make the
-  group vanish anymore
-- Auto-type validator now supports "{{}" and "{}}" sequences
-  (i.e. auto-type can send '{' and '}' characters)
-- Undo buffers of secure edit controls are now cleared
-  correctly
-- Disabling sorting does not clear search results anymore
-- Entry editing dialog: Return and Esc work correctly now
-- Column sort order indicators are now rendered using text
-  instead of images (improves Windows Vista compatibility)
-- Splitter positions are now saved correctly when exiting after
-  minimizing the main window to tray
-- Added handler code for some more unsupported image file
-  format features (when importing special ICO files)
-- Translation system is now about 75% complete
-- KeePass is now developed using Visual Studio 2008
-- Minor UI improvements
-- Minor Windows installer improvements
-
-- The CSV importer does not crash anymore when clicking Cancel
-  while trying to import entries into an empty folder
-- IO connection credentials saving works correctly now
-- Fixed duplicate accelerator keys in the entry context menu
-- Help button in master key creation dialog now works correctly
-
-2008-01-06: 2.04 Alpha
-- Added key provider API (it now is very easy to write a plugin
-  that provides additional key methods, like locking to USB
-  device ID, certificates, smart cards, ... see the developers
-  section in the online KeePass help center)
-- Added option to show entries of sub-groups in the entry list
-  of a group (see 'View' -> 'Show Entries of Sub-Groups')
-- Added XML valid characters filter (to prevent XML document
-  corruption by ASCII/DOS control characters)
-- Added context menu command to print selected entries only
-- Added option to disallow repeating characters in generated
-  passwords (both character set-based and pattern-based)
-- Moved security-reducing / dangerous password generator
-  options to a separate 'Advanced' tab page (if you enable a
-  security-reducing option, an exclamation mark (!) is
-  appended to the 'Advanced' tab text)
-- Added 'Get more languages' button to the translations dialog
-- Added textual cue for the quick-search edit control
-- The TAN wizard now shows the name of the group into which the
-  TANs will be imported
-- Improved random number generator (it now additionally
-  collects system entropy manually and hashes it with random
-  numbers provided by the system's default CSP and a counter)
-- For determining the default text in the 'Override default
-  sequence' edit box in the 'Edit Entry' window, KeePass now
-  recursively traverses up the group tree
-- Last entry list sorting mode (column, ascending / descending)
-  is now remembered and restored
-- First item in the auto-type entry selection window is now
-  focused (allowing to immediately navigate using the keyboard)
-- Text in secure edit controls is now selected when the control
-  gets the focus the first time
-- For TAN entries, only a command 'Copy TAN' is now shown in
-  the context menu, others (that don't apply) are invisible
-- Regular expressions are validated before they are matched
-- KeePass now checks the auto-type string for invalid entry
-  field references before sending it
-- The clipboard auto-clear information message is now shown in
-  the status bar instead of the tray balloon tooltip
-- Matching entries are shown only once in the search results
-  list, even when multiple fields match the search text
-- First item of search results is selected automatically, if no
-  other item is already selected (selection restoration)
-- Entries with empty titles do not match all windows any more
-- Improved high DPI support in entry window
-- When having enabled the option to automatically lock the
-  workspace after some time and saving a file fails, KeePass
-  will prompt again after the specified amount of time instead
-  of 1 second
-- KeePass now suggests the current file name as name for new
-  files (save as, save as copy)
-- The password generator profile combo box can now show more
-  profiles in the list without scrolling
-- Improved native methods exception handling (Mono)
-- Updated CHM documentation file
-- TAN wizard now assigns correct indices to TANs after new line
-  characters
-- Copying KeePass entries to the clipboard now works together
-  with the CF_CLIPBOARD_VIEWER_IGNORE clipboard format
-- KeePass now uses the correct client icons image list
-  immediately after adding a custom icon to the database
-- Fixed 'generic error in GDI+' when trying to import a 16x16
-  icon (thanks to 'stroebele' for the patch)
-- File close button in the toolbar (multiple files) works now
-- Fixed minor bug in provider registration of cipher pool
-
-2007-10-11: 2.03 Alpha
-- Added multi-document support (tabbed interface when multiple
-  files are opened)
-- KeePass 2.x now runs on Windows 98 / ME, too! (with .NET 2.0)
-- Added option to permute passwords generated using a pattern
-  (this allows generating passwords that follow complex rules)
-- Added option to start minimized and locked
-- Added support for importing Passwort.Tresor XML files
-- Added support for importing SplashID CSV files
-- Added '--exit-all' command line parameter; call KeePass.exe
-  with this parameter to close all other open KeePass instances
-  (if you do not wish to see the 'Save?' confirmation dialog,
-  enable the 'Automatically save database on exit' option)
-- Added support for CF_CLIPBOARD_VIEWER_IGNORE clipboard format
-  (clipboard viewers/extenders compliant with this format
-  ignore data copied by KeePass)
-- Added support for synchronizing with multiple other databases
-  (select multiple files in the file selection dialog)
-- Added ability to specify custom character sets in password
-  generation patterns
-- Added pattern placeholder 'S' to generate printable 7-bit
-  ASCII characters
-- Added pattern placeholder 'b' to generate brackets
-- Added support for starting very long command lines
-- Entry UUID is now shown on the 'Properties' tab page
-- Added Spanish language for installer
-- KeePass now creates a mutex in the global name space
-- Added menu command to save a copy of the current database
-- The database name is now shown in the title of the 'Enter
-  Password' window
-- Added "Exit" command to tray icon context menu
-- Pressing the 'Enter' key in the password list now opens the
-  currently selected entry for editing
-- Added '-GroupName:' parameter for 'AddEntry' command in the
-  KPScript KeePass scripting tool (see plugins web page)
-- Added URL example in 'Open URL' dialog
-- Added support for plugin namespaces with dots (nested)
-- Added ability to specify the characters a TAN can consist of
-- '-' is now treated as TAN character by default, not as
-  separator any more
-- Added ability to search using a regular expression
-- Notes in the entry list are now CR/LF-filtered
-- Added {PICKPASSWORDCHARS} placeholder, KeePass will show a
-  dialog which allows you to pick certain characters
-- The password generator dialog is now shown in the Windows
-  taskbar if the main window is minimized to tray
-- Caps lock is now disabled before auto-typing
-- Improved installer (added start menu link to the CHM help
-  file, mutex checking at uninstallation, version information
-  block, ...)
-- Plugin architecture: added cancellable default entry action
-  event handler
-- Added support for subitem infotips in various list controls
-- Group name is now shown in the 'Find' dialog (if not root)
-- Pressing the 'Insert' key in the password list now opens the
-  'Add Entry' dialog
-- Last search settings are now remembered (except search text)
-- The column order in the main window is now remembered
-- Pressing F2 in the groups tree now initiates editing the name
-  of the currently selected group
-- Pressing F2 in the password list now opens the editing dialog
-- The 'About' dialog is now automatically closed when clicking
-  an hyperlink
-- Entries generated by 'Tools' - 'Password Generator' are now
-  highlighted in the main window (visible and selected)
-- Extended auto-close functionality to some more dialogs
-- Protected user key is now stored in the application data
-  directory instead of the registry (when upgrading from 2.02,
-  first change the master key so it doesn't use the user
-  account credentials option!)
-- Improved configuration file format (now using XML
-  serialization, allowing serialization of complex structures)
-- Improved configuration saving/loading (avoid file system
-  virtualization on Windows Vista when using the installer,
-  improved out of the box support for installation by admin /
-  usage by user, better limited user account handling, ...)
-- Improved password generator profile management (UI)
-- Improved password generator character set definition
-- Custom icons can be deleted from the database now
-- Changed password pattern placeholders to support ANSI
-- Removed plugin projects from core distribution (plugin source
-  codes will be available separately, like in 1.x)
-- Window position and size is saved now when exiting KeePass
-  while minimized
-- Splitter positions are restored correctly now when the main
-  window is maximized
-- Password list refreshes now restore the previous view
-  (including selected and focused items, ...)
-- Improved session ending handler
-- Improved help menu
-- Added more JPEG extensions in the icon dialog (JFIF/JFI/JIF)
-- Navigation through the group tree using the keyboard is now
-  possible (entries list is updated)
-- Options dialog now remembers the last opened tab page
-- Synchronization: deletion information is merged correctly now
-- Improved importing status dialog
-- Improved search results presentation
-- Title field is now the first control in the focus cycle of
-  the entry dialog
-- The auto-type entry selection dialog now also shows custom /
-  imported icons
-- The quick-find box now has the focus after opening a database
-- The main window title now shows 'File - KeePass Password
-  Safe' instead of 'KeePass Password Safe [File]'; improved
-  tooltip text for tray icon
-- The 'Save Attachments' context menu command is disabled now
-  if the currently selected entry doesn't have any attachments
-- A more useful error message is shown when trying to import an
-  unsupported image format
-- Replaced 'Search All Fields' by an additional 'Other' option
-- Expired/used TAN entries are not shown in the expired entries
-  dialog any more
-- UI now mostly follows the Windows Vista UI text guidelines
-- Improved UI behavior in options dialog
-- Improved text in password generator preview window
-- After activating a language, the restart dialog is only shown
-  if the selected language is different from the current one
-- Online help browser is now started in a separate thread
-- Value field in 'Edit String' window now accepts 'Return' key
-- The name prompt in the 'Edit String' window now initially
-  shows a prompt instead of an invalid field name warning
-- Expired entries are now also shown when unlocking the
-  database
-- Expired entries are not shown any more in the auto-type entry
-  selection dialog
-- Various dialogs: Return and Esc work correctly now
-- Improved key handling in password list
-- Updated SharpZipLib component in KeePassLibSD
-- Updated CHM documentation file
-- Deleting custom string fields of entries works correctly now
-- Fixed a small bug in the password list view restoration
-  routines (the item above the previous top one was visible)
-- KeePass doesn't prevent Windows from shutting down any more
-  when the 'Close button minimizes window' option is enabled
-- The "Application Policy Help" link in the options dialog
-  works now
-- KeePass doesn't crash any more when viewing an history entry
-  that has a custom/imported icon
-- Icon in group editing dialog is now initialized correctly
-- Last TAN is not ignored any more by the TAN wizard
-- Other minor features and bugfixes
-
-2007-04-11: 2.02 Alpha
-- Added "Two-Channel Auto-Type Obfuscation" feature, which
-  makes auto-type resistant against keyloggers; this is an opt-
-  in feature, see the documentation
-- Added KDBX data integrity verification (partial content
-  hashes); note: this is a breaking change to the KDBX format
-- Added internal data viewer to display attachments (text
-  files, images, and web documents); see the new 'View' button
-  in the 'Edit Entry' window and the new dynamic entry context
-  menu popup 'Show In Internal Viewer'
-- External images can now be imported and used as entry icons
-- Added KeePassLibC and KeePassNtv 64-bit compatibility
-- Added Spamex.com import support
-- Added KeePass CSV 1.x import support
-- When adding a group, users are immediately prompted for a
-  name (like Windows Explorer does when creating new folders)
-- Added prompts for various text boxes
-- The installer's version is now set to the KeePass version
-- The key prompt dialog now shows an 'Exit' button when
-  unlocking a database
-- Added F1 menu shortcut for opening the help file/page
-- URL override is now displayed in the entry view
-- Added ability to check if the composite key is valid
-  immdiately after starting to decrypt the file
-- Added ability to move groups on the same level (up / down),
-  use either the context menu or the Alt+... shortcuts
-- The database isn't marked as modified any more when closing
-  the 'Edit Entry' dialog with OK but without modifying
-  anything
-- Added version information for native transformations library
-- Local file name isn't displayed any more in URL dialog
-- Improved path clipping (tray text, ...)
-- Improved data field retrieval in SPM 2007 import module
-- Improved attachments display/handling in 'Edit Entry' dialog
-- Improved entry context menu (added some keyboard shortcut
-  indicators, updated icons, ...)
-- Improved performance of secure password edit controls
-- Clearified auto-type documentation
-- Installer uses best compression now
-- Improved auto-type state handling
-- In-memory protected custom strings are hidden by asterisks
-  in the entry details window now
-- Improved entropy collection dialog
-- Updated import/export documentation
-- Added delete shortcut key for deleting groups
-- Instead of showing the number of attachments in the entry
-  view, the actual attachment names are shown now
-- Improved asterisks hiding behavior in entry view
-- New entries now by default inherit the icon of their parent
-  groups, except if it's a folder-like icon
-- Updated AES code in native library
-- Improved native library detection and configuration
-- Improved entry/group dragging behavior (window updates, ...)
-- A more useful error message is shown when you try to export
-  to a KDB3 file without having KeePassLibC installed
-- Configuration class supports DLL assemblies
-- KeePass doesn't create an empty directory in the application
-  data path any more, if the global config file is writable
-- Clipboard isn't cleared any more at exit if it doesn't
-  contain data copied by KeePass
-- Empty auto-type sequences in custom window-sequence pairs now
-  map to the inherited ones or default overrides, if specified
-- Cleaned up notify tray resources
-- Improved help menu
-- A *lot* code quality improvements
-- ShInstUtil doesn't crash any more when called without any
-  parameter
-- Auto-type now sends modifier keys (+ for Shift, % for Alt,
-  ...) and character groups correctly
-- Fixed alpha transparency multi-shadow bug in groups list
-- Overwrite confirmation now isn't displayed twice any more
-  when saving an attachment from the 'Edit Entry' window
-- User interface state is updated after 'Select All' command
-- Auto-Type warnings are now shown correctly
-- Fixed auto-type definition in sample entry (when creating a
-  new database)
-- The global auto-type hot key now also works when KeePass is
-  locked and minimized to tray
-- Fixed bug in initialization of Random class (KeePass could
-  have crashed 1 time in 2^32 starts)
-
-2007-03-23: 2.01 Alpha
-- Improved auto-type engine (releases and restores modifier
-  keys, improved focusing, etc.)
-- Implemented update-checking functionality
-- Added KPScript plugin (see source code package) for scripting
-  (details about it can be found in the online help center)
-- Added Whisper 32 1.16 import support
-- Added Steganos Password Manager 2007 import support
-- Search results now show the full path of the container group
-- Entry windows (main password list, auto-type entry selection
-  dialog, etc.) now show item tooltips when hovering over them
-- Added window box drop-down hint in the auto-type item dialog
-- Database maintenance history days setting is now remembered
-- Improved main window update after importing a file
-- Improved command line handling
-- If opening/starting external files fails, helpful messages
-  are displayed now
-- Completely new exception handling mechanism in the Kdb4File
-  class (allows to show more detailed messages)
-- New message service class (KeePassLib.Utility.MessageService)
-- Added option to disable remembering the password hiding
-  setting in the 'Edit Entry' window
-- Added menu shortcuts for opening the current entry URL
-  (Ctrl+U) and performing current entry auto-type (Ctrl+V)
-- Changed file extension to KDBX
-- Password generation profiles are now saved when the dialog is
-  closed with 'Close'/'Cancel'
-- Entry URL overrides now precede the global URL override
-- Standard password generation profiles are now included in the
-  executable file
-- Restructured plugin architecture, it's much clearer now
-  (abstract base class, assembly-internal manager class, ...)
-- Only non-empty strings are now displayed in the entry view
-- Current working directory is set to the KeePass application
-  directory before executing external files/URLs
-- Changed fields shown in the auto-type entry selection dialog:
-  title, user name and URL are displayed instead of title, user
-  name and password
-- Clearified clipboard commands in context menus
-- Help buttons now open the correct topics in the CHM
-- Fixed name in the installer script
-- Workspace is not locked any more if a window is open (this
-  prevents data loss)
-- The 'Find' toolbar button works now
-- The OK button in the Import dialog is now enabled when you
-  manually enter a path into the file text box
-- Fixed entry list focus bug
-- Fixed menu focus bug
-- The 'Copy Custom String' menu item doesn't disappear any more
-- Fixed enabled/disabled state of auto-type menu command
-
-2007-03-17: 2.00 Alpha
-- Strings containing quotes are now passed correctly over the
-  command-line
-- Created small help file with links to online resources
-- Rewrote cipher engines pool
-- Restructured KeePassLib
-- Added dialog for browser selection
-- Added option to disable searching for key files on removable
-  media
-- Improved KDB3 support (especially added support for empty
-  times as created by the KeePass Toolbar for example)
-- Added confirmations for deleting entries and groups
-- Fixed a lot of bugs and inconsistencies; added features
-- Fixed a bug in the 'Start KeePass at Windows startup'
-  registration method
-- Added custom split container control to avoid focus problems
-- Clipboard is only cleared if it contains KeePass data
-- New system for configuration defaults
-- A LOT of other features, bugfixes, ...
-
-... (a lot of versions here) ...
-
-2006-10-07: 2.00 Pre-Alpha 29
-- Various small additions and bugfixes
-
-2006-10-06: 2.00 Pre-Alpha 28
-- Implemented entry data drag-n-drop for main entry list
-- Implemented URL overriding
-- Added {} repeat operator in password generator
-- Added database maintenance dialog (deleting history entries)
-- Custom entry strings are now shown in the entry preview
-- Added alternative window layout: side by side
-- A lot of other features and bugfixes
-
-... (some versions here) ...
-
-2006-09-17: 2.00 Pre-Alpha 25
-- Fixed exception that occured when WTS notifications are
-  unavailable
-
-2006-09-16: 2.00 Pre-Alpha 24
-- Implemented quality progress bars (gradient bars)
-- Added special key codes into placeholder insertion field in
-  the 'Edit AutoType' dialog
-- Currently opened windows are listed in the 'Edit AutoType'
-  dialog
-- Entries can be copied/pasted to/from Windows clipboard
-- Added {APPDIR}, {DOCDIR} and {GROUP} codes
-- Foreground and background colors can be assigned to entries
-- Expired entries are displayed using a striked-out font
-- Password generator supports profiles now
-- Password generator supports patterns now
-- VariousImport: Added support for Password Exporter XML files
-- A _lot_ of other features and bugfixes
-
-2006-09-07: 2.00 Pre-Alpha 23
-- Internal release
-
-2006-09-07: 2.00 Pre-Alpha 22
-- Improved password quality estimation
-- Implemented secure edit controls (in key creation dialog, key
-  prompt dialog and entry editing dialog)
-
-2006-09-05: 2.00 Pre-Alpha 21
-- Removed BZip2 compression
-- Added font selection for main window lists
-- Added file association creation/removal buttons in the
-  options dialog
-- Installer supports associating KDB files with KeePass
-- Added option to run KeePass at Windows startup (for current
-  user; see Options dialog, Integration page)
-- Added default tray action (sending/restoring to/from tray)
-- Added single-click option for default tray action
-- Added option to automatically open last used database on
-  KeePass startup (see Options dialog, Advanced page)
-- Added option to automatically save the current database on
-  exit and workspace locking (Options dialog, Advanced page)
-- Implemented system-wide KeePass application messages
-- Added 'Limit to single instance' option
-- Added option to check for update at KeePass startup
-- Added options to show expired entries and entries that will
-  expire soon after opening a database
-- Added option to generate random passwords for new entries
-- Links in the entry view are clickable now
-- Links in the notes field of the entry dialog are clickable
-  now
-- Fixed context menu auto-type command (inheriting defaults)
-- Improved entry list state updating performance
-- Classic databases are listed in the main MRU list, prefixed
-  with '[Classic]'
-- Other features and bugfixes
-
-2006-09-03: 2.00 Pre-Alpha 20
-- First testing release
-
-... (a lot of versions here) ...
-
-2006-03-21: 2.00 Pre-Alpha 0
-- Project started
+2020-01-20: 2.44
+- Added option 'Use file transactions for writing configuration
+  settings' (turned on by default)
+- If the option 'Do not store data in the Windows clipboard
+  history and the cloud clipboard' is turned on (which it is by
+  default), KeePass now additionally excludes its clipboard
+  contents from processing by Windows' internal
+  ClipboardMonitor component
+- Added commands to find database files ('File' -> 'Open' ->
+  'Find Files' and 'Find Files (In Folder)')
+- Added 'Edit' menu in the internal text editor (including new
+  'Select All' and 'Find' commands with keyboard shortcuts)
+- Added keyboard shortcuts for formatting commands in the
+  internal text editor
+- Added 'Cancel' button in the save confirmation dialog of the
+  internal text editor
+- Added {CLIPBOARD} and {CLIPBOARD-SET:/T/} placeholders, which
+  get/set the clipboard content
+- Added support for importing True Key 4 CSV files
+- Added command line options for adding/removing scheme-
+  specific URL overrides
+- Added an auto-type event for plugins
+- When loading a plugin on a Unix-like system fails, the error
+  message now includes a hint that the 'mono-complete' package
+  may be required
+- In order to avoid a Windows Input Method Editor (IME) bug
+  (resulting in a black screen and/or an IME/CTF process with
+  high CPU usage), KeePass now disables the IME on secure
+  desktops
+
+- Auto-Type: improved compatibility with VMware Workstation
+- Auto-Type into virtual machines: improved compatibility with
+  certain guest systems
+- The option to use the 'Clipboard Viewer Ignore' clipboard
+  format is now turned on by default
+- Improved menu/toolbar item state updating in the internal
+  text editor
+- Improved performance of Spr compilations
+- Before writing a local configuration file whose path has been
+  specified using the '-cfg-local:' command line parameter,
+  KeePass now tries to create the parent directory, if it does
+  not exist yet
+- Improved conversion of file URIs to local file paths
+- Improved compatibility of the list view dialog with plugins
+- If ChaCha20 is selected as file encryption algorithm, the
+  database is now saved in the KDBX 4 format (thanks to
+  AMOSSYS)
+- Minor process memory protection improvements
+- HTML export/printing: KeePass now generates HTML 5 documents
+  (instead of XHTML 1.0 documents)
+- HTML export/printing: improved internal CSS
+- HTML exports do not contain temporary content identifiers
+  anymore
+- XSL files: HTML output now conforms to HTML 5 instead of
+  XHTML 1.0
+- XSL files: improved internal CSS
+- CHM pages are now rendered in the highest standards mode
+  supported by Internet Explorer (EdgeHTML mode)
+- Migrated most of the documentation from XHTML 1.0 to HTML 5
+- Various code optimizations
+- Minor other improvements
+
+- In the internal text editor, the 'Delete' command does not
+  reset RTF text formattings anymore
+- The KeyCreationFlags bit 2^19 (for hiding the passwords) now
+  works as intended
+
+2019-09-10: 2.43
+- Added tooltips for certain character set options in the
+  password generator dialog
+- Added option 'Remember password hiding setting in the main
+  window' (in 'Tools' -> 'Options' -> tab 'Advanced'; the
+  option is turned on by default)
+- Added yellow intermediate step in password quality progress
+  bars
+- When the URL override field in the entry editing dialog is
+  not empty, but the URL field is empty, a warning is displayed
+  now
+- When an explicit request to generate a password fails (for
+  instance due to an invalid pattern), an error message is
+  displayed now
+- Added trigger events 'Synchronizing database file' and
+  'Synchronized database file'
+- Enhanced the Password Agent import module to support XML
+  files created by version 3
+- The 'MasterKeyExpiryRec' configuration setting can now also
+  be set to an XSD duration instead of an XSD date (for
+  periodic master key change recommendations)
+- KeePass now excludes itself from Windows Error Reporting
+- On Unix-like systems, file transactions now preserve the Unix
+  file access permissions, the user ID and the group ID
+- Added workaround for .NET initial focus bug
+
+- Auto-Type: improved sending of modifier keys
+- Auto-Type: improved sending of characters that are realized
+  with Ctrl+Alt/AltGr
+- Auto-Type: improved compatibility with VMware Remote Console
+  and Dameware Mini Remote Control
+- Improved main window state handling
+- Improved construction and updates of the main menu and the
+  group/entry context menus
+- Main menu items can now be deselected by pressing the Esc key
+- Top-level nodes in tree views cannot be collapsed anymore if
+  no root lines are displayed
+- New entries in a group with the e-mail folder icon now have
+  the e-mail icon by default
+- Improved performance of automatic scrolling in the main entry
+  list
+- If user names are hidden in the main window, no user name
+  suggestions are displayed in the entry editing dialog anymore
+- Function keys without modifiers can be registered as system-
+  wide hot keys now
+- For file rename/move web requests, a canonical representation
+  of the destination name/path is used now
+- URL override base placeholders can now be used within
+  {CMD:...} placeholders
+- Directly after an import, the deleted object information is
+  now applied/removed (depending on the last modification time
+  and the deletion time)
+- Improved compatibility of the 'Delete Duplicate Entries'
+  command with the process memory protection
+- Improved handling of command lines containing quotes or
+  backslashes
+- Various UI text improvements
+- Various code optimizations
+- Minor other improvements
+
+2019-05-04: 2.42.1
+- Improved menu item state updating
+- Improved backward compatibility with certain plugins
+- Minor other improvements
+
+2019-05-01: 2.42
+- Added main menu items 'Group', 'Entry' and 'Find', which
+  contain all commands related to groups and entries (supersets
+  of context menus); removed 'Edit' main menu item, because all
+  of its commands are included in the three new main menu items
+- Added support for a system-wide hot key to auto-type only the
+  password of a matching entry; by default, the hot key is
+  Ctrl+Alt+Shift+A, changeable in the options dialog
+- When double-clicking the URL cell of an entry in the main
+  entry list while holding down the Shift key, KeePass now
+  copies the URL to the clipboard (a double-click without Shift
+  continues to open the URL; the option 'Copy URLs to clipboard
+  instead of opening them' reverses this behavior)
+- Added quick edit commands 'Expires: Now' and 'Expires: Never'
+- There now are two commands for copying a whole entry to the
+  clipboard: 'Copy Entry (Encrypted)' and 'Copy Entry
+  (Unencrypted)'; the first one encrypts the data for the
+  current user using the Windows DPAPI
+- Added Ctrl+Shift+P shortcut for printing the currently
+  selected group
+- The creation time and the last modification time of an entry
+  are now displayed on the 'History' tab of the entry editing
+  dialog
+- Added support for importing Steganos Password Manager 20 CSV
+  files
+- Added support for importing Bitwarden 1.12 JSON files
+- Mozilla Bookmarks JSON import: added support for importing
+  tags (new format, in addition to the old format) and keywords
+- Enhanced the Enpass import module to support TXT files
+  created by version 6.0.4
+- The language selection dialog now also lists KeePass 1.x LNG
+  files; when trying to select such a file, an informative
+  error message is displayed
+- Added 'Cancel' command in the context menu of KeePass' system
+  tray icon, which can be used to abort opening and saving a
+  database file
+- Added '-cancel' command line option, which causes all other
+  KeePass instances to cancel opening/saving a database file
+- Added '-auto-type-password' command line option (other
+  running KeePass instances auto-type only the password of a
+  matching entry)
+- Added '-e1:' command line parameter, which works like '-e:',
+  but is handled by only one other instance; '-e:' is handled
+  by all other instances
+- When compiling a PLGX plugin, KeePass now defines a
+  'KP_V_*_*_*' symbol, where the asterisks specify the KeePass
+  version (for example, 'KP_V_2_42_0' for version 2.42)
+- Added workarounds for .NET Caps Lock warning tooltip bug
+- Added workaround for Mono grid view default color bug
+- Added workaround for OneDrive bug on Windows 1809
+
+- Auto-Type: improved sending of characters that are realized
+  with the AltGr key
+- Auto-Type: improved compatibility with VirtualBox 6 and
+  VMware Player
+- Improved user interface behavior while opening a database
+  file
+- Accelerator key improvements
+- Replaced 4 and 8 weeks expiry date search commands by 1 and 2
+  months (taking the number of days in the months into account)
+- Improved hot key controls (better key combination handling
+  and display)
+- The hot key controls in the options dialog now support
+  entering hot keys that are already registered by KeePass
+- Improved field to standard field mapping function
+- Improved new-line handling of several import modules
+- When a file import fails, KeePass now shows a more detailed
+  error message
+- After changing the color of an entry using a quick edit
+  command, the entries are deselected now, such that the new
+  color is visible immediately
+- Moved 'Print Emergency Sheet' command into 'File' -> 'Print'
+- The pattern-based password generator now supports repeating
+  escaped characters using '{...}'
+- The pattern-based password generator now refuses to generate
+  a password if the pattern is (partially) invalid
+- Turning off the 'Unhide Passwords' policy now enforces hiding
+  passwords in a few more places/situations
+- New-line characters at the end of the output of a {CMD:...}
+  placeholder are now removed (analogous to $(...) and `...`
+  shell command substitutions)
+- The {URL:SCM} and {BASE:SCM} placeholders now work with
+  arbitrary data having a ':'-terminated prefix
+- Improved {URL:RMVSCM} and {BASE:RMVSCM} placeholders ('//'
+  authority prefix is removed, but not '/')
+- The '-entry-url-open' command line option is now handled by
+  all other KeePass instances (instead of only one)
+- Path traversal with attachment names is not possible anymore
+- Removed the option 'Show tray icon only if main window has
+  been sent to tray' from the options dialog (due to possible
+  denial-of-service problems); if you want to hide the icon, it
+  is recommended to configure this in the system settings
+  instead
+- Improved reading of KDBX XML documents with unknown elements
+- Improved JSON parser
+- Various UI text improvements
+- Various code optimizations
+- Minor other improvements
+
+- Fixed a crash that could occur when trying to import certain
+  Mozilla Bookmarks JSON files
+- Fixed a crash that could occur when trying to import certain
+  files with very deeply nested groups
+- Fixed handling of paths with folder/file names containing
+  quotes (which can occur on Unix-like systems only)
+
+2019-01-09: 2.41
+- Added option 'Do not store data in the Windows clipboard
+  history and the cloud clipboard' (the option is turned on by
+  default; for entry clipboard commands in the main window)
+- Added option 'Esc keypress in main window' (in 'Tools' ->
+  'Options' -> tab 'Interface'), which allows to specify the
+  action of the Esc key (ignore, lock workspace, minimize,
+  minimize to tray, exit)
+- Added option 'Ignore search settings of groups' in the 'Find'
+  dialog
+- Internal data viewer: added support for zooming images using
+  the OEM + and - keys with Ctrl
+- Added accelerator keys (especially for labels) in various
+  dialogs
+- Added UIFlags bit for disabling the 'Database Settings' menu
+  item
+- Added workarounds for Windows RTF character encoding bug
+- Added workaround for Mono input focus restoration problem
+  that occurs when a form gets activated
+- Plugins: added method to provide menu items
+- Plugins: added property to get the edit mode of an entry
+  dialog
+- TrlUtil: added tab 'Validation', which shows the results of
+  all checks that TrlUtil performs
+- TrlUtil: the tab in the preview form that contains the
+  currently selected control is now selected automatically
+- TrlUtil: the preview form now shows accelerator keys
+  permanently
+- TrlUtil: enhanced support for derived control classes
+- TrlUtil: the current file name is now displayed in the title
+  bar
+- Enhanced installer (added user directory checks, added option
+  to open the plugins web page, component/option names can be
+  translated now, updated NGen size estimation, improved file
+  associations update, ...)
+
+- In order to avoid selection/Ctrl+A problems, the user name
+  auto-completion now does not append suggestions anymore; it
+  only shows a list of suggestions (in which a suggestion can
+  be selected manually)
+- Improved accelerator keys in the 'Find' dialog
+- The history list in the entry dialog now supports showing
+  custom icons
+- Mass entry modifications (colors/icons) now create history
+  entries, if necessary
+- Improved text rendering in dialog banners
+- In the database settings dialog, the path of the database
+  file is now shown in the dialog banner
+- Improved selection/view preservation of the entry view
+- While importing/synchronizing, a status dialog is displayed
+  now if and only if the main window is not constructed
+  completely yet (otherwise the status is displayed in the main
+  window)
+- Improved reliability of clipboard operations
+- Improved error reporting for the 'Paste Entries' command
+- Renamed the automatic clipboard clearing option and added a
+  tooltip in order to clarify the behavior of the option
+- The commands 'Find Similar Passwords (Pairs)', 'Find Similar
+  Passwords (Clusters)' and 'Password Quality Report' now
+  ignore TAN entries
+- The report of clusters of similar passwords now shows more
+  clusters in certain cases
+- In the 'Plugins' dialog, the plugins are now sorted
+  alphabetically
+- KeePass does not try to load satellite assemblies as plugins
+  anymore
+- Improved configuration saving when an enforced configuration
+  file exists, but no global one
+- Improved reading of KDBX XML documents with unknown elements
+- The export module 'Customizable HTML File' now works fine on
+  Unix-like systems, too
+- On Unix-like systems: improved support for executing KeePass
+  while no X server is running
+- ShInstUtil: improved NGen detection on 64-bit systems
+- TrlUtil: the preview form does not steal the input focus
+  anymore
+- TrlUtil: improved accelerator key check
+- Various code optimizations
+- Minor other improvements
+
+- Fixed a bug that caused KeePass to crash when trying to view
+  certain password generator profiles
+- The option 'Use monospace font for passwords' in the 'Print'
+  / HTML export dialog now works for all translations
+
+2018-09-10: 2.40
+- Added automatic completion support for the user name box in
+  the entry editing dialog and the auto-type sequence boxes in
+  the entry/group editing dialogs (suggesting user names and
+  auto-type sequences that are used in other entries/groups)
+- Added automatic completion support for the URL and user name
+  boxes in the 'Open From URL' dialog (suggesting URLs and user
+  names of items in the list of most recently used database
+  files)
+- Added option 'Group path' in the 'Find' dialog (enabled by
+  default for quick searches)
+- Added read-only mode for the entry string dialog, which is
+  used by the entry dialog when viewing a history entry
+- The internal data viewer now supports zooming images using
+  Ctrl+Add, Ctrl+Subtract and the mouse wheel with Ctrl;
+  furthermore, there are now '+' and '-' buttons right of the
+  zoom selection box in the toolbar
+- Added option 'Remember master password (in encrypted form) of
+  a database while it is open' (which is the default; turning
+  off this option prevents the usage of certain features)
+- Enhanced compatibility check for DLL plugins
+- Added URL opening event for plugins
+- On Unix-like systems: added support for opening the local
+  help file with KChmViewer
+- Added workaround for initial input focus problem in the
+  master key prompt dialog
+- Added workaround for Mono not always raising the FormClosed
+  event properly
+- TrlUtil now remembers the last translation file directory
+
+- The 'Configure Columns' dialog now computes a display order
+  for the new columns, taking the previous display order into
+  account
+- While importing/synchronizing, no status dialog is displayed
+  anymore (the status is displayed in the main window)
+- Improved UI responsiveness during long operations
+- When hiding/restoring the main window via the system tray
+  icon fails, KeePass now shows a notification
+- Improved Return key handling in text boxes
+- Improved initial input focus in some dialogs
+- Enhanced database file path unification
+- The configuration system does not create a KeePass folder in
+  the user's application data folder anymore when the target
+  configuration file location is outside this folder
+- Improved window text query method
+- Improved Unicode environment detection
+- Various improvements for right-to-left writing systems
+- Improved support for case-sensitive command line parameter
+  names (for plugins and KPScript)
+- If a plugin is available both as a DLL and as a PLGX (in the
+  same folder), KeePass now loads either the DLL or the PLGX
+- For plugins: most public definitions are now static
+- KPScript: improved parsing of escape sequences
+- Renamed native support library item in the installer
+- Upgraded installer
+- Various code optimizations
+- Minor other improvements
+
+2018-05-12: 2.39.1
+- File transactions: improved access control list (ACL)
+  restoration
+- File transactions are not used anymore when attempting to
+  write to a local file that does not exist yet (to ensure a
+  correct default ACL)
+- The option to minimize the main window after performing
+  auto-type is now ignored while displaying a subdialog
+- Plugins can now implement classes derived from KeePass'
+  custom rich text boxes
+
+2018-05-06: 2.39
+- KeePass now uses Transactional NTFS (TxF) for writing
+  database and configuration files, if possible; this improves
+  the compatibility with other programs that are watching these
+  files (e.g. file synchronization services)
+- Added command 'Edit' -> 'Show Entries' -> 'Large Entries'
+- Added command 'Edit' -> 'Show Entries' -> 'Last Modified
+  Entries'
+- Added option 'Automatically save after modifying an entry
+  using the entry editing dialog' (turned off by default)
+- Added option 'Minimize main window after performing
+  auto-type' (turned off by default)
+- Added option 'Show lines between nodes in tree views' (turned
+  off by default)
+- Added support for importing Google Chrome 66 password CSV
+  files
+- Added trigger event 'Time - Periodic', which is raised at
+  user-defined intervals
+- Links in the entry string editing dialog are clickable now
+- Added UIFlags bit for disabling the 'XML Replace' menu item
+- Added UIFlags bit for hiding auto-type obfuscation
+  compatibility information dialogs
+- Added workaround for .NET 'urtf' RTF round-trip bug
+- Secure edit controls are now extensible by plugins
+- KPScript: the 'AddEntry' command now supports the
+  '-setx-Expires' and '-setx-ExpiryTime' parameters
+
+- In printouts and HTML exports, expired entries now have a red
+  'X' icon (if the option 'Icon' is turned on)
+- Improved string normalization in the entry and string editing
+  dialogs
+- Improved and optimized process memory protection, especially
+  in the entry editing dialog
+- Secure edit control improvements
+- Improved behavior when moving a custom string to a standard
+  field
+- Improved entry size calculation
+- URL overrides are now used also for application URLs
+- Improved input focus restoration
+- When trying to toggle the auto-start option and
+  creating/deleting the registry value fails, KeePass now shows
+  a detailed error message
+- Improved XML serialization
+- Stream disposal improvements in exceptional situations
+- Process object disposal improvements
+- Extended inter-process communication (IPC) messages are
+  compressed and encrypted now
+- New IPC mechanism on Unix-like systems
+- Enhanced desktop type detection on Unix-like systems
+- On the Cinnamon desktop, the 'Always on Top' option is now
+  disabled (because it is not supported properly by the
+  environment)
+- KeePass now ignores hidden Git and Visual Studio directories
+  when building a PLGX file
+- The trigger system now ignores state-changing placeholders in
+  most places
+- Removed trigger event 'User interface state updated'
+  (consider using the new event 'Time - Periodic' instead)
+- Various code optimizations
+- Minor other improvements
+
+- The 'View' button on the 'History' tab of the entry editing
+  dialog is now disabled when multiple items are selected
+- The main window state is now updated after closing an entry
+  report dialog
+
+2018-01-09: 2.38
+- The installers (regular and MSI) now create an empty
+  'Languages' folder in the application directory, and the
+  portable package now also contains such a folder; language
+  files should now be stored in this folder
+- Added button 'Open Folder' in the language selection dialog,
+  which opens the 'Languages' folder
+- Added button 'Open Folder' in the plugins dialog, which opens
+  the 'Plugins' folder
+- Added a runtime activation policy setting (to improve
+  compatibility with Microsoft User Experience Virtualization)
+- Added option 'Icon' and an option for specifying the
+  placeholder behavior (replace or not, or both forms) in the
+  'Print' / HTML export dialog
+- Printing / HTML export: the notes of a group are now
+  displayed below the group name
+- Enhanced the Password Exporter import module to support XML
+  files created by version 1.3.4
+- Added workaround for Microsoft Office breaking the 'Print'
+  shell verb for HTML files
+- Added workaround for Mono list view item deletion bug
+- Added workaround for Mono command line argument encoding bug
+- KPScript: the 'AddEntry' and 'EditEntry' commands now support
+  the '-setx-Icon' and '-setx-CustomIcon' parameters, which set
+  the icon of the entry
+- KPScript: the 'ChangeMasterKey' command now supports the
+  '-newpw-enc' parameter (for specifying the new master
+  password in encrypted form, compatible with the
+  {PASSWORD_ENC} placeholder)
+- KPScript: the 'ListEntries' command now supports all '-ref-*'
+  and '-refx-*' parameters
+
+- Password quality estimation: improved compatibility with
+  process memory protection
+- Improved UI scaling when using KeePass on multiple systems
+  with different DPI values
+- Printing / HTML export: improved embedding of CSS
+- Printing / HTML export: spaces in passwords are now encoded
+  as non-breaking spaces
+- Improved UI updating in the 'Print' / HTML export dialog
+- Enhanced KDE system font detection
+- Improved fatal error handling
+- Various improvements in the language selection dialog
+- KPScript: improved behavior of '-ref-*' parameters when
+  combined with the '-refx-All' option
+- Various code optimizations
+- Minor other improvements
+
+- Fixed HTML generation bug: when the option 'Use monospace
+  font for passwords' was turned off, a generated HTML file in
+  'Details' mode could contain invalid end tags
+
+2017-10-12: 2.37
+- When creating a new database, KeePass now offers to print a
+  KeePass emergency sheet (which can then be filled out and
+  stored in a secure location, where only the user and possibly
+  a few other people that the user trusts have access to); an
+  emergency sheet can also be created via 'Tools' -> 'Database
+  Tools' -> 'Print Emergency Sheet'
+- Added database file information dialog that is displayed when
+  creating a new database
+- Added function to search similar password clusters ('Edit' ->
+  'Show Entries' -> 'Find Similar Passwords (Clusters)')
+- On Unix-like systems: if the library 'libgcrypt.so.20' is
+  available, KeePass uses it for AES-KDF transformations
+- Enhanced PrepMonoDev.sh script to upgrade a DTD processing
+  definition
+- Added workaround for .NET/Windows column header drawing bug
+  when switching to TAN-only entry list mode
+- Added workaround for Mono tab switching bug
+- Added workaround for Mono '}' character RTF encoding bug
+- TrlUtil: added support for .NET 4.*
+
+- Improved dialog for changing the master key (key file and
+  user account are now expert options, added more information
+  and links to help page sections)
+- KeePass now directly offers to save the database after
+  changing the master key, and it asks whether to print a new
+  emergency sheet
+- Various improvements in the translation selection dialog (the
+  selected translation can now be activated by pressing Return,
+  the list view now uses the Explorer style, ...)
+- KeePass now refuses to attach files that are larger than 512
+  MB (as larger files can result in serialization problems)
+- Increased default number of AES-KDF rounds
+- On Unix-like systems, KeePass now uses the CSP implementation
+  of the AES algorithm for encrypting data, which is a bit
+  faster
+- Improved tool strip checkmark rendering on Unix-like systems
+- Updated links (to the website, help pages, etc.)
+- The MSI file is now built using Visual Studio 2017
+- Various code optimizations
+- Minor other improvements
+
+2017-06-09: 2.36
+- Added commands 'Find Duplicate Passwords' and 'Find Similar
+  Passwords' (in 'Edit' -> 'Show Entries'), which show entries
+  that are using the same or similar passwords
+- Added command 'Password Quality Report' (in 'Edit' -> 'Show
+  Entries'), which shows all entries and the estimated quality
+  of their passwords
+- Added option 'String name' in the 'Edit' -> 'Find' dialog
+  (for searching entries that have a specific custom string
+  field)
+- Added option for using a gray tray icon
+- Added {CMD:/.../} placeholder, which runs a command line
+- Added {T-CONV:/.../Raw/} placeholder, which inserts a text
+  without encoding it for the current context
+- Added optional 'Last Password Modification Time (Based on
+  History)' entry list column
+- The internal text editor now supports editing PS1 files
+- The position and size of the internal data viewer is now
+  remembered and restored
+- For various dialogs, the maximized state is now remembered
+  and restored
+- Added configuration option for specifying an expiry date for
+  master keys
+- Added configuration option for specifying disallowed
+  auto-type target windows
+- Added workaround for Edge throwing away all keyboard input
+  for a short time after its activation
+- Added workaround for Mono not properly rendering bold and
+  italic text in rich text boxes
+- TrlUtil now performs a case-sensitive word validation
+
+- The password input controls in the IO connection dialog and
+  the proxy dialog now are secure edit controls
+- The icon of the 'Save' command in the main menu is now grayed
+  out when there are no database changes (like the toolbar
+  button)
+- Auto-Type: improved support for target applications that
+  redirect the focus immediately
+- Auto-Type: improved compatibility with VMware vSphere client
+- When an error occurs during auto-type, KeePass is now brought
+  to the foreground before showing an error message box
+- Entries in groups where searching is disabled (e.g. the
+  recycle bin group) are now ignored by the commands that show
+  expired entries
+- Improved scrolling when moving entries while grouping in the
+  entry list is on
+- Improved support for right-to-left writing systems
+- Improved application and system tray icon handling
+- Updated low resolution ICO files (for Mono development)
+- Moved single-click tray icon action option from the
+  'Integration' tab to the 'Interface' tab of the options
+  dialog
+- Synchronization file path comparisons are case-insensitive
+  now
+- Improved workaround for Mono clipboard bug (improved
+  performance and window detection; the workaround is now
+  applied only if 'xsel' and 'xdotool' are installed)
+- Enhanced PrepMonoDev.sh script
+- KPScript: times in group and entry lists now contain a time
+  zone identifier (typically 'Z' for UTC)
+- Various code optimizations
+- Minor other improvements
+
+- The drop-down menu commands in the entry editing dialog for
+  setting the expiry date now work as expected
+
+2017-01-09: 2.35
+- New KDBX 4 file format, which supports various new features
+  (listed below; e.g. Argon2)
+- Added Argon2 key derivation function (it can be activated in
+  the database settings dialog)
+- Improved header and data authentication in KDBX 4 files
+  (using HMAC-SHA-256, Encrypt-then-MAC scheme)
+- Added ChaCha20 (RFC 7539) encryption algorithm (it can be
+  activated as KDBX file encryption algorithm in the database
+  settings dialog; furthermore, it supersedes Salsa20 as
+  default for generating the inner random stream of KDBX 4
+  files)
+- Added support for opening entry URLs with Firefox or Opera in
+  private mode via the context menu -> 'URL(s)' -> 'Open with
+  ... (Private)'
+- Added URL override suggestions for Firefox and Opera in
+  private mode in the URL override suggestions drop-down list
+  in the entry dialog
+- Added optional built-in global URL overrides for opening
+  HTTP/HTTPS URLs with Firefox or Opera in private mode
+- Added {PICKFIELD} placeholder, which shows a dialog to pick a
+  field whose value will be inserted
+- Added option 'Hide "Close Database" toolbar button when at
+  most one database is opened' (turned on by default)
+- Added option 'Show additional auto-type menu commands', which
+  can be turned on to show menu commands for performing entry
+  auto-type with some specific sequences
+- Added menu command 'Selected Entry's Group' (with keyboard
+  shortcut Ctrl+G) in 'Edit' -> 'Show Entries' (and a context
+  menu equivalent 'Show Parent Group' in 'Selected Entries'),
+  which opens the parent group of the currently selected entry
+  and selects the entry again
+- Added menu commands in 'Edit' -> 'Show Entries' to show
+  entries that expire in a specific number of days (1, 2, 3) or
+  weeks (1, 2, 4, 8) or in the future
+- Added configuration option that specifies the number of days
+  within which entries are considered to expire 'soon' (the
+  default is 7)
+- Added option for changing the alternate item background color
+- When the option 'Remember key sources' is enabled, KeePass
+  now also remembers whether a master password has been used
+- Added option 'Force changing the master key the next time
+  (once)' (in 'File' -> 'Database Settings' -> tab 'Advanced')
+- Added parameters 'Window style' and 'Verb' for the 'Execute
+  command line / URL' trigger action
+- Added support for importing mSecure 3.5.5 CSV files
+- Added support for importing Password Saver 4.1.2 XML files
+- Added support for importing Enpass 5.3.0.1 TXT files
+- Enhanced SplashID CSV import (added support for the old
+  version 3.4, added mappings for types of the latest version,
+  groups are now created only for categories, and types are
+  imported as tags)
+- LastPass import: added support for CSV files exported by the
+  LastPass Chrome extension, which encodes some special
+  characters as XML entities
+- Added 'KeePass KDBX (2.34, Old Format)' export module
+- Export using XSL transformation: added support for the
+  'xsl:output' element in XSL files
+- If the global auto-type hot key is Ctrl+Alt+A and the current
+  input locale is Polish, KeePass now shows a warning dialog
+  (telling the user that Ctrl+Alt+A is in conflict with a
+  system key combination producing a character)
+- Added Alt+X Unicode character conversion support in rich text
+  boxes on Unix-like systems
+- For development snapshots, the 'About' dialog now shows the
+  snapshot version (in the form 'YYMMDD')
+- Plugins can provide other key derivation functions now
+- The header of KDBX 4 files is extensible by plugins
+- Enhanced support for developing encryption algorithm plugins
+- Plugins can now store custom data in groups and entries
+- Plugin data stored in the database, a group or an entry can
+  now be inspected (and deleted) in the database maintenance
+  dialog, the group dialog and the entry dialog, respectively
+- For plugins: file closing events now contain information
+  about whether KeePass is exiting, locking or performing a
+  trigger action
+- Added workaround for .NET handle cast overflow bug in
+  InputLanguage.Culture
+- Added workaround for Mono ignoring the Ctrl+I shortcut
+- Added workaround for Mono clipboard bug
+- Added workaround for Mono not focusing the default control in
+  the entry editing dialog
+- Added workaround for a Mono timer bug that caused high CPU
+  load while showing a file save confirmation dialog
+- Added Mono workaround: when running on Mac OS X, KeePass now
+  does not try to instantiate a tray icon anymore
+- Added workaround for XDoTool sending diacritic characters in
+  incorrect case
+- TrlUtil now recommends to clear the 'Unused Text' tab
+
+- Improved behavior when searching entries with exclusions
+  (terms prefixed with '-')
+- Improved support for auto-typing into target windows using
+  different keyboard layouts
+- Auto-Type: improved support for keyboard layouts with keys
+  where Shift, Caps Lock and no modifier result in 3 different
+  characters
+- Auto-Type: improved support for spacing modifier letters
+  (U+02B0 to U+02FF)
+- Global auto-type now works with target windows having empty
+  titles
+- When copying entries to the clipboard, the data package now
+  includes custom icons used by the entries
+- Unified behavior when drag&dropping a field containing a
+  placeholder
+- Improved entry edit confirmation dialog
+- If the screen height is insufficient to display a dialog, the
+  dialog's banner (if the dialog has one) is now removed to
+  save some space
+- Some tooltips are now displayed for a longer time
+- A new entry created using a template now does not include the
+  history of the template anymore
+- For empty RTF attachments, the internal data editor now by
+  default uses the font that is specified for TXT files
+- Internal data editor: added support for changing the format
+  of mixed-format selections
+- Internal data viewer and editor: null characters ('\0', not
+  '0') in texts are now automatically replaced by spaces (like
+  Notepad on Windows 10)
+- Improved encoding signature handling for conversions during
+  text attachment imports (via the 'Text Encoding' dialog)
+- File transactions are not used anymore for files that have a
+  reparse point (e.g. symbolic links)
+- Improved XSL stylesheets for KDBX XML files
+- The internal window manager is now thread-safe
+- Improved date/time handling
+- Improved button image disposal
+- When synchronizing two databases, custom data (by plugins) is
+  now merged
+- When opening a database file, corrupted icon indices are now
+  automatically replaced by default values
+- Added some more entropy sources for the seed of the
+  cryptographically secure pseudo-random number generator
+  (environment variables, command line, full operating system
+  version, current culture)
+- ChaCha20 is now used during password generation (instead of
+  Salsa20)
+- ChaCha20 is now used as fallback process memory encryption
+  algorithm (instead of Salsa20)
+- When the encryption algorithm for a database file is unknown,
+  the error message now shows the UUID of the algorithm
+- In KDBX 4, header field lengths are now 4 bytes wide
+- In KDBX 4, entry attachments are now stored in an inner,
+  binary header (encrypted, possibly compressed), before the
+  XML part; this reduces the database file size and improves
+  the loading/saving performance
+- In KDBX 4, the inner random stream cipher ID and key (to
+  support process memory protection) are now stored in the
+  inner header instead of in the outer header
+- KPScript: the 'ChangeMasterKey' command now also updates the
+  master key change date
+- TrlUtil: improved validation warning dialogs
+- The MSI file now requires any .NET Framework version, not a
+  specific one
+- The MSI file is now built using Visual Studio 2015
+- Various code optimizations
+- Minor other improvements
+
+- When executing a {HMACOTP} placeholder, the last modification
+  time of the corresponding entry is now updated
+- Key files containing exactly 64 alphanumeric characters are
+  now loaded as intended
+
+2016-06-11: 2.34
+- The version information file (which the optional update check
+  downloads to see if there exists a newer version) is now
+  digitally signed (using RSA-4096 / SHA-512); furthermore, it
+  is downloaded over HTTPS
+- Added option 'Lock workspace when minimizing main window to
+  tray'
+- Added option 'Esc minimizes to tray instead of locking the
+  workspace'
+- Added Ctrl+Q shortcut for closing KeePass (as alternative to
+  Alt+F4)
+- Added UIFlags bit for disabling the 'Check for Updates' menu
+  item
+- The installers (regular and MSI) now create an empty
+  'Plugins' folder in the application directory, and the
+  portable package now also contains such a folder
+- Plugins: added support for digitally signed version
+  information files
+
+- Plugins are now loaded only directly from the application
+  directory and from any subdirectory of the 'Plugins' folder
+  in the application directory
+- Improved startup performance (by filtering plugin candidates)
+- When closing a database, KeePass now searches and deletes any
+  temporary files that may have been created and forgotten by
+  MSHTML when printing failed
+- CHM help file: improved high DPI support
+- Various code optimizations
+- Minor other improvements
+
+2016-05-07: 2.33
+- Added commands in the group context menu (under 'Rearrange'):
+  'Expand Recursively' and 'Collapse Recursively'
+- Added option 'When selecting an entry, automatically select
+  its parent group, too' (turned on by default)
+- Added placeholders for data of the group that is currently
+  selected in the main window: {GROUP_SEL}, {GROUP_SEL_PATH}
+  and {GROUP_SEL_NOTES}
+- While importing/synchronizing, indeterminate progress is now
+  displayed on the taskbar button (on Windows 7 and higher)
+- Added optional parameters 'Filter - Group' and 'Filter - Tag'
+  for the 'Export active database' trigger action
+- Pressing the Escape key in the main window now locks the
+  workspace (independent of the current database locking state,
+  in contrast to Ctrl+L)
+- Added option 'Extra-safe file transactions' in 'Tools' ->
+  'Options' -> tab 'Advanced'
+- Added customization option to specify how often the master
+  key dialog appears when entering incorrect master keys
+- Plugins: added event 'FormLoadPost' for the main window
+- KPScript: the 'GetEntryString' command now supports the
+  '-Spr' option, which causes KPScript to Spr-compile the field
+  value (i.e. placeholders are replaced, field references are
+  resolved, environment variables are inserted, etc.)
+
+- Improved database synchronization performance
+- Improved object reordering during a database synchronization
+  for new and relocated groups/entries
+- Improved synchronization of deleted objects information
+- Improved database synchronization to prevent implicit object
+  deletions
+- HTML export/printing: the notes column now is twice as wide
+  as the other columns
+- When entering a Spr-variant password in the entry dialog, the
+  quality estimation is now disabled
+- Group tooltips are now displayed for about 30 seconds
+- The root group is now always expanded when opening a database
+- Improved private mode browser detection
+- Improved DPI awareness declaration (on Windows 10 and higher)
+- Improved regular expression searching performance in usual
+  use cases
+- Improved natural string comparison performance (on Unix-like
+  systems)
+- Improved mnemonic characters in the 'Rearrange' menus
+- Upgraded installer
+- Various UI text improvements
+- Various code optimizations
+- Minor other improvements
+
+2016-03-09: 2.32
+- The quick search box (in the toolbar of the main window) now
+  supports searching using a regular expression; in order to
+  indicate that the search text is a regular expression,
+  enclose it in '//'; for example, performing a quick search
+  for '//Michael|Adam//' shows all entries containing 'Michael'
+  or 'Adam'
+- Added 'Advanced' tab in the 'Open From URL' dialog (easily
+  extensible by plugins); added options: timeout, pre-
+  authenticate, HTTP/HTTPS/WebDAV user agent and 100-Continue
+  behavior, FTP passive mode
+- Added per-user Start Menu Internet Application detection
+- When selecting an entry in the main entry list, its parent
+  group is now selected automatically in the group tree view
+- Auto-Type matching: added option 'Expired entries can match'
+  (turned off by default, i.e. expired entries are ignored)
+- Added option 'Always show global auto-type entry selection
+  dialog' (to show the dialog even when no or one entry is
+  found for the currently active target window; turned off by
+  default)
+- Added {GROUP_NOTES} placeholder
+- Added support for importing nPassword 1.0.2.41 NPW files
+- In triggers and KPScript, an import/export module can now be
+  specified both using its display name and its format name
+- When running under .NET 4.5 or higher, secure connections
+  (e.g. for WebDAV) now support TLS 1.1 and TLS 1.2 (in
+  addition to SSL 3 and TLS 1.0)
+- Added Mono workaround: when running on the Unity or Pantheon
+  desktop, KeePass now does not try to instantiate a tray icon
+  anymore; if you want a tray icon on Unity/Pantheon, use the
+  application indicator plugin
+- Added workaround for Mono not implementing the property
+  SystemInformation.SmallIconSize for Mac OS X systems
+- Added command line parameter '-wa-disable:' for disabling
+  specific Mono workarounds (IDs separated by commas)
+- KPScript: if the value of a '-ref-*:' parameter is enclosed
+  in '//', it is now treated as a regular expression, which
+  must occur in the entry field for an entry to match
+- KPScript: .NET 4.0/4.5 is now preferred, if installed
+- KPScript: enhanced high DPI support
+
+- Auto-Type: improved compatibility with target windows that
+  handle activation slowly and ignore any input until being
+  ready (like Microsoft Edge)
+- Auto-Type: improved sending of characters that are typically
+  realized with the AltGr key
+- When editing a custom entry string, the value text box now
+  has the initial focus
+- Improved image/icon shrinking
+- Improved icon recoloring on high DPI resolutions
+- Changed some ICO files such that higher resolution images are
+  used
+- Changed some PNG files to workaround the image DPI scaling
+  behavior on Windows XP
+- Improved new-line filtering in the main entry view
+- When trying to use the Windows user account as part of a
+  composite master key fails, a more detailed error message is
+  displayed now
+- The 'About' dialog now indicates whether the current build is
+  a development snapshot
+- Changed code signing certificate
+- Upgraded installer
+- Various code optimizations
+- Minor other improvements
+
+- After an incomplete drag&drop operation over the group tree
+  view, the previous group selection is now restored
+
+2016-01-09: 2.31
+- Added menu/toolbar styles, freely selectable in 'Tools' ->
+  'Options' -> tab 'Interface'; available styles are 'Windows
+  10', 'Windows 8.1', 'KeePass - Gradient', '.NET/Office -
+  Professional' and 'System - Classic'; by default KeePass uses
+  the style most similar to the one of the current operating
+  system
+- Refined application icons (thanks to Victor Andreyenkov)
+- Auto-Type: new target window classification method, which
+  improves compatibility with target windows hosted within
+  other windows (e.g. a PuTTY window within SuperPuTTY/MTPuTTY)
+- Auto-Type: added workaround for the default Ctrl+Alt behavior
+  of KiTTY variants (which differs from Windows' behavior)
+- Before clearing the clipboard, KeePass now first copies a
+  non-sensitive text into it; this ensures that no sensitive
+  information remains in the clipboard even when clearing is
+  prevented by the environment (e.g. when running in a virtual
+  machine, when using a clipboard extension utility, ...)
+- Added support for opening entry URLs with Internet Explorer
+  or Google Chrome in private mode via the context menu ->
+  'URL(s)' -> 'Open with ... (Private)'
+- Added URL override suggestions for Internet Explorer and
+  Google Chrome in private mode in the URL override suggestions
+  drop-down list in the entry dialog
+- Added optional built-in global URL overrides for opening
+  HTTP/HTTPS URLs with Internet Explorer or Google Chrome in
+  private mode
+- Added Ctrl+K shortcut for the 'Duplicate Entry' command
+- Mozilla Bookmarks HTML import: added support for importing
+  tags
+- Added support for exporting to Mozilla Bookmarks HTML files
+- Windows/IE favorites export: entry fields are Spr-compiled
+  now, and entries with cmd:// URLs are now exported as LNK
+  files
+- HTML export/printing: added support for UUIDs, added
+  horizontal lines between entries in details mode, added
+  background color for group headings, long field names are
+  hyphenated now, and long field data now breaks and wraps onto
+  the next line
+- Plugins: added possibility to configure file transactions for
+  each URI scheme
+- Plugins: added possibility to provide custom 'Save As'
+  dialogs more easily
+- Converted some PNG images as a workaround for a problem in
+  Cairo/LibPNG on Unix-like systems
+- As a workaround for a weakness in Mono's FileDialog, before
+  showing such a dialog on Unix-like systems KeePass now tries
+  to load the file '~/.recently-used' and deletes it, if it is
+  not a valid XML file
+- KPScript: added support for specifying the master password in
+  encrypted form using the '-pw-enc:' command line parameter
+  (exactly like in KeePass, compatible with the {PASSWORD_ENC}
+  placeholder)
+- KPScript: the 'Export' command now supports the optional
+  '-GroupPath:' parameter (to export a specific group instead
+  of the whole database)
+- KPScript: the 'GetEntryString' command now supports the
+  '-FailIfNoEntry' option
+- KPScript: added '-refx-Expires' and '-refx-Expired' entry
+  identification parameters
+- KPScript: the 'Import' command now prints more specific error
+  messages
+- All KeePass program binaries are now dual signed using SHA-1
+  and SHA-256
+
+- Auto-Type: improved keyboard layout handling when the target
+  window changes during an auto-type process
+- Auto-Type: improved compatibility with Remote Desktop
+  Connection client and VirtualBox
+- Improved icon recoloring
+- Improved printing of dates/times and tags
+- The password generator based on a character set now ensures
+  that the generated password is Spr-invariant
+- Password generator based on a pattern or a custom algorithm:
+  when a Spr-variant password is generated, a confirmation
+  dialog for accepting this password is displayed
+- If the 'Save Database' policy prevents saving, the auto-save
+  option is now ignored
+- Improved .NET Framework version detection
+- PLGX debugging: when the command line option '-debug' is
+  passed and a PLGX plugin fails to compile, the output of all
+  tried compilers is saved to a temporary file
+- Improved file transaction creation time handling on Unix-like
+  systems
+- Improved compatibility with Mono on BSD systems
+- Enhanced PrepMonoDev.sh script for compatibility with Mono
+  4.x
+- Removed KeePassLibSD sub-project (a KeePass library for
+  Pocket PC / Windows Mobile) from the main solution
+- Upgraded installer
+- Various code optimizations
+- Minor other improvements
+
+- When running under Mono (Linux, Mac OS X, ...), two options
+  related to window minimization are disabled now (because they
+  do not work properly due to a Mono bug)
+
+2015-08-09: 2.30
+- When opening a database via a URL fails, the error message
+  dialog now has a button 'Specify different server
+  credentials' (on Windows Vista and higher)
+- Added support for opening entry URLs with Microsoft Edge via
+  the context menu -> 'URL(s)' -> 'Open with Edge'
+- Added URL override suggestion for Microsoft Edge in the URL
+  override suggestions drop-down list in the entry dialog
+- Added optional built-in global URL overrides for opening
+  HTTP/HTTPS URLs with Microsoft Edge
+- When clicking on a group link in the entry view, KeePass now
+  ensures that the group is visible in the group tree
+- The main window is now moved onto the primary screen when it
+  is restored outside all screens
+- KDBX loader: added support for non-empty protected binary
+  value reference elements
+- Plugins: added two auto-type sequence query events
+- Added workaround for Mono drawing bug when scrolling a rich
+  text box
+- When running under Mono, some automatic locking options are
+  now disabled (because Mono doesn't implement the required
+  events)
+- The installer now prevents running the installer while it is
+  already running
+- KPScript: added '-GroupPath:' parameter (for specifying the
+  full path of a group)
+- KPScript: the 'MoveEntry' command now also supports the
+  '-GroupName:' parameter (as alternative to '-GroupPath:')
+- KPScript: added support for specifying the path of an XSL
+  stylesheet file using the command line parameter '-XslFile:'
+- KPScript: the 'ListGroups' command now also outputs the
+  parent group UUID for each group
+- KPScript: the parameters for specifying new field data (for
+  the 'AddEntry' and the 'EditEntry' command) now support
+  escape sequences (e.g. '\n' is replaced by a new-line
+  character)
+
+- The 'Synchronize' file dialog now shows only KDBX files by
+  default
+- In the 'Attachments (Count)' column, only non-zero counts are
+  shown now
+- Improved MRU item refreshes
+- The entry string dialog now supports changing the case of a
+  string name
+- The entry string dialog now does not allow adding a string
+  whose name differs from another existing string name in this
+  entry only by case
+- The entry view in the main window is now updated immediately
+  after pressing Ctrl+H or Ctrl+J
+- The KDB import module now tries to round any invalid
+  date/time to the nearest valid date/time
+- XML serializers are now loaded/created at KeePass startup in
+  order to avoid a problem when shutting down Windows and
+  KeePass.XmlSerializers.dll not being present
+- Changed tab bar behavior in the options dialog to avoid a tab
+  content cropping issue caused by plugins
+- Improved workaround for Mono splitter bug
+- Upgraded installer
+- Various performance improvements
+- Various code optimizations
+- Minor other improvements
+
+2015-04-10: 2.29
+- Added high resolution icons
+- Added support for high resolution custom icons
+- Added option in the proxy configuration dialog to use the
+  user's default credentials (provided by the system)
+- {FIREFOX} placeholder: if no regular Firefox is installed,
+  KeePass now looks for Firefox ESR
+- {PICKCHARS} placeholder: the Conv-Fmt option now supports all
+  combinations of '0', 'A', 'a' and '?'; '?' skips a combobox
+  item
+- Added {BEEP X Y} auto-type command (where X is the frequency
+  in hertz and Y the duration in milliseconds)
+- Added optional 'Attachments (Count)' entry list column
+- Added Ctrl+Insert shortcut as alternative for Ctrl+C in the
+  entry list of the main window
+- Added shortcut keys for 'Copy Entries' (Ctrl+Shift+C) and
+  'Paste Entries' (Ctrl+Shift+V)
+- Added some access keys in various dialogs
+- In the field reference dialog, the field in which the
+  reference will be inserted is now selected as source field by
+  default
+- Added UUID uniqueness check
+- Added support for importing Passphrase Keeper 2.60 HTML files
+  (in addition to the already supported 2.50 and 2.70 formats)
+- The path of the local configuration file can now be changed
+  using the '-cfg-local:' command line parameter
+- Plugins can now access the KeePass resources (images, icons,
+  etc.) through the IPluginHost interface
+- Added a few workarounds for external window manipulations
+  before the main window has been fully constructed
+- Added workaround for .NET gradient drawing bug; 'Blue Carbon'
+  dialog banners are now drawn correctly on high DPI
+- Added workaround for Mono file version information block
+  generation bug
+- KPScript: added 'EstimateQuality' command (to estimate the
+  quality of a specified password)
+- All KeePass program binaries are now digitally signed (thanks
+  to Certum/Unizeto)
+
+- In the master key creation dialog, the 'Create' and 'Browse'
+  buttons are now disabled when a key provider is selected
+- Changed behavior of the 'Use system proxy settings' option
+  (KeePass now directly gets the system proxy settings, not the
+  .NET default proxy settings)
+- Improved focus restoration after closing the character
+  picking dialog
+- Removed 'O' and 'C' access keys from 'OK' and 'Cancel'
+  buttons (instead, press Enter for 'OK' and Esc for 'Cancel')
+- Improved remembering of splitter positions
+- Improved assignments of check mark images to menu items
+- Improved behavior when synchronizing a local EFS-encrypted
+  database file with a local database file
+- On Unix-like systems, hot key boxes now show 'External'
+  instead of 'None'
+- Various code optimizations
+- Minor other improvements
+
+- AltGr+E (i.e. Ctrl+Alt+E) does not focus the quick search box
+  anymore
+
+2014-10-08: 2.28
+- Enhanced high DPI support
+- Added trigger action 'Show message box' (which can abort the
+  current trigger execution or execute a command line / URL)
+- The 'Database has unsaved changes' trigger condition now
+  supports choosing between the active database and the
+  database that triggered the event
+- Added parameter for the trigger action 'Activate database
+  (select tab)' that allows activating the database that
+  triggered the event
+- Auto-Type: added workaround for KiTTY's default Ctrl+Alt
+  behavior (which differs from Windows' behavior)
+- Auto-Type: added workaround for PuTTYjp's default Ctrl+Alt
+  behavior (which differs from Windows' behavior)
+- Added up/down arrow buttons for reordering auto-type
+  associations in the entry editing dialog
+- While entering the master key on a secure desktop, dimmed
+  screenshots are now also displayed on all non-primary screens
+- Added support for importing VisKeeper 3.3.0 TXT files
+- The group tree view is now saved and restored during most
+  group tree updates
+- In the main entry list, multiple entries can now be moved by
+  one step up/down at once
+- If Caps Lock is on, a balloon tip indicating this is now also
+  displayed for password text boxes immediately after opening a
+  dialog (where the password text box is the initially focused
+  control)
+- In the cases where Windows would display outdated thumbnail
+  and peek preview images for the main window, KeePass now
+  requests Windows to use a static bitmap instead (showing only
+  the KeePass logo)
+- Added fallback method for parsing dates/times (the default
+  parser fails for some custom formats specified in the Control
+  Panel)
+- Added workaround for .NET ToolStrip height bug
+- Added own process memory protection for Unix-like systems (as
+  Mono doesn't provide any effective memory protection method)
+- On Unix-like systems, Shift+F10 (and Ctrl+Alt+5 and
+  Ctrl+NumPad5 on Mac OS X) now shows the context menu in most
+  list/tree view controls and rich text boxes (like on Windows)
+- KPScript: for the 'Import' command, a different master key
+  can now be specified using the standard master key command
+  line parameters with the prefix 'imp_' (e.g. -imp_pw:Secret)
+- KPScript: added option '-FailIfNotExists' for the
+  'GetEntryString' command
+- KPScript: added '-refx-Group' and '-refx-GroupPath' entry
+  identification parameters
+
+- Improved compatibility with ClearType
+- Improved support for high contrast themes
+- When duplicating a group/entry, the creation time and the
+  last access time of the copy are now set to the current time
+- Character picker dialog: initially the text box is now
+  focused, improved tab order, and picked characters are now
+  inserted at the current insertion point (instead of the end)
+- Ctrl+Tab is now handled only once when the database tab bar
+  has the focus
+- When exporting to a KeePass 1.x KDB file, a warning/error is
+  now shown if the master key contains/is a Windows User
+  Account
+- Unknown trigger events/conditions/actions are now ignored by
+  the trigger dialog
+- Reduced group tree view flickering
+- Improved default value for the entry history size limit
+- Improved menu check mark and radio images
+- Improved list view column resizing
+- Improved list view scrolling
+- Secure edit control performance improvements
+- In some cases, double-clicking the tray icon now brings
+  KeePass to the foreground
+- Improved concurrent UI behavior during auto-type
+- Auto-Type: improved compatibility with keyboard layouts with
+  combining apostrophes, quotation marks and tildes
+- Auto-Type: improved virtual key translation on Unix-like
+  systems
+- KPScript: the 'EditEntry' command now also updates the time
+  fields of all affected entries
+- KPScript: the 'DeleteEntry' and 'DeleteAllEntries' commands
+  now create deleted object information (improving
+  synchronization behavior)
+- Upgraded installer
+- Various code optimizations
+- Minor other improvements
+
+- When auto-typing a sequence containing a {NEWPASSWORD}
+  placeholder, the raw new password is now stored (in the
+  password field of the entry), not its corresponding auto-type
+  sequence
+- Synchronizing two unrelated databases now always works as
+  expected
+
+2014-07-06: 2.27
+- The estimated password quality (in bits) is now displayed on
+  the quality progress bar, and right of the quality progress
+  bar the length of the password is displayed
+- Auto-Type: before sending a character using a key combination
+  involving at least two modifiers, KeePass now first tests
+  whether this key combination is a registered system-wide hot
+  key, and, if so, tries to send the character as a Unicode
+  packet instead
+- Auto-Type: added workaround for Cygwin's default Ctrl+Alt
+  behavior (which differs from Windows' behavior)
+- Auto-Type: added {APPACTIVATE ...} command
+- {HMACOTP} placeholder: added support for specifying the
+  shared secret using the entry strings 'HmacOtp-Secret-Hex'
+  (secret as hex string), 'HmacOtp-Secret-Base32' (secret as
+  Base32 string) and 'HmacOtp-Secret-Base64' (secret as Base64
+  string)
+- {T-CONV:...} placeholder: added 'Uri-Dec' type (for
+  converting the string to its URI-unescaped representation)
+- Added placeholders: {URL:USERINFO}, {URL:USERNAME} and
+  {URL:PASSWORD}
+- Added placeholders: {BASE}, {BASE:RMVSCM}, {BASE:SCM},
+  {BASE:HOST}, {BASE:PORT}, {BASE:PATH}, {BASE:QUERY},
+  {BASE:USERINFO}, {BASE:USERNAME}, {BASE:PASSWORD} (within a
+  URL override, each of these placeholders is replaced by the
+  specified part of the string that is being overridden)
+- Added {NEWPASSWORD:/Profile/} placeholder, which generates a
+  new password for the current entry using the specified
+  password generator profile
+- Pattern-based password generator: the '^' character now
+  removes the next character from the current custom character
+  set (for example, [a^y] contains all lower-case alphanumeric
+  characters except 'y')
+- Enhanced syntax highlighting in the sequence field of the
+  'Edit Auto-Type Item' dialog
+- Added option 'Do not ask whether to synchronize or overwrite;
+  force synchronization'
+- Added synchronization support for the group behavior
+  properties 'Auto-Type for entries in this group' and
+  'Searching entries in this group'
+- Root group properties are now synchronized based on the last
+  modification time
+- While saving a database, a shutdown block reason is now
+  specified
+- Added 'Move to Group' menu in the 'Selected Entries' popup of
+  the main entry list context menu
+- Items of dynamic menus (tags, strings, attachments, password
+  generator profiles, ...) now have auto-assigned accelerator
+  keys
+- As alternative to Ctrl+F, pressing F3 in the main window now
+  displays the 'Find' dialog
+- Added UIFlags bit for hiding password quality progress bars
+  and information labels
+- Enhanced system font detection on Unix-like systems
+- When using 'xsel' for clipboard operations on Unix-like
+  systems, text is now copied into both the primary selection
+  and the clipboard
+- Added '--version' command line option (for Unix-like systems)
+- Plugins can now subscribe to an IPC event that is raised when
+  running KeePass with the '-e:' command line parameter
+- Added workaround for .NET AutoWordSelection bug
+- Added workaround for Mono bug 10163; saving files using
+  WebDAV now also works under Mono 2.11 and higher
+- Added workaround for Mono image tabs bug
+- Added workaround for Mono NumericUpDown drawing bug
+
+- Merged the URL scheme overrides and the 'Override all URLs'
+  option into a new dialog 'URL Overrides'
+- Improved autocompletion of IO connection parameters using the
+  MRU list (now treating the user name as filter)
+- Improved interaction of IO connection trigger parameters and
+  the MRU list
+- The master key prompt dialog now validates key files only
+  when clicking [OK], and invalid ones are not removed
+  automatically from the list anymore
+- Improved support for managing columns leftover from
+  uninstalled plugins in the 'Configure Columns' dialog
+- If the 'Unhide Passwords' policy is turned off, the passwords
+  column in the auto-type entry selection dialog is now
+  unavailable
+- The entry list in the main window is now updated immediately
+  after performing auto-type or copying data to the clipboard
+- Various list view performance improvements
+- The 'Searching entries in this group' group behavior
+  properties are now ignored during resolving field references
+- Improved behavior in case of syntax errors in placeholders
+  with parameters
+- Two-channel auto-type obfuscation: improved realization of
+  clipboard paste commands
+- General main window keyboard shortcuts now also work within
+  the quick search box and the database tab bar
+- Pressing Ctrl+Shift+Tab in the main window now always selects
+  the previous database tab (independent of which control has
+  the focus)
+- Changed shortcut keys for moving entries/groups on Unix-like
+  systems, due to Mono's incorrect handling of Alt (preventing
+  key events) and navigation keys (selection updated at the
+  wrong time)
+- Auto-Type: improved modifier key releasing on Unix-like
+  systems
+- Various code optimizations
+- Minor other improvements
+
+- A key-up event to the groups tree in the main window without
+  a corresponding key-down event does not change the entry list
+  anymore
+
+2014-04-13: 2.26
+- Added option to show a confirmation dialog when moving
+  entries/groups to the recycle bin
+- Auto-Type: added workaround for applications with broken
+  time-dependent message processing
+- Auto-Type: added workaround for PuTTY's default Ctrl+Alt
+  behavior (which differs from Windows' behavior)
+- Auto-Type: added configuration option to specify the default
+  delay between two keypresses
+- Added optional sequence comments column in the auto-type
+  entry selection dialog (in this column, only {C:...} comments
+  in the sequence are displayed; if a comment starts with '!',
+  only this comment is shown)
+- If the option 'Automatically search key files' is activated,
+  all drives are now scanned in parallel and any key files are
+  added asynchronously (this avoids issues caused by slow
+  network drives)
+- Added trigger action 'Show entries by tag'
+- {OPERA} placeholder: updated detection code to also support
+  the latest versions of Opera
+- {T-CONV:...} placeholder: added 'Uri' type (for converting
+  the string to its URI-escaped representation)
+- Synchronization functions are now available for remote
+  databases, too
+- Enhanced RoboForm importer to additionally support the new
+  file format
+- Summary lists are now also available in delete confirmation
+  dialogs on Unix-like systems and Windows XP and earlier
+- Added workaround for Mono Process StdIn BOM bug
+- KPScript: added 'refx-All' option (matches all entries)
+- KPScript: added optional parameters 'setx-Expires' and
+  'setx-ExpiryTime' for the 'EditEntry' command
+
+- Improved database tab selection after closing an inactive
+  database
+- New just-in-time MRU files list
+- Improved selection of entries created by the password
+  generator
+- The internal text editor now determines the newline sequence
+  that the data is using the most when opening it, and converts
+  all newline sequences to the initial sequence when saving the
+  data
+- Improved realization of the {CLEARFIELD} command (now using
+  Bksp instead of Del, in order to avoid Ctrl+Alt+Del issues on
+  newer Windows systems)
+- The note that deleting a group will also delete all subgroups
+  and entries within this group is now only displayed if the
+  group is not empty
+- Improved GUI thread safety of the update check dialog
+- Improved HTML generation
+- Improved version formatting
+- On Unix-like systems, window state automations are now
+  disabled during initial auto-type target window switches
+- On Unix-like systems, the button to choose a password font is
+  disabled now (because this is unsupported due to Mono bug
+  5795)
+- Various files (e.g. 'History.txt') are now encoded using
+  UTF-8
+- Improved build system
+- Various code optimizations
+- Minor other improvements
+
+- In the 'Configure Columns' dialog, the activation states of
+  plugin-provided columns are now preset correctly
+
+2014-02-03: 2.25
+- New auto-type key sending engine (improved support for
+  sending Unicode characters and for sending keypresses into
+  virtual machine/emulator windows; now largely compatible with
+  the Neo keyboard layout; sequence parsing is faster, more
+  flexible and optimizes the sequence; improved behavior for
+  invalid sequences; differential delays, making the auto-type
+  process less susceptible to externally caused delays;
+  automatic cancelling is now more precise up to at most one
+  keypress and also works on Unix-like systems; improved
+  message processing during auto-type)
+- When trying to open an entry attachment that the built-in
+  editor/viewer cannot handle, KeePass now extracts the
+  attachment to a (EFS-encrypted) temporary file and opens it
+  using the default application associated with this file;
+  afterwards the user can choose between importing/discarding
+  changes and KeePass deletes the temporary file securely
+- On Windows Vista and higher, the button in the entry editing
+  dialog to open attachments is now a split button; the drop-
+  down menu allows to choose between the built-in viewer, the
+  built-in editor and an external application
+- Added 'XML Replace' functionality
+- Generic CSV importer: added option to merge imported groups
+  with groups already existing in the database
+- Added support for importing Dashlane 2.3.2 CSV files
+- On Windows 8 and higher, some running Metro apps are now
+  listed in the 'Edit Auto-Type Item' dialog
+- Added {T-CONV:/T/C/} placeholder (to convert text to upper-
+  case, lower-case, or its UTF-8 representation to Base64 or
+  Hex)
+- Added {SPACE} special key code (as alternative for the ' '
+  character, for improved readability of auto-type sequences)
+- XML merge (used e.g. when an enforced configuration file is
+  present): added support for comments in inner nodes
+- Added UIFlags bit for showing last access times
+
+- In the history entry viewing dialog, the 'Open' and 'Save'
+  commands are now available for attachments
+- When replacing the {PASSWORD_ENC} placeholder, KeePass now
+  first Spr-compiles the entry password (i.e. placeholders,
+  environment variables, etc. can be used)
+- Improved configuration loading performance
+- Improved displaying of fatal exceptions
+- Various code optimizations
+- Minor other improvements
+
+- Data inserted by entry URL component placeholders is now
+  encoded correctly
+
+2013-11-03: 2.24
+- The URL override field in the entry editing dialog is now an
+  editable combo box, where the drop-down list contains
+  suggestions for browser overrides
+- Password quality estimations are now computed in separate
+  threads to improve the UI responsiveness
+- The password generator profile 'Automatically generated
+  passwords for new entries' is now available in the password
+  generator context menu of the entry editing dialog
+- Added UIFlags bit for hiding built-in profiles in the
+  password generator context menu of the entry editing dialog
+- Tags can be included in printouts now
+- Generic CSV importer: added support for importing tags
+- Added support for importing Norton Identity Safe 2013 CSV
+  files
+- Mozilla Bookmarks JSON import: added support for importing
+  tags
+- RoboForm import: URLs are now terminated using a '/', added
+  support for the new file format and for the new note fields
+- Added support for showing modern task dialogs even when no
+  form exists (requiring a theming activation context)
+- KeePass now terminates CtfMon child processes started by
+  .NET/Windows, if they are not terminated automatically
+- Added workarounds for '#', '{', '}', '[', ']', '~' and
+  diaeresis .NET SendKeys issues
+- Added workaround for 'xsel' hanging on Unix-like systems
+- Converted some PNG images as a workaround for a problem in
+  Cairo/LibPNG on Unix-like systems
+- Installer: the version is now shown in the 'Version' field of
+  the item in the Windows 'Programs and Features' dialog
+- TrlUtil: added 'Go to Next Untranslated' command
+- TrlUtil: added shortcut keys
+
+- The 'Open From URL' dialog is now brought to the foreground
+  when trying to perform global auto-type while the database is
+  locked and the main window is minimized to tray
+- Profiles are now shown directly in the password generator
+  context menu of the entry editing dialog
+- After duplicating entries, KeePass now ensures that the
+  copies are visible
+- User names of TAN entries are now dereferenced, if the option
+  for showing dereferenced data in the main window is enabled
+- When creating an entry from a template, the new entry is now
+  selected and focused
+- Empty fields are not included in detailed printouts anymore
+- Enhanced Internet Explorer detection
+- The '-preselect' command line option now works together with
+  relative database file paths
+- Improved quoted app paths parsing
+- Extended culture invariance
+- Improved synchronization performance
+- Improved internal keypress routing
+- Last access times by default are not shown in the UI anymore
+- TrlUtil: improved dialog focusing when showing message boxes
+- KeePassLib/KPScript: improved support for running on systems
+  without any GUI
+- Various code optimizations
+- Minor other improvements
+
+- Fixed a crash that could occur if the option 'Show expired
+  entries (if any)' is enabled and a trigger switches to a
+  different locked database when unlocking a database
+- The tab bar is now updated correctly after closing an
+  inactive database by middle-clicking its tab
+- Column display orders that are unstable with respect to
+  linear auto-adjusting assignment are now restored correctly
+
+2013-07-20: 2.23
+- New password quality estimation algorithm
+- Added toolbar buttons: 'Open URL(s)', 'Copy URL(s) to
+  Clipboard' and 'Perform Auto-Type'
+- Added 'Generate Password' command in the context menu of the
+  KeePass system tray icon
+- Added 'Copy history' option in the entry duplication dialog
+  (enabled by default)
+- Added 'Duplicate Group' context menu command
+- In the MRU list, currently opened files now have an
+  '[Opened]' suffix and are blue
+- When a dialog is displayed, (double) clicking the KeePass
+  system tray icon now activates the dialog
+- Added {T-REPLACE-RX:...} placeholder, which replaces text
+  using a regular expression
+- Added {VKEY-NX X} and {VKEY-EX X} special key codes
+- Added 'Perform auto-type with selected entry' trigger action
+- Added 'Import into active database' trigger action
+- Mozilla Bookmarks HTML import: added support for groups,
+  bookmark descriptions and icons
+- Mozilla Bookmarks JSON import: bookmark descriptions are now
+  imported into the note fields of entries
+- RoboForm import: added support for the new file format
+- Added support for importing Network Password Manager 4.0 CSV
+  files
+- Enhanced SafeWallet XML importer to additionally support
+  importing web entries and groups from very old export file
+  versions (for newer versions this was already supported)
+- Added database repair mode warning
+- Added option to accept invalid SSL certificates (turned off
+  by default)
+- Added user activity notification event for plugins
+- File transactions for FTP URLs are now always disabled when
+  running under .NET 4.0 in order to workaround .NET bug 621450
+- Added workaround for Mono list view item selection bug
+- Added workaround for Mono bug 649266; minimizing to tray now
+  removes the task bar item and restoring does not result in a
+  broken window anymore
+- Added workaround for Mono bug 5795; text and selections in
+  password boxes are now drawn properly (a monospace font can
+  only be used on Windows due to the bug)
+- Added workaround for Mono bug 12525; dialog banners are now
+  drawn correctly again
+- Added workaround for Mono form loading bug
+- KPScript: added 'Import' command
+- KPScript: the 'ListEntries' command now also outputs
+  date/time fields of entries
+
+- When the option for remembering the last used database is
+  enabled, KeePass now remembers the last active database
+  (instead of the last opened or saved database)
+- The 'Add Group' command and the F2 key in the groups tree
+  view now open the group editing dialog; in-place tree node
+  label editing is disabled
+- Custom string and plugin-provided columns in the 'Configure
+  Columns' dialog are sorted alphabetically now
+- Improved behavior when closing inactive databases
+- Improved support for trigger actions during database closing
+- The 'Special' GUI character set now includes '|' and '~'
+- The 'High ANSI' character set now consists of the range
+  [U+0080, U+00FF] except control and non-printable characters
+- The options dialog is now listed in the task bar when it is
+  opened while KeePass is minimized to the system tray
+- A remembered user account usage state can now be preset even
+  when the user account option is disabled using key prompt
+  configuration flags
+- Improved initial input focus in key creation/prompt dialogs
+  when key creation/prompt configuration flags are specified
+- During synchronization, the status dialog is now closed after
+  all files have been saved
+- Improved behavior of the global KeePass activation hot key
+  when a dialog is displayed
+- Changed auto-type command icon
+- Shortened product name in main window title
+- Improved data URI validation
+- Custom clipboard data is now encoded as data URI (with a
+  vendor-specific MIME type)
+- Improved configuration loading performance
+- Enhanced IO connection problem diagnostics
+- Improved single instance checking on Unix-like systems
+- KeePassLibC DLLs and ShInstUtil are now explicitly marked as
+  DEP- and ASLR-compatible (like the executable file)
+- Various UI improvements
+- Various code optimizations
+- Minor other improvements
+
+- The suffixes to the 'Inherit setting from parent' options on
+  the 'Behavior' tab of the group editing dialog now correctly
+  show the inherited settings of the current group's parent
+- When locked, the main window's title doesn't show the full
+  path of the database anymore when the option 'Show full path
+  in title bar (instead of file name only)' is turned off
+- The status bar is now updated correctly after sorting by a
+  column
+
+2013-04-05: 2.22
+- When the option for remembering key sources is enabled,
+  KeePass now also remembers whether the user account is
+  required
+- Added 'View' -> 'Grouping in Entry List' menu
+- Added 'Close active database' trigger action
+- Added '-ioiscomplete' command line option, which tells
+  KeePass that the path and file system credentials are
+  complete (the 'Open URL' dialog will not be displayed then)
+- Added support for importing SafeWallet XML files (3.0.4 and
+  3.0.5)
+- Added support for importing TurboPasswords 5.0.1 CSV files
+- LastPass CSV importer: added support for group trees
+- Alle meine Passworte XML importer: added support for custom
+  fields and group names with special characters
+- Password Safe XML importer: added support for the e-mail
+  field
+- Added 'Help' button in the generic CSV importer dialog
+- Added workaround for .NET bug 642188; top visible list view
+  items are now remembered in details view with groups enabled
+- Added workaround for Mono form title bar text update bug
+  (which e.g. caused bug 801414)
+
+- After closing a character picking dialog, KeePass now
+  explicitly activates the previous window
+- Improved behavior when cancelling the icon picker dialog
+- Main window activation redirection now works with all KeePass
+  dialogs automatically
+- The window state of the current database is now remembered
+  before opening another database
+- Previous parameters are now discarded when switching between
+  different trigger event/condition/action types
+- Unified separators in group paths
+- The UI state is now updated after adding an entry and
+  clicking an entry reference link in the entry view
+- The '-entry-url-open' command line option now searches for
+  matching entries in all open databases
+- Improved database context determination when opening a URL
+- Added support for special values in date/time fields imported
+  from KeePass 1.x
+- Improved HTML entity decoding (support for more entities and
+  CDATA sections, improved performance, ...)
+- RoboForm HTML importer: URLs are converted to lower-case now
+  and support for a special order rotation of attributes has
+  been added
+- Removed Password Gorilla CSV importer; users should use the
+  generic CSV importer (which can import more data than the old
+  specialized CSV importer)
+- Improved file discoveries
+- Improved test form entry auto-type window definition
+- In the MSI package, the version is now included in the
+  product name
+- Native key transformation library: replaced Boost threads by
+  Windows API threads (because Boost threads can result in
+  crashes on restricted Windows 7 x64 systems)
+- Various UI improvements
+- Various code optimizations
+- Minor other improvements
+
+2013-02-03: 2.21
+- Generic CSV importer: a group separator can be specified now
+  (for importing group trees)
+- Internal data viewer: added hex viewer mode (which is now the
+  default for unknown data types)
+- In the 'Show Entries by Tag' menu, the number of entries
+  having a specific tag is now shown right of the tag
+- In the 'Add Tag' menu, a tag is now disabled if all selected
+  entries already have this tag
+- Auto-Type: added support for right modifier keys
+- Added special key codes: {WIN}, {LWIN}, {RWIN}, {APPS},
+  {NUMPAD0} to {NUMPAD9}
+- Interleaved sending of keys is now prevented by default (if
+  you e.g. have an auto-type sequence that triggers another
+  auto-type, enable the new option 'Allow interleaved sending
+  of keys' in 'Tools' -> 'Options' -> tab 'Advanced')
+- Added '-auto-type-selected' command line option (other
+  running KeePass instances perform auto-type for the currently
+  selected entry)
+- Added option to additionally show references when showing
+  dereferenced data (enabled by default)
+- The selection in a secure edit control is now preserved when
+  unhiding and hiding the content
+- The auto-type association editing dialog now does not hang
+  anymore when a window of any other application hangs
+- When an application switches from the secure desktop to a
+  different desktop, KeePass now shows a warning message box;
+  clicking [OK] switches back to the secure desktop
+- Added 'OK'/'Cancel' buttons in the icon picker dialog
+- Added support for importing LastPass 2.0.2 CSV files
+- KeePass now shows an error message when the user accidentally
+  attempts to use a database file as key file
+- Added support for UTF-16 surrogate pairs
+- Added UTF-8 BOM support for version information files
+- The KeePass version is now also shown in the components list
+  in the 'About' dialog
+- File operations are now context-independent (this e.g. makes
+  it possible to use the 'Activate database' trigger action
+  during locking)
+- Plugins can now register their placeholders to be shown in
+  the auto-type item editing dialog
+- Plugins can now subscribe to IO access events
+- Added workaround for .NET bug 694242; status dialogs now
+  scale properly with the DPI resolution
+- Added workaround for Mono DataGridView.EditMode bug
+- Added workaround for Mono bug 586901; high Unicode characters
+  in rich text boxes are displayed properly now
+
+- When the main window UI is being unblocked, the focus is not
+  reset anymore, if a primary control has the focus
+- When opening the icon picker dialog, KeePass now ensures that
+  the currently selected icon is visible
+- Internal data viewer: improved visibility updating
+- The e-mail box icon by default is not inherited by new
+  entries anymore
+- The database is now marked as modified when auto-typing a TAN
+  entry
+- Enhanced AnyPassword importer to additionally support CSV
+  files exported by AnyPassword Pro 1.07
+- Enhanced Password Safe XML importer (KeePass tries to fix the
+  broken XML files exported by Password Safe 3.29
+  automatically)
+- IO credentials can be loaded over IPC now
+- Enhanced user switch detection
+- Even when an exception occurs, temporary files created during
+  KDB exports are now deleted immediately
+- Improved behavior on Unix-like systems when the operating
+  system does not grant KeePass access to the temporary
+  directory
+- Improved critical sections that are not supposed to be re-
+  entered by the same thread
+- Improved secure desktop name generation
+- When a dialog is closed, references within the global client
+  image list to controls (event handlers) are removed now
+- .NET 4.5 is now preferred, if installed
+- PLGX plugins are now preferably compiled using the .NET 4.5
+  compiler, if KeePass is currently running under the 4.5 CLR
+- Updated KB links
+- Changed naming of translation files
+- The installer now always overwrites the KeePassLibC 1.x
+  support libraries
+- Upgraded installer
+- Various code optimizations
+- Minor other improvements
+
+- When locking multiple databases and cancelling a 'Save
+  Changes?' dialog, the UI is now updated correctly
+- '&' characters in dynamic menu texts, in dialog banner texts,
+  in image combobox texts, in text box prompts and in tooltips
+  are now displayed properly
+
+2012-10-04: 2.20.1
+- Improved support for images with DPI resolutions different
+  from the DPI resolution of the display device
+- {GOOGLECHROME} placeholder: updated detection code to also
+  support the latest versions of Chrome
+- The option to lock on remote control mode changes now
+  additionally watches for remote connects and disconnects
+- Improved Windows registry accesses
+- Improved behavior when the user deletes the system temporary
+  directory
+- On Unix-like systems, KeePass now stores most of its
+  temporary files in a private temporary directory (preferably
+  in $XDG_RUNTIME_DIR)
+- Added detection support for the following web browsers on
+  Unix-like systems: Rekonq, Midori and Dooble
+- KeePass does not try to set the WM_CLASS property on Mac OS X
+  systems anymore
+- Modified some icons to work around unsupported PNG
+  transparency keys in Mono
+- Various code optimizations
+- Minor other improvements
+
+2012-09-08: 2.20
+- Header data in KDBX files is now authenticated (to prevent
+  silent data corruption attacks; thanks to P. Gasti and K. B.
+  Rasmussen)
+- Added management of working directories (a separate working
+  directory is remembered for each file dialog context; working
+  directories are remembered relatively to KeePass.exe; the
+  management can be deactivated by turning off the new option
+  'Remember working directories')
+- Added option to cancel auto-type when the target window title
+  changes
+- Added quick search box in the toolbar of the internal text
+  editor
+- Files can now be attached to entries by using drag&drop from
+  Windows Explorer to the attachments list in the entry editing
+  dialog
+- Added '-pw-stdin' command line option to make KeePass read
+  the master password from the StdIn stream
+- Added placeholders to get parts of the entry URL: {URL:SCM},
+  {URL:HOST}, {URL:PORT}, {URL:PATH} and {URL:QUERY}
+- Added a 'Details' button in the plugin load failure message
+  box (when clicked, detailed error information for developers
+  is shown)
+- Added warning icon left of the Windows user account option
+  description in the master key creation dialog
+- Added support for more image file formats (e.g. when
+  importing custom client icons)
+- Added support for importing DesktopKnox 3.2 XML files
+- The generic CSV importer now guesses whether the option to
+  ignore the first row should be enabled or not (the user of
+  course can still specify it manually, too)
+- Added support for exporting to KeePass 1.x CSV files
+- Added support for moving the PLGX cache to a different remote
+  drive
+- The Spr engine is now extensible, i.e. plugins can provide
+  additional transformations/placeholders
+- On Unix-like systems, KeePass now uses the 'xsel' utility for
+  clipboard operations, if 'xsel' is installed (in order to
+  work around Mono clipboard bugs)
+- Added Mono workaround to set the WM_CLASS property
+- Added workaround for Mono splitter bug
+- The 'PrepMonoDev.sh' script now removes the serialization
+  assembly generating post build event
+- TrlUtil: added support for importing PO files
+
+- Improved FTP file existence checking
+- High DPI UI improvements
+- The database is not marked as modified anymore when using in-
+  place label editing to fake-edit a group's name (i.e. when
+  the final new name is the same as the previous one)
+- Password is not auto-repeated anymore when trying to unhide
+  it fails due to the policy 'Unhide Passwords' being disabled
+- Improved menu accelerator and shortcut keys
+- Changed IO connection name display format
+- Improved browser detection on Mac OS X
+- Task dialog thread safety improvements
+- Added UI check during import for KPScript
+- Upgraded and improved installer (now uses Unicode, LZMA2
+  compression, ...)
+- Various UI improvements
+- Various code optimizations
+- Minor other improvements
+
+- On Windows systems, new line sequences in text to be shown in
+  a standard multiline text box are now converted to Windows
+  format
+
+2012-05-01: 2.19
+- New generic CSV importer (now supports multi-line fields, '\'
+  as escape character, field & record separators and the text
+  qualifier can be specified, white space characters can be
+  removed from the beginning/end of fields, the fields and
+  their order can be defined, supported fields now are group
+  name & standard fields like e.g. title & custom strings &
+  times & ignore column, the first row can be ignored, KeePass
+  initially tries to guess the fields and their order based on
+  the first row)
+- Native master key transformations are now computed in two
+  threads on 64-bit systems, too; on dual/multi core processors
+  this results in almost twice the performance as before (by
+  doubling the amount of rounds you'll get the same waiting
+  time as in 2.18, but the protection against dictionary and
+  guessing attacks is doubled)
+- New XML configuration and translation deserializer to improve
+  the startup performance
+- Added option to require a password repetition only when
+  hiding using asterisks is enabled (enabled by default)
+- Entry attachments can now be renamed using in-place label
+  editing (click on an already selected item to show an edit
+  box)
+- Empty entry attachments can now be created using 'Attach' ->
+  'Create Empty Attachment'
+- Sizes of entry attachments are now shown in a column of the
+  attachments list in the entry editing dialog
+- Added {ENV_PROGRAMFILES_X86} placeholder (this is
+  %ProgramFiles(x86)%, if it exists, otherwise %ProgramFiles%)
+- Added auto-type option 'An entry matches if one of its tags
+  is contained in the target window title'
+- URLs in HTML exports are now linkified
+- Import modules may now specify multiple default/equivalent
+  file extensions (like e.g. 'htm' and 'html')
+- Added support for reading texts encoded using UTF-32 Big
+  Endian
+- Enhanced text encoding detection (now detects UTF-32 LE/BE
+  and UTF-16 LE/BE by zeros, improved UTF-8 detection, ...)
+- Added zoom function for images in internal data viewer
+- Drop-down image buttons in the entry editing dialog are now
+  marked using small black triangle overlays
+- Added support for loading key files from URLs
+- Controls in the options dialog are now disabled when the
+  options are enforced (using an enforced configuration file)
+- If KeePass is started with the '-debug' command line option,
+  KeePass now shows a developer-friendly error message when
+  opening a database file fails
+- Added 'Wait for exit' property in the 'Execute command line /
+  URL' trigger action
+- The 'File exists' trigger condition now also supports URLs
+- Added two file closing trigger events (one raised before and
+  one after saving the database file)
+- Plugins: added file closing events
+- Plugins: added events (AutoType.Sequence*) that allow plugins
+  to provide auto-type sequence suggestions
+- Added workaround to support loading data from version
+  information files even when they have incorrectly been
+  decompressed by a web filter
+- Added workarounds for '°', '|' and '£' .NET SendKeys issues
+- Added workaround for topmost window .NET/Windows issue (the
+  'Always on Top' option now works even when switching to a
+  different window while KeePass is starting up)
+- Added workaround for Mono dialog event ordering bug
+- Added workaround for Mono clipboard bugs on Mac OS X
+- KPScript: added 'MoveEntry', 'GetEntryString' and 'GenPw'
+  commands
+- KPScript: added '-refx-UUID' and '-refx-Tags' entry
+  identification parameters
+
+- When only deleting history entries (without changing any data
+  field of an entry), no backup entry is created anymore
+- Unified text encoding handling for internal data viewer and
+  editor, generic CSV importer and text encoding selection
+  dialog
+- Improved font sizing in HTML exports/printouts
+- Improved encoding of group names in HTML exports/printouts
+- If an entry doesn't expire, 'Never expires' is now shown in
+  the 'Expiry Time' column in HTML exports/printouts
+- The expiry edit control now accepts incomplete edits and the
+  'Expires' checkbox is checked immediately
+- The time component of the default expiry suggestion is now
+  00:00:00
+- The last selected/focused item in the attachments list of the
+  entry editing dialog is now selected/focused after editing an
+  attachment
+- Improved field to standard field mapping function
+- Enhanced RoboForm importer to concatenate values of fields
+  with conflicting names
+- Updated Spamex.com importer
+- Removed KeePass 1.x CSV importer; users should use the new
+  generic CSV importer (which can import more data than the old
+  specialized 1.x CSV importer)
+- When trying to open another database while a dialog is
+  displayed, KeePass now just brings itself to the foreground
+  without attempting to open the second database
+- More list views use the Vista Explorer style
+- Modifier keys without another key aren't registered as global
+  hot key anymore
+- Improved default suggestions for custom sequences in the
+  auto-type sequence editing dialog
+- Improved default focus in the auto-type sequence editing
+  dialog
+- Added {C:Comment} placeholder in the auto-type sequence
+  editing dialog
+- On Unix-like systems, the {GOOGLECHROME} placeholder now
+  first searches for Google Chrome and then (if not found) for
+  Chromium
+- Versions displayed in the update checking dialog now consist
+  of at least two components
+- Added '@' and '`' to the printable 7-bit ASCII character set
+- Merged simple and extended special character spaces to one
+  special character space
+- Reduced control character space from 60 to 32
+- The first sample entry's URL now points to the KeePass
+  website
+- Improved key transformation delay calculation
+- Improved key file loading performance
+- The main menu now isn't a tab stop anymore
+- Some configuration nodes are now allocated only on demand
+- Improved UI update when moving/copying entries to the
+  currently active group or a subgroup of it using drag&drop
+- Improved behavior when closing an inactive database having
+  unsaved changes
+- Changed versioning scheme in file version information blocks
+  from digit- to component-based
+- Development snapshots don't ask anymore whether to enable the
+  automatic update check (only stable releases do)
+- Improved PLGX cache directory naming
+- The PLGX cache directory by default is now located in the
+  local application data folder instead of the roaming one
+- Improved support for PLGX plugins that are using LINQ
+- Various UI improvements
+- Various code optimizations
+- Minor other improvements
+
+- Fixed sorting of items in the most recently used files list
+- Fixed tab order in the 'Advanced' tab of the entry editing
+  dialog
+
+2012-01-05: 2.18
+- The update check now also checks for plugin updates (if
+  plugin developers provide version information files)
+- When starting KeePass 2.18 for the first time, it asks
+  whether to enable the automatic update check or not (if not
+  enabled already)
+- When closing the entry editing dialog by closing the window
+  (using [X], Esc, ...) and there are unsaved changes, KeePass
+  now asks whether to save or discard the changes; only when
+  explicitly clicking the 'Cancel' button, KeePass doesn't
+  prompt
+- When not hiding passwords using asterisks, they don't need to
+  be repeated anymore
+- Password repetition boxes now provide instant visual feedback
+  whether the password has been repeated correctly (if
+  incorrect, the background color is changed to light red)
+- When clicking an '***' button to change the visibility of the
+  entered password, KeePass now automatically transfers the
+  input focus into the password box
+- Visibility of columns in the auto-type entry selection dialog
+  can now be customized using the new 'Options' button
+- Added auto-type option 'An entry matches if the host
+  component of its URL is contained in the target window title'
+- Added shortcut keys: Ctrl+Shift+O for 'Open URL',
+  Ctrl+Shift+U for copying URLs to the clipboard, Ctrl+I for
+  'Add Entry', Ctrl+R for synchronizing with a file,
+  Ctrl+Shift+R for synchronizing with a URL
+- Ensuring same keyboard layouts during auto-type is now
+  optional (option enabled by default)
+- Plain text KDB4 XML exports now store the memory protection
+  flag of strings in an attribute 'ProtectInMemory'
+- Added option to use database lock files (intended for storage
+  providers that don't lock files while writing to them, like
+  e.g. some FTP servers); the option is turned off by default
+  (and especially for local files and files on a network share
+  it's recommended to leave it turned off)
+- Added UIFlags bit for disabling the controls to specify after
+  how many days the master key should/must be changed
+- Added support for in-memory protecting strings that are
+  longer than 65536 characters
+- Added workaround for '@' .NET SendKeys issue
+
+- .NET 4.0 is now preferred, if installed
+- PLGX plugins are now preferably compiled using the .NET 4.0
+  compiler, if KeePass is currently running under the 4.0 CLR
+- Automatic update checks are now performed at maximum once per
+  day (you can still check manually as often as you wish)
+- Auto-Type: entry titles and URLs are now Spr-compiled before
+  being compared with the target window title
+- Decoupled the options 'Show expired entries' and 'Show
+  entries that will expire soon'
+- Specifying the data hiding setting (using asterisks) in the
+  column configuration dialog is now done using a checkbox
+- The entry view now preferably uses the hiding settings
+  (asterisks) of the entry list columns
+- Improved entry expiry date calculation
+- Enhanced Password Agent importer to support version 2.6.2
+- Enhanced SplashID importer to import last modification dates
+- Improved locating of system executables
+- Password generator profiles are now sorted by name
+- Separated built-in and user-defined password generator
+  profiles (built-in profiles aren't stored in the
+  configuration file anymore)
+- Improved naming of shortcut keys, and shortcut keys are now
+  displayed in tooltips
+- Internal window manager can now close windows opened in other
+  threads
+- Improved entry touching when closing the entry editing dialog
+  by closing the window (using [X], Esc, ...)
+- Improved behavior when entering an invalid URL in the 'Open
+  URL' dialog
+- Improved workaround for Mono tab bar height bug
+- ShInstUtil: improved Native Image Generator version detection
+- Unified in-memory protection
+- In-memory protection performance improvements
+- Developers: in-memory protected objects are now immutable and
+  thread-safe
+- Various UI text improvements
+- Various code optimizations
+- Minor other improvements
+
+- The cached/temporary custom icons image list is now updated
+  correctly after running the 'Delete unused custom icons'
+  command
+
+2011-10-19: 2.17
+- Multiple auto-type sequences can now be defined for a window
+  in one entry
+- The auto-type entry selection dialog now displays the
+  sequence that will be typed
+- The auto-type entry selection dialog is now resizable;
+  KeePass remembers the dialog's position, size and the list
+  view column widths
+- Added auto-type option 'An entry matches if its URL is
+  contained in the target window title'
+- Added two options to show dereferenced data in the main entry
+  list (synchronously or asynchronously)
+- Dereferenced data fields are now shown in the entry view of
+  the main window and the auto-type entry selection dialog
+  (additionally to the references)
+- Field references in the entry view are now clickable; when
+  clicking one, KeePass jumps to the data source entry
+- Added option in the 'Find' dialog to search in dereferenced
+  data fields
+- Added option to search in dereferenced data fields when
+  performing a quick search (toolbar in main window)
+- The 'Find' dialog now shows a status dialog while searching
+  for entries
+- The main window now shows a status bar and the UI is disabled
+  while performing a quick search
+- Added context menu commands to open the URL of an entry in a
+  specific browser
+- Added {SAFARI} browser path placeholder
+- Added {C:...} comment placeholder
+- Added entry duplication options dialog (appending "- Copy" to
+  entry titles, and/or replacing user names and passwords by
+  field references to the original entries)
+- Added option to focus the quick search box when restoring
+  from taskbar (disabled by default)
+- Added tray context menu command to show the options dialog
+- Source fields are now compiled before using them in a
+  {PICKCHARS} dialog
+- Added 'Copy Link' rich text box context menu command
+- Before printing, the data/format dialog now shows a print
+  dialog, in which the printer can be selected
+- Added application policy to ask for the current master key
+  before printing
+- Added support for importing Passphrase Keeper 2.50 HTML files
+  (in addition to the already supported 2.70 format)
+- KeePass now removes zone identifiers from itself, ShInstUtil
+  and the CHM help file
+- Listing currently opened windows works under Unix-like
+  systems now, too
+- Alternating item background colors are now also supported in
+  list views with item groups
+- IOConnection now supports reading from data URIs (RFC 2397)
+- Group headers are now skipped when navigating in single
+  selection list views using the arrow keys
+- Added detection support for the following web browsers on
+  Unix-like systems: Firefox, Opera, Chromium, Epiphany, Arora,
+  Galeon and Konqueror
+- Added documentation of the synchronization feature
+- Key provider plugins can now declare that they're compatible
+  with the secure desktop mode, and a new property in the query
+  context specifies whether the user currently is on the secure
+  desktop
+- Added workaround for a list view sorting bug under Windows XP
+- Added workaround for a .NET bug where a cached window state
+  gets out of sync with the real window state
+- Added workaround for a Mono WebRequest bug affecting WebDAV
+  support
+
+- Items in the auto-type entry selection dialog can now be
+  selected using a single click
+- When performing global auto-type, the Spr engine now uses the
+  entry container database instead of the current database as
+  data source
+- The generated passwords list in the password generator dialog
+  now uses the password font (monospace by default)
+- The last modification time of an entry is now updated when a
+  new password is generated using the {NEWPASSWORD} placeholder
+- The overlay icon for the taskbar button (on Windows 7) is now
+  restored when Windows Explorer crashes and when starting in
+  minimized and locked mode
+- Improved opening of CHM help file
+- The buttons in file save dialogs now have accelerator keys
+- Separated URL scheme overrides into built-in and custom ones
+- Improved tray command state updating
+- The default tray command is now rendered using a bold font
+- The main window is now disabled while searching and removing
+  duplicate entries
+- Improved banner handling/updating in resizable dialogs
+- The 'Ctrl+U' shortcut hint is now moved either to the open or
+  to the copy command, depending on whether the option 'Copy
+  URLs to clipboard instead of opening them' is enabled or not
+- Improved command availability updating of rich text context
+  menus
+- Quick searches are now invoked asynchronously
+- Improved quick search performance
+- The option to minimize the main window after locking the
+  KeePass workspace is now enabled by default
+- When performing auto-type, newline characters are now
+  converted to Enter keypresses
+- Auto-type on Unix-like systems: improved sending of backslash
+  characters
+- On Unix-like systems, the default delay between auto-typed
+  keystrokes is now 3 ms
+- Spr engine performance improvements
+- Changing the in-memory protection state of a custom entry
+  string is now treated as a database change
+- Some options in the options dialog are now linked (e.g. the
+  option 'Automatically search key files also on removable
+  media' can only be enabled when 'Automatically search key
+  files' is enabled)
+- Most items with default values aren't written to the
+  configuration file anymore (resulting in a smaller file and
+  making it possible to change defaults in future versions)
+- Path separators in the configuration file are now updated for
+  the current operating system
+- Improved 'xdotool' version detection
+- Improved IO response handling when deleting/renaming files
+- Various UI text improvements
+- Various code optimizations
+- Minor other improvements
+
+- Status bar text is now correctly updated to 'Ready' after an
+  unsuccessful/cancelled database opening attempt
+- Password generation based on patterns: escaped curly brackets
+  are now parsed correctly
+
+2011-07-12: 2.16
+- When searching for a string containing a whitespace
+  character, KeePass now splits the terms and reports all
+  entries containing all of the terms (e.g. when you search for
+  "Forum KeePass" without the quotes, all entries containing
+  both "Forum" and "KeePass" are reported); the order of the
+  terms is arbitrary; if you want to search for a term
+  containing whitespace, enclose the term in quotes
+- When searching for a term starting with a minus ('-'), all
+  entries that do not contain the term are reported (e.g. when
+  you search for "Forum -KeePass" without the quotes, all
+  entries containing "Forum" but not "KeePass" are reported)
+- Added dialog in the options to specify a web proxy (none,
+  system or manual) and user name and password for it
+- Added option to always exit instead of locking the workspace
+- Added option to play the UAC sound when switching to a secure
+  desktop (enabled by default)
+- Added filter box in the field references creation dialog
+- Added command to delete duplicate entries (entries are
+  considered to be equal when their strings and attachments are
+  the same, all other data is ignored; if one of two equal
+  entries is in the recycle bin, it is deleted preferably;
+  otherwise the decision is based on the last modification
+  time)
+- Added command to delete empty groups
+- Added command to delete unused custom icons
+- For Unix-like systems: new file-based IPC broadcast mechanism
+  (supporting multiple endpoints)
+- For Unix-like systems: added file-based global mutex
+  mechanism
+- Auto-type on Unix-like systems: added support for sending
+  square brackets and apostrophes
+- Two-channel auto-type obfuscation is now supported on
+  Unix-like systems, too
+- Web access on Unix-like systems: added workarounds for non-
+  implemented cache policy and credentials requirement
+- Added context menu command to empty the recycle bin (without
+  deleting the recycle bin group)
+- On Windows Vista and higher, when trying to delete a group,
+  the confirmation dialog now shows a short summary of the
+  subgroups and entries that will be deleted, too
+- In the auto-type target window drop-down combobox, icons are
+  now shown left of the window names
+- Added {CLEARFIELD} auto-type command (to clear the contents
+  of single-line edit controls)
+- Added support for importing Sticky Password 5.0 XML files
+  (formatted memos are imported as RTF file attachments, which
+  you can edit using the internal KeePass editor; e.g. right-
+  click on the entry in the main window and go 'Attachments' ->
+  'Edit Notes.rtf' or click on the attachment in the entry view
+  at the bottom of the main window; see 'How to store and work
+  with large amounts of formatted text?' in the FAQ)
+- Added support for importing Kaspersky Password Manager 5.0
+  XML files (formatted memos are imported the same as by the
+  Sticky Password importer, see above)
+- Password Depot importer: added support for more fields (new
+  time fields and usage count), time fields can be imported
+  using the stored format specifier, vertical tabulators are
+  removed, improved import of information cards, and auto-type
+  sequences are converted now
+- Added ability to export links into the root directory of
+  Windows/IE favorites
+- Windows/IE favorites export: added configuration items to
+  specify a prefix and a suffix for exported links/files
+- In the entry editing dialog, KeePass now opens an attachment
+  either in the internal editor or in the internal viewer,
+  depending on whether the format is supported by the editor
+- When creating a new database, KeePass now automatically
+  creates a second sample entry, which is configured for the
+  test form in the online help center
+- Added configuration option to disable the 'Options',
+  'Plugins' and/or 'Triggers' menu items
+- Added workaround for Mono tab bar height bug
+- Added workaround for Mono FTP bug
+- Added workaround for Mono CryptoStream bug
+- Added workaround for a Mono bug related to focusing list view
+  items
+- Added shell script to prepare the sources for MonoDevelop
+- Translations can now also be loaded from the KeePass
+  application data directory
+- TrlUtil: added support for ellipses as alternative to 3 dots
+- KPScript: added 'DetachBins' command to save all entry
+  attachments (into the directory of the database) and remove
+  them from the database
+
+- After performing a quick-find, the search text is now
+  selected
+- Improved quick-find deselection performance
+- On Unix-like systems, command line parameters prefixed with a
+  '/' are now treated as absolute file paths instead of options
+- Improved IPC support on Unix-like systems
+- Locked databases can now be dismissed using the close command
+- Invalid target windows (like the taskbar, own KeePass
+  windows, etc.) are not shown in the auto-type target window
+  drop-down combobox anymore
+- Newly created entries are now selected and focused
+- The entry list is now focused when duplicating and selecting
+  all entries
+- If KeePass is blocked from showing a dialog on the secure
+  desktop, KeePass now shows the dialog on the normal desktop
+- Improved dialog initialization on the secure desktop
+- The current status is now shown while exporting Windows/IE
+  favorites
+- Windows/IE favorites export: improved naming of containing
+  folder when exporting selected entries only
+- Windows/IE favorites export: if a group doesn't contain any
+  exportable entry, no directory is created for this group
+  anymore
+- Improved data editor window position/size remembering
+- Key modifiers of shortcut key strings are translated now
+- Shortcut keys of group and entry commands are now also shown
+  in the main menu
+- When no template entries are specified/found, this is now
+  indicated in the 'Add Entry' toolbar drop-down menu
+- When deleting a group, its subgroups and entries are now
+  added correctly to the list of deleted objects
+- Font handling improvements
+- Improved lock timeout updating when a dialog is displayed
+- Improved export error handling
+- Improved FIPS compliance problems self-test (error message
+  immediately at start), and specified configuration option to
+  prevent .NET from enforcing FIPS policy
+- Various code optimizations
+- Minor other improvements
+
+- Last modification time is now updated when restoring an older
+  version of an entry
+- When duplicating an entry, the UUIDs of history items are now
+  changed, too
+
+2011-04-10: 2.15
+- Added option to show the master key dialog on a secure
+  desktop (similar to Windows' UAC; almost no keylogger works
+  on a secure desktop; the option is disabled by default for
+  compatibility reasons)
+- Added option to limit the number of history items per entry
+  (the default is 10)
+- Added option to limit the history size per entry (the default
+  is 6 MB)
+- Added {PICKCHARS} placeholder, which shows a dialog to pick
+  certain characters from an entry string; various options like
+  specifying the number of characters to pick and conversion to
+  down arrow keypresses are supported; see the one page long
+  documentation on the auto-type help page; the less powerful
+  {PICKPASSWORDCHARS} is now obsolete (but still supported for
+  backward compatibility)
+- The character picking dialog now remembers and restores its
+  last position and size
+- KDBX file format: attachments are now stored in a pool within
+  the file and entries reference these items; this reduces the
+  file size a lot when there are history items of entries
+  having attachments
+- KDBX file format: attachments are now compressed (if the
+  compression option is enabled) before being Base64-encoded,
+  compressed and encrypted; this results in a smaller file,
+  because the compression algorithm works better on the raw
+  data than on its encoded form
+- PLGX plugins can now be loaded on Unix-like systems, too
+- Added option to specify a database color; by specifying a
+  color, the main window icon and the tray icon are recolored
+  and the database tab (shown when multiple databases are
+  opened in one window) gets a colored rectangle icon
+- New rich text builder, which supports using multiple
+  languages in one text (e.g. different Chinese variants)
+- Added 'Sort By' popup menu in the 'View' menu
+- Added context menu commands to sort subgroups of a group
+- Added option to clear master key command line parameters
+  after using them once (enabled by default)
+- Added application policies to ask for the current master key
+  before changing the master key and/or exporting
+- Added option to also unhide source characters when unhiding
+  the selected characters in the character picking dialog
+- Added ability to export custom icons
+- Added 'String' trigger condition
+- Added support for importing DataViz Passwords Plus 1.007 CSV
+  files
+- Enhanced 1Password Pro importer to also support 1PW CSV files
+- Enhanced FlexWallet importer to also support version 2006 XML
+  files (in addition to version 1.7 XML files)
+- Enabled auto-suggest for editable drop-down combo boxes (and
+  auto-append where it makes sense)
+- Pressing Ctrl+Enter in the rich text boxes of the entry
+  dialog and the custom string dialog now closes with OK (if
+  possible)
+- Added option to cancel auto-type when the target window
+  changes
+- Auto-type on Unix-like systems: added support for key
+  modifiers
+- Added '--saveplgxcr' command line option to save compiler
+  results in case the compilation of a PLGX plugin fails
+- Added workaround for % .NET SendKeys issue
+- Added workaround for Mono bug 620618 in the main entry list
+
+- Improved key file suggestion performance
+- When the master key change application policy is disabled and
+  the master key expires (forced change), KeePass now shows the
+  two information dialogs only once per opening
+- After removing the password column, hiding behind asterisks
+  is suggested by default now when showing the column again
+- TAN entries now expire on auto-type, if the option for
+  expiring TANs on use is enabled
+- Auto-type now sends acute and grave accents as separate
+  characters
+- Auto-type now explicitly skips the taskbar window when
+  searching for the target window
+- Multiple lines are now separated in the entry list and in the
+  custom string list of the entry dialog by a space
+- RoboForm importer: improved multiline value support
+- Improved UNC path support
+- Improved entry list refresh performance
+- Improved UI state update performance
+- Entry list context menus are now configured instantly
+- Inapplicable group commands are now disabled
+- Improved control focusing
+- Improved clipboard handling
+- Copying and pasting whole entries is now also supported on
+  Windows 98 and ME
+- Improved releasing of dialog resources
+- Improved keys/placeholders box in auto-type editing dialog
+- Improved user-friendliness in UAC dialogs
+- Tooltips of the tab close button and the password repeat box
+  can be translated now
+- Improved help (moved placeholders to separate page, ...)
+- KeePassLibSD now uses the SHA-256 implementation of Bouncy
+  Castle
+- Upgraded installer
+- Various code optimizations
+- Minor other improvements
+
+- Window titles are now trimmed, such that auto-type also works
+  with windows whose titles have leading or trailing whitespace
+  characters
+- Detection of XSL files works under Linux / Mac OS X now, too
+
+2011-01-02: 2.14
+- Added option to lock after some time of global user
+  inactivity
+- Added option to lock when the remote control status changes
+- Auto-type on Unix-like systems: added special key code
+  support (translation to X KeySyms) and support for {DELAY X}
+  and {DELAY=X}
+- Added window activation support on Unix-like systems
+- Auto-type on Windows: added {VKEY X} special key code (sends
+  virtual key X)
+- Added support for importing DataVault 4.7 CSV files
+- Added support for importing Revelation 0.4 XML files
+- Added 'Auto-Type - Without Context' application policy to
+  disable the 'Perform Auto-Type' command (Ctrl+V), but still
+  leave global auto-type available
+- Added option to collapse newly-created recycle bin tree nodes
+- Added 'Size' column in the history list of the entry dialog
+- Added trigger action to remove custom toolbar buttons
+- Added kdbx:// URL scheme overrides (for Windows and Unix-like
+  systems; disabled by default)
+- Added KeePass.exe.config file to redirect old assemblies to
+  the latest one, and explicitly declare .NET 4.0 runtime
+  support
+- Added documentation for the '-pw-enc' command line parameter,
+  the {PASSWORD_ENC} placeholder and URL overrides
+- Added workaround for ^/& .NET SendKeys issue
+
+- New locking timer (using a timeout instead of a countdown)
+- Improved locking when the Windows session is being ended or
+  switched
+- Improved multi-database locking
+- Separated the options for locking when the computer is locked
+  and the computer is about to be suspended
+- {FIREFOX} placeholder: added support for registry-redirected
+  32-bit Firefox installations on 64-bit Windows systems
+- File transactions: the NTFS/EFS encryption flag is now also
+  preserved when the containing directory isn't encrypted
+- The IPC channel name on Unix-like systems is now dependent on
+  the current user and machine name
+- KeePass now selects the parent group after deleting a group
+- Entries are now marked as modified when mass-changing their
+  colors or icons
+- Key states are now queried on interrupt level
+- A {DELAY=X} global delay now affects all characters of a
+  keystroke sequence when TCATO is enabled, too
+- Improved dialog closing when exiting automatically
+- Plugin-provided entry list columns can now be right-aligned
+  at KeePass startup already
+- Removed KDBX DOM code
+- Installer: the KeePass start menu shortcut is now created
+  directly in the programs folder; the other shortcuts have
+  been removed (use the Control Panel for uninstalling and the
+  'Help' menu in KeePass to access the help)
+- Various code optimizations
+- Minor other improvements
+
+- Quotes in parameters for the 'Execute command line / URL'
+  trigger action are now escaped correctly
+- Auto-type on Unix-like systems: window filters without
+  wildcards now match correctly
+
+2010-09-06: 2.13
+- Password quality estimation algorithm: added check for about
+  1500 most common passwords (these are rated down to 1/8th of
+  their statistical rating; Bloom filter-based implementation)
+- Global auto-type (using a system-wide hot key) is now
+  possible on Unix-like systems (see the documentation for
+  setup instructions, section 'Installation / Portability' in
+  the 'KeePass 2.x' group; thanks to Jordan Sissel for
+  enhancing 'xdotool')
+- Added IPC functionality for Unix-like systems
+- Added possibility to write export plugins that don't require
+  an output file
+- Tag lists are sorted alphabetically now
+- Password text boxes now use a monospace font by default
+- Added option to select a different font for password text
+  boxes (menu 'Tools' -> 'Options' -> tab 'Interface')
+- Added support for importing Password Prompter 1.2 DAT files
+- Added ability to export to Windows/IE favorites
+- Added ability to specify IO credentials in the 'Synchronize'
+  trigger action
+- Added ability to specify IO credentials and a master key in
+  the 'Open database file' trigger action
+- If IO credentials are stored, they are now obfuscated
+- Custom colors in the Windows color selection dialog are now
+  remembered
+- Added high resolution version of the KeePass application icon
+- Improved lock overlay icon (higher resolution)
+- PLGX loader: added support for unversioned KeePass assembly
+  references
+
+- Added workaround to avoid alpha transparency corruption when
+  adding images to an image list
+- Improved image list generation performance
+- Added workaround to display the lock overlay icon when having
+  enabled the option to start minimized and locked
+- Improved group and entries deletion confirmation dialogs
+  (with preview; only Windows Vista and higher)
+- The password character picking dialog now offers the raw
+  password characters instead of an auto-type encoded sequence
+- PINs importer: improved importing of expiry dates
+- Some button icons are now resized to 16x15 when the 16x16
+  icon is too large
+- Renamed character repetition option in the password generator
+  for improved clarity
+- Improved workspace locking
+- Locking timer is now thread-safe
+- Added code to prevent loading libraries from the current
+  working directory (to avoid binary planting attacks)
+- Removed Tomboy references (on Unix-like systems)
+- Various code optimizations
+- Minor other improvements
+
+- {NEWPASSWORD} placeholder: special characters in generated
+  passwords are now transformed correctly based on context
+  (auto-type, command line, etc.)
+
+2010-07-09: 2.12
+- Auto-type window definitions in custom window-sequence pairs
+  are now Spr-compiled (i.e. placeholders, environment
+  variables, etc. can be used)
+- Global auto-type delay: added support for multi-modified keys
+  and special keys
+- Added 'New Database' application policy flag
+- Added 'Copy Whole Entries' application policy flag
+- Multi-monitor support: at startup, KeePass now ensures that
+  the main window's normal area at least partially overlaps the
+  virtual screen rectangle of at least one monitor
+- RoboForm importer: URLs without protocol prefix are now
+  prefixed automatically (HTTP)
+- Entry-dependent placeholders can now be used in most trigger
+  events, conditions and actions (the currently focused entry
+  is used)
+- Auto-type on Unix-like systems: KeePass now shows an
+  informative error message when trying to invoke auto-type
+  without having installed the 'xdotool' package
+
+- New column engine: drag&dropping hidden fields works as
+  expected again (the field data is transferred, not asterisks)
+- Improved restoration of a maximized main window
+- Improved error message when trying to import/export data
+  from/to a KDB file on a non-Windows operating system
+- Minor other improvements
+
+2010-07-03: 2.11
+- Added entry tags (you can assign tags to entries in the entry
+  editing window or by using the 'Selected Entries' context
+  menu; to list all entries having a specific tag, choose the
+  tag either in the 'Edit' main menu or in the 'Show Entries'
+  toolbar drop-down button)
+- Completely new entry list column engine; the columns are
+  dynamic now, custom entry strings can be shown in the list,
+  to configure go 'View' -> 'Configure Columns...'; the column
+  engine is also extensible now, i.e. plugins can provide new
+  columns
+- Added 'Size' entry list column (shows the approximate memory
+  required for the entry)
+- Added 'History (Count)' entry list column (double-clicking a
+  cell of this column opens the entry editing window and
+  automatically switches to the 'History' tab)
+- Added 'Expiry Time (Date Only)' entry list column
+- Added options to specify the number of days until the master
+  key of a database is recommended to and/or must be changed
+- Added support for exporting selected entries to KDB
+- Added 'FileSaveAsDirectory' configuration key to specify the
+  default directory for 'Save As' database file dialogs
+- Double-clicking a history entry in the entry editing dialog
+  now opens/views the entry
+- It's now possible to tab from menus and toolbars to dialog
+  controls
+- Added option to turn off hiding in-memory protected custom
+  strings using asterisks in the entry view
+- Added workaround for FTP servers sending a 550 error after
+  opening and closing a file without downloading data
+- Added 'Unhide Passwords' application policy flag
+- Password Depot importer: some icons are converted now
+- {GOOGLECHROME} placeholder: updated detection code to also
+  support the latest versions of Chrome
+- The main window now uses the shell font by default
+- On Windows Vista and higher, Explorer-themed tree and list
+  views are now used in the main window
+- On Windows 7 and higher, the main window peek preview is now
+  disabled when the KeePass workspace is locked
+- Installer: added option to optimize the on-demand start-up
+  performance of KeePass
+- TrlUtil: added 3 dots string validation
+
+- Improved entry list item selection performance (defer UI
+  state update on selection change burst)
+- Improved special key code conversion in KDB importer
+- Icon picker dialog now has a 'Close' button
+- When sorting is enabled, the entry list view now doesn't get
+  destroyed anymore when trying to move entries
+- Main window is now brought to the foreground when untraying
+- Removed grid lines option
+- Reduced size of MSI file
+- Various performance improvements
+- Various code optimizations
+- Minor other improvements
+
+- No file path is requested anymore when double-clicking an
+  import source that doesn't require a file
+
+2010-03-05: 2.10
+- Translation system: added support for right-to-left scripts
+- Added {HMACOTP} placeholder to generate HMAC-based one-time
+  passwords as specified in RFC 4226 (the shared secret is the
+  UTF-8 representation of the value of the 'HmacOtp-Secret'
+  custom entry string field, and the counter is stored in
+  decimal form in the 'HmacOtp-Counter' field)
+- On Windows 7, KeePass now shows a 'locked' overlay icon on
+  the taskbar button when the database is locked
+- On Windows 7, the database loading/saving progress is now
+  shown on the taskbar button
+- Added option to disable automatic searching for key files
+- Added KDBX database repair functionality (in File -> Import)
+- Added support for expired root groups
+- Added global delay support for shifted special keys
+- Added 'Change Master Key' application policy flag
+- Added 'Edit Triggers' application policy flag
+- Added trigger action to activate a database (select tab)
+- Added configuration options to allow enforcing states
+  (enabled, disabled, checked, unchecked) of key source
+  controls in the master key creation and prompt dialogs
+  (see 'Composite Master Key' documentation page)
+- Added option to disable the 'Save' command (instead of
+  graying it out) if the database hasn't been modified
+- Added support for importing KeePassX 0.4.1 XML files
+- Added support for importing Handy Safe 5.12 TXT files
+- Added support for importing Handy Safe Pro 1.2 XML files
+- Added support for importing ZDNet's Password Pro 3.1.4 TXT
+  files
+- Added dialog for selecting the encoding of text files to be
+  attached to an entry
+- Added option to search for passwords in quick finds (disabled
+  by default)
+- Added Ctrl+S shortcut in the internal data editor
+- Internal data editor window can now be maximized
+- Document tabs can now be closed by middle-clicking on them
+- Most strings in the trigger system are now Spr-compiled (i.e.
+  placeholders, environment variables, etc. can be used)
+- Added '--lock-all' and '--unlock-all' command line options to
+  lock/unlock the workspaces of all other KeePass instances
+- Added 'pw-enc' command line option and {PASSWORD_ENC}
+  placeholder
+- Added preliminary auto-type support for Linux (right-click on
+  an entry and select 'Perform Auto-Type'; the 'xdotool'
+  package is required)
+- Added option to enforce using the system font when running
+  under KDE and Gnome (option enabled by default)
+- HTML exports are now XHTML 1.0 compliant
+- Printing: added option to sort entries
+- Printing: group names are now shown as headings
+- KPScript: added '-CreateBackup' option for the EditEntry
+  command (to create backups of entries before modifying them)
+- The PLGX plugin cache root path can now be specified in the
+  configuration file (Application/PluginCachePath)
+- Plugin developers: added ability to write entropy providers
+  that can update the internal pool of the cryptographically
+  strong random number generator
+- Plugin developers: added some public PwEntryForm properties,
+  events and methods
+- Plugin developers: added entry template events
+- Plugin developers: added group and entry touching events
+- Plugin developers: added main window focus changing event
+- Plugin developers: added support for writing format providers
+  for the internal attachments viewer
+
+- Expired icons of groups are non-permanent now
+- Improved search performance and in-memory protection
+  compatibility
+- The SendKeys class now always uses the SendInput method (not
+  JournalHook anymore)
+- Improved auto-type delay handling
+- Two-channel auto-type obfuscation: added support for default
+  delays
+- The default auto-type delay is now 10 ms
+- Improved top-most window auto-type support
+- Improved high DPI support (text rendering, banners, ...)
+- Temporary file transaction files are now deleted before
+  writing to them
+- Broadcasted file IPC notification messages do not wait
+  infinitely for hanging applications anymore
+- On Windows XP and higher, KeePass now uses alpha-transparent
+  icons in the main entry list
+- In the entry editing dialog, when moving a custom string to a
+  standard field, the string is now appended to the field
+  (instead of overwriting the previous contents of the field)
+- Improved UTF-8 encoding (don't emit byte order marks)
+- Improved field to standard field mapping function
+- HTML exports do not contain byte-order marks anymore
+- For improved clarity, some controls are now renamed/changed
+  dynamically when using the password generator without having
+  a database open
+- Improved auto-type definition conversion for KDB exports
+- Standard field placeholders are now correctly removed when
+  auto-typing, if the standard field doesn't exist
+- Improved icon picker cancel blocking when removing an icon
+- The default workspace locking time is now 300 seconds (but
+  the option is still disabled by default)
+- Modern task dialogs are now displayed on 64-bit Windows
+  systems, too
+- Improved file corruption error messages
+- Improved entry attachments renaming method
+- Double-clicking an attachment in the entry editing dialog now
+  opens it in the internal viewer (the internal editor can only
+  be invoked in the main window)
+- When attachments are edited using the internal editor, the
+  entry's last modification time is now updated
+- Improved plugin loading (detect PLGX cache files)
+- If the application policy disallows clipboard operations,
+  KeePass doesn't unnecessarily decrypt sensitive data anymore
+- Added tooltip for the 'View' toolbar drop-down button
+- Improved menu accelerator and shortcut keys
+- Upgraded installer
+- Installer: various minor improvements
+- Various performance improvements
+- Various code optimizations
+- Minor other improvements
+
+- No exception is thrown anymore when lowering the clipboard
+  auto-clear time in the options below the value of a currently
+  running clearing countdown
+- The 'Show expired entries' functionality now also works when
+  there's exactly one matching entry
+
+2009-09-12: 2.09
+- Added option to use file transactions when writing databases
+  (enabled by default; writing to a temporary file and
+  replacing the actual file afterwards avoids data loss when
+  KeePass is prevented from saving the database completely)
+- Added PLGX plugin file format
+- Enhanced database synchronization by structure merging
+  (relocation/moving and reordering groups and entries)
+- Added synchronization 'Recent Files' list (in 'File' menu)
+- Synchronization / import: added merging of entry histories
+- Synchronization / import: backups of current entries are
+  created automatically, if their data would be lost in the
+  merging process
+- Database name, description, default user name, entry
+  templates group and the recycle bin settings are now
+  synchronized
+- Added {NEWPASSWORD} placeholder, which generates a new
+  password for the current entry, based on the "Automatically
+  generated passwords for new entries" generator profile; this
+  placeholder is replaced once in an auto-type process, i.e.
+  for a typical 'Old Password'-'New Password'-'Repeat New
+  Password' dialog you can use
+  {PASSWORD}{TAB}{NEWPASSWORD}{TAB}{NEWPASSWORD}{ENTER}
+- Added scheme-specific URL overrides (this way you can for
+  example tell KeePass to open all http- and https-URLs with
+  Firefox or Opera instead of the system default browser; PuTTY
+  is set as handler for ssh-URLs by default; see Options ->
+  Integration)
+- Added option to drop to the background when copying data to
+  the clipboard
+- Added option to use alternating item background colors in the
+  main entry list (option enabled by default)
+- The Ctrl+E shortcut key now jumps to the quick search box
+- Added auto-type sequence conversion routine to convert key
+  codes between 1.x and 2.x format
+- Added workaround for internal queue issue in SendKeys.Flush
+- Added more simple clipboard backup routine to workaround
+  clipboard issues when special formats are present
+- Added native clipboard clearing method to avoid empty data
+  objects being left in the clipboard
+- Added import support for custom icons
+- Added {GOOGLECHROME} placeholder, which is replaced by the
+  executable path of Google Chrome, if installed
+- Added {URL:RMVSCM} placeholder, which inserts the URL of the
+  current entry without the scheme specifier
+- Added ability to search for UUIDs and group names
+- Toolbar searches now also search in UUIDs and group names
+- Added {DELAY=X} placeholder to specify a default delay of X
+  milliseconds between standard keypresses in this sequence
+- Added option to disable verifying written database files
+- Attachment names in the entry view are now clickable (to open
+  the attachments in the internal editor or viewer)
+- Added Unicode support in entry details view
+- Added option to render menus and toolbars with gradient
+  backgrounds (enabled by default)
+- MRU lists now have numeric access keys
+- Added '--entry-url-open' command line option (specify the
+  UUID of the entry as '--uuid:' command line parameter)
+- Added 'Application initialized' trigger event
+- Added 'User interface state updated' trigger event
+- Added host reachability trigger condition
+- Added 'Active database has unsaved changes' trigger condition
+- Added 'Save active database' trigger action
+- Added database file synchronization trigger action
+- Added database file export trigger action
+- KeePass now restores the last view when opening databases
+- Added system-wide hot key to execute auto-type for the
+  currently selected entry (configurable in the options)
+- Added option to disable auto-type entry matching based on
+  title (by default an entry matches if its title is contained
+  in the target window title)
+- Added option to disable marking TAN entries as expired when
+  using them
+- Added option to focus the quick search box when restoring
+  from tray (disabled by default)
+- Added entry context menu commands to sort by UUID and
+  file attachments
+- Custom string fields are now appended to the notes when
+  exporting to KeePass 1.x KDB files
+- Enforced configuration files are now item-based (items not
+  defined in the enforced configuration file are now loaded
+  from the global/local configuration files instead of being
+  set to defaults)
+- File transactions are used when writing configuration files
+- KPScript: added 'ChangeMasterKey' command
+- ShInstUtil: added check for the presence of .NET
+- TrlUtil: added command under 'Import' that loads 2.x LNGX
+  files without checking base hashes
+- TrlUtil: added control docking support
+- Plugin developers: added static window addition and removal
+  events to the GlobalWindowManager class
+- Plugin developers: added ability to write custom dialog
+  banner generators (CustomGenerator of BannerFactory)
+- Plugin developers: the IOConnectionInfo of the database is
+  now accessible through the key provider query context
+- Plugin developers: added static auto-type filter events
+  (plugins can provide own placeholders, do sequence
+  customizations like inserting delays, and provide alternative
+  key sending methods)
+- Plugin developers: added UIStateUpdated main window event
+
+- Simple text boxes now convert rich text immediately
+- Improved entry change detection (avoid unnecessary backups
+  when closing the entry dialog with [OK] but without any
+  changes; detect by content instead of change events)
+- Header in entry selection dialog is now non-clickable
+- Entry list header now uses native sorting icons
+- Key providers are now remembered separately from key files
+- The main window is now the owner of the import method dialog
+- The global URL override is now also applied for main entry
+  URLs in the entry details view
+- Improved grouping behavior when disabling entry sorting
+- Improved field mapping in RoboForm import
+- Root groups now support custom icons
+- In the entry dialog, string values are now copied to the
+  clipboard instead of asterisks
+- Improved import/synchronization status dialog
+- Improved import/synchronization error message dialogs
+- Entry history items are now identified by the last
+  modification time instead of last access time
+- The trigger system can now be accessed directly through
+  'Tools' -> 'Triggers...', not the options anymore
+- Changed order of commands in the 'Tools' menu
+- Improved auto-type target window validity checking
+- Ctrl-V does not make the main window lose the focus anymore
+  if auto-type is disabled for the currently selected entry
+- When restoring from tray, the main window is now brought to
+  the foreground
+- Double-clicking an icon in the icon picker dialog now chooses
+  the icon and closes the dialog
+- When adding a custom icon to the database, the new icon is
+  selected automatically
+- When opening a database by running KeePass.exe with the
+  database file path as parameter (and single instance option
+  enabled), the existing KeePass instance will not prompt for
+  keys of previously locked databases anymore when restoring
+  (they are just left in locked state)
+- Unlocking routine doesn't display multiple dialogs anymore
+- Improved shortcut key handling in main window
+- Master key change success message now has a distinguishable
+  window title
+- Improved start position and focus of the URL dialog
+- Improved layout in options dialog
+- Improved UUID and UI updates when removing custom icons
+- Improved window deconstruction when closing with [X]
+- Improved user activity detection
+- Improved state updating of sorting context menu commands
+- Improved sorting by UUIDs
+- Improved naming of options to clarify their meaning
+- Converted ShInstUtil to a native application (in order to be
+  able to show a warning in case .NET is not installed)
+- Plugins: improved IOConnection to allow using registered
+  custom WebRequest descendants (WebRequest.RegisterPrefix)
+- TrlUtil: improved XML comments generation
+- Various code optimizations
+- Minor other improvements
+
+- Password profile derivation function doesn't incorrectly
+  always add standard character ranges anymore
+- In-memory protection for the title field of new entries can
+  be enabled now
+
+2009-07-05: 2.08
+- Key transformation library: KeePass can now use Windows'
+  CNG/BCrypt API for key transformations (about 50% faster than
+  the KeePass built-in key transformation code; by increasing
+  the amount of rounds by 50%, you'll get the same waiting time
+  as in 2.07, but the protection against dictionary and
+  guessing attacks is raised by a factor of 1.5; only Windows
+  Vista and higher)
+- Added support for sending keystrokes (auto-type) to windows
+  that are using different keyboard layouts
+- Added option to remember key file paths (enabled by default)
+- Added internal editor for text files (text only and RTF
+  formatted text; editor can edit entry attachments)
+- Internal data viewer: added support for showing rich text
+  (text with formatting)
+- Added inheritable group settings for disabling auto-type and
+  searching for all entries in this group (see tab 'Behavior');
+  for new recycle bins, both properties are set to disabled
+- Added new placeholders: {DB_PATH}, {DB_DIR}, {DB_NAME},
+  {DB_BASENAME}, {DB_EXT}, {ENV_DIRSEP}, {DT_SIMPLE},
+  {DT_YEAR}, {DT_MONTH}, {DT_DAY}, {DT_HOUR}, {DT_MINUTE},
+  {DT_SECOND}, {DT_UTC_SIMPLE}, {DT_UTC_YEAR}, {DT_UTC_MONTH},
+  {DT_UTC_DAY}, {DT_UTC_HOUR}, {DT_UTC_MINUTE}, {DT_UTC_SECOND}
+- The password character picking dialog now supports pre-
+  defining the number of characters to pick; append :k in the
+  placeholder to specify a length of k (for example,
+  {PICKPASSWORDCHARS3:5} would be a placeholder with ID 3 and
+  would pick 5 characters from the password); advantage: when
+  having picked k characters, the dialog closes automatically,
+  i.e. saves you to click [OK]
+- IDs in {PICKPASSWORDCHARSn} do not need to be consecutive
+  anymore
+- The password character picking dialog now first dereferences
+  passwords (i.e. placeholders can be used here, too)
+- Added '-minimize' command line option
+- Added '-iousername', '-iopassword' and '-iocredfromrecent'
+  command line options
+- Added '--auto-type' command line option
+- Added support for importing FlexWallet 1.7 XML files
+- Added option to disable protecting the clipboard using the
+  CF_CLIPBOARD_VIEWER_IGNORE clipboard format
+- Added support for WebDAV URLs (thanks to Ryan Press)
+- Added shortcut keys in master key prompt dialog
+- Added entry templates functionality (first specify an entry
+  templates group in the database settings dialog, then use the
+  'Add Entry' toolbar drop-down button)
+- Added AceCustomConfig class (accessible through host
+  interface), that allows plugins to store their configuration
+  data in the KeePass configuration file
+- Added ability for plugins to store custom data in KDBX
+  database files (PwDatabase.CustomData)
+- Added interface for custom password generation algorithm
+  plugins
+- URLs in the entry preview window are now always clickable
+  (especially including cmd:// URLs)
+- Added option to copy URLs to the clipboard instead of opening
+  them (Options -> Interface, turned off by default)
+- Added option to automatically resize entry list columns when
+  resizing the main window (turned off by default)
+- Added 'Sync' command in KPScript scripting tool
+- Added FIPS compliance problems self-test (see FAQ for details
+  about FIPS compliance)
+- Added Rijndael/AES block size validation and configuration
+- Added NotifyIcon workaround for Mono under Mac OS X
+- Added confirmation box for empty master passwords
+- Added radio buttons in auto-type sequence editing dialog to
+  choose between the default entry sequence and a custom one
+- Added hint that group notes are shown in group tooltips
+- Added test for KeePass 1.x plugins and an appropriate error
+  message
+- Added interface for writing master password requirements
+  validation plugins
+- Key provider plugin API: enhanced key query method by a
+  context information object
+- Key provider plugin API: added 'DirectKey' property to key
+  provider base class that allows returning keys that are
+  directly written to the user key data stream
+- Key provider plugin API: added support for exclusive plugins
+- The '-keyfile' command line option now supports selecting key
+  providers (plugins)
+- Auto-Type: added option to send an Alt keypress when only the
+  Alt modifier is active (option enabled by default)
+- Added warning when trying to use only Alt or Alt-Shift as
+  global hot key modifier
+- TrlUtil: added search functionality and toolbar
+- TrlUtil: version is now shown in the window title
+
+- Improved database file versioning and changed KDBX file
+  signature in order to prevent older versions from corrupting
+  newer files
+- ShInstUtil now first tries to uninstall a previous native
+  image before creating a new one
+- Improved file corruption error messages (instead of index out
+  of array bounds exception text, ...)
+- The 'Open in Browser' command now opens all selected entries
+  instead of just the focused one
+- Data-editing commands in the 'Tools' menu in the entry dialog
+  are now disabled when being in history viewing mode
+- Right arrow key now works correctly in group tree view
+- Entry list is now updated when selecting a group by pressing
+  a A-Z, 0-9 or numpad key
+- Improved entry list performance and sorting behavior
+- Improved splitter distance remembering
+- Improved self-tests (KeePass now correctly terminates when a
+  self-test fails)
+- The attachment column in the main window now shows the names
+  of the attached files instead of the attachments count
+- Double-clicking an attachment field in the main window now
+  edits (if possible) or shows the first attachment of the
+  entry
+- Group modification times are now updated after editing groups
+- Improved scrolling of the entry list in item grouping mode
+- Changed history view to show last modification times, titles
+  and user names of history entries
+- KeePass now also automatically prompts to unlock when
+  restoring to a maximized window
+- Improved file system root directory support
+- Improved generic CSV importer preview performance
+- When saving a file, its path is not remembered anymore, if
+  the option for opening the recently used file at startup is
+  disabled
+- Improved auto-type input blocking
+- Instead of a blank text, the entry dialog now shows
+  "(Default)" if the default auto-type sequence is used in a
+  window-sequence association
+- Most broadcasted Windows messages do not wait for hanging
+  applications anymore
+- Improved main window hiding at startup when the options to
+  minimize after opening a database and to tray are enabled
+- Default tray action is now dependent on mouse button
+- New entries can now inherit custom icons from their parent
+  groups
+- Improved maximized state handling when exiting while the main
+  window is minimized
+- Improved state updating in key creation form
+- Improved MRU list updating performance
+- Improved plugin incompatibility error message
+- Deprecated {DOCDIR}, use {DB_DIR} instead ({DOCDIR} is still
+  supported for backward compatibility though)
+- Last modification times of TAN entries are now updated
+- F12 cannot be registered as global hot key anymore, because
+  it is reserved for kernel-mode / JIT debuggers
+- Improved auto-type statement conversion routine in KeePass
+  1.x KDB file importer
+- Improved column width calculation in file/data format dialog
+- Improved synchronization status bar messages
+- TrlUtil: base hash for forms is now computed using the form's
+  client rectangle instead of its window size
+- Various code optimizations
+- Minor other improvements
+
+- Recycle bin is now cleared correctly when clearing the
+  database
+
+2009-03-14: 2.07 Beta
+- Added powerful trigger system (when events occur, check some
+  conditions and execute a list of actions; see options dialog
+  in 'Advanced'; more events / conditions / actions can be
+  added later based on user requests, and can also be provided
+  by plugins)
+- Native master key transformations (rounds) are now computed
+  by the native KeePassLibC support library (which contains the
+  new, highly optimized transformation code used by KeePass
+  1.15, in two threads); on dual/multi core processors this
+  results in almost triple the performance as before (by
+  tripling the amount of rounds you'll get the same waiting
+  time as in 2.06, but the protection against dictionary and
+  guessing attacks is tripled)
+- Added recycle bin (enabled by default, it can be disabled in
+  the database settings dialog)
+- Added Salsa20 stream cipher for CryptoRandomStream (this
+  algorithm is not only more secure than ArcFour, but also
+  achieves a higher performance; CryptoRandomStream defaults to
+  Salsa20 now; port developers: KeePass uses Salsa20 for the
+  inner random stream in KDBX files)
+- KeePass is now storing file paths (last used file, MRU list)
+  in relative form in the configuration file
+- Added support for importing 1Password Pro CSV files
+- Added support for importing KeePass 1.x XML files
+- Windows XP and higher: added support for double-buffering in
+  all list views (including entry lists)
+- Windows Vista and higher: added support for alpha-blended
+  marquee selection in all list views (including entry lists)
+- Added 'EditEntry', 'DeleteEntry', 'AddEntries' and
+  'DeleteAllEntries' commands in KPScript scripting tool
+- Added support for importing special ICO files
+- Added option to exit instead of locking the workspace after
+  the specified time of inactivity
+- Added option to minimize the main window after locking the
+  KeePass workspace
+- Added option to minimize the main window after opening a
+  database
+- Added support for exporting to KDBX files
+- Added command to remove deleted objects information
+- TrlUtil now checks for duplicate accelerator keys in dialogs
+- Added controls in the entry editing dialog to specify a
+  custom text foreground color for entries
+- KeePass now retrieves the default auto-type sequence from
+  parent groups when adding new entries
+- The password character picking dialog can now be invoked
+  multiple times when auto-typing (use {PICKPASSWORDCHARS},
+  {PICKPASSWORDCHARS2}, {PICKPASSWORDCHARS3}, etc.)
+- Added '-set-urloverride', '-clear-urloverride' and
+  '-get-urloverride' command line options
+- Added '-set-translation' command line option
+- Added option to print custom string fields in details mode
+- Various entry listings now support custom foreground and
+  background colors for entry items
+- Added 'click through' behavior for menus and toolbars
+- File association methods are now UAC aware
+
+- User interface is now blocked while saving to a file (in
+  order to prevent accidental user actions that might interfere
+  with the saving process)
+- Improved native modifier keys handling on 64-bit systems
+- Improved application startup performance
+- Added image list processing workaround for Windows 7
+- OK button is now reenabled after manually activating the key
+  file checkbox and selecting a file in the master key dialog
+- The master key dialog now appears in the task bar
+- When KeePass is minimized to tray and locked, pressing the
+  global auto-type hot key doesn't restore the main window
+  anymore
+- The installer now by default installs KeePass 1.x and 2.x
+  into separate directories in the program files folder
+- The optional autorun registry keys of KeePass 1.x and 2.x do
+  not collide anymore
+- File type association identifiers of KeePass 1.x and 2.x do
+  not collide anymore
+- File MRU list now uses case-insensitive comparisons
+- Improved preview updates in Print and Data Viewer dialogs
+- Message service provider is thread safe now
+- Threading safety improvements in KPScript scripting plugin
+- Improved control state updates in password generator dialog
+- Improved master password validation in 'New Database' dialog
+- Times are now stored as UTC in KDBX files (ISO 8601 format)
+- Last access time fields are now updated when auto-typing,
+  copying fields to the clipboard and drag&drop operations
+- KPScript scripting tool now supports in-memory protection
+- Database is not marked as modified anymore when closing the
+  import dialog with Cancel
+- Added asterisks in application policy editing dialog to make
+  clearer that changing the policy requires a KeePass restart
+- Double-clicking a format in the import/export dialog now
+  automatically shows the file browsing dialog
+- Improved permanent entry deletion confirmation prompt
+- Improved font objects handling
+- Expired groups are now rendered using a striked out font
+- Improved auto-type statement conversion routine in KeePass
+  1.x KDB file importer
+- Clipboard clearing countdown is not started anymore when
+  copying data fails (e.g. policy disabled)
+- Improved synchronization with URLs
+- The database maintenance dialog now only marks the database
+  as modified when it actually has removed something
+- KeePass now broadcasts a shell notification after changing
+  the KDBX file association
+- Improved warning message when trying to directly open KeePass
+  1.x KDB files
+- Improved Linux / Mac OS X compatibility
+- Improved MSI package (removed unnecessary dependency)
+- TrlUtil: improved NumericUpDown and RichTextBox handling
+- Installer now checks for minimum operating system version
+- Installer: file association is now a task, not a component
+- Installer: various other improvements
+- Various code optimizations
+- Minor other improvements
+
+- When cloning a group tree using drag&drop, KeePass now
+  assigns correct parent group references to cloned groups and
+  entries
+- Fixed crash when clicking 'Cancel' in the settings dialog
+  when creating a new database
+
+2008-11-01: 2.06 Beta
+- Translation system is now complete (translations to various
+  languages will be published on the KeePass translations page
+  when translators finish them)
+- When saving the database, KeePass now first checks whether
+  the file on disk/server has been modified since it was loaded
+  and if so, asks the user whether to synchronize with the
+  changed file instead of overwriting it (i.e. multiple users
+  can now use a shared database on a network drive)
+- Database files are now verified (read and hashed) after
+  writing them to disk (in order to prevent data loss caused by
+  damaged/broken devices and/or file systems)
+- Completely new auto-type/URL placeholder replacement and
+  field reference engine
+- On Windows Vista, some of the message boxes are now displayed
+  as modern task dialogs
+- KeePass is now also available as MSI package
+- Accessibility: added advanced option to optimize the user
+  interface for screen readers (only enable this option if
+  you're really using a screen reader)
+- Added standard client icons: Tux, feather, apple, generic
+  Wiki icon, '$', certificate and BlackBerry
+- Secure edit controls in the master key and entry dialogs now
+  accept text drops
+- Added ability to store notes for each group (see 'Notes' tab
+  in the group editing window), these notes are shown in the
+  tooltip of the group in the group tree of the main window
+- Group names in the entry details view are now clickable;
+  click it to jump to the group of the entry (especially useful
+  for jumping from search results to the real group of an
+  entry)
+- Added 'GROUPPATH', 'DELAY' and 'PICKPASSWORDCHARS' special
+  placeholders to auto-type sequence editing dialog
+- Wildcards (*) may now also appear in the middle of auto-type
+  target window filters
+- For auto-type target window filters, regular expressions are
+  now supported (enclose in //)
+- KeePass now shows an explicit file corruption warning message
+  when saving to a file fails
+- Added option to prepend a special auto-type initialization
+  sequence for Internet Explorer and Maxthon windows to fix a
+  focus issue (option enabled by default)
+- Added ability to specify a minimum length and minimum
+  estimated quality that master passwords must have (see help
+  file -> Features -> Composite Master Key; for admins)
+- Added field reference creation dialog (accessible through
+  the 'Tools' menu in the entry editing dialog)
+- Field references are dereferenced when copying data to the
+  clipboard
+- Entry field references are now dereferenced in drag&drop
+  operations
+- KeePass now follows field references in indirect auto-type
+  sequence paths
+- Added internal field reference cache (highly improves
+  performance of multiple-cyclic/recursive field references)
+- Added managed system power mode change handler
+- Added "Lock Workspace" tray context menu command
+- Moved all export commands into a new export dialog
+- Added context menu command to export the selected group only
+- Added context menu command to export selected entries only
+- Added support for importing Password Memory 2008 XML files
+- Added support for importing Password Keeper 7.0 CSV files
+- Added support for importing Passphrase Keeper 2.70 HTML files
+- Added support for importing data from PassKeeper 1.2
+- Added support for importing Mozilla bookmarks JSON files
+  (Firefox 3 bookmark files)
+- Added support for exporting to KeePass 1.x CSV files
+- Added XSL transformation file to export passwords only
+  (useful for generating and exporting password lists)
+- Added support for writing databases to hidden files
+- When passing '/?', '--help' or similar on the command line,
+  KeePass will now open the command line help
+- When single instance mode is enabled and a second instance is
+  started with command line parameters, these parameters are
+  now sent to the already open KeePass instance
+- KeePass now ships with a compiled XML serializer library,
+  which highly improves startup performance
+- Added support for Uniform Naming Convention (UNC) paths
+  (Windows) in the URL field (without cmd:// prefix)
+- Added option to exclude expired entries in the 'Find' dialog
+- Added option to exclude expired entries in quick searches
+  (toolbar; disabled by default)
+- The box to enter the name of a custom string field is now a
+  combobox that suggests previously-used names in its drop-down
+  list
+- Added Shift, Control and Alt key modifiers to placeholder
+  overview in the auto-type sequence editing dialog
+- Added support for 64 byte key files which don't contain hex
+  keys
+- Added Ctrl-Shift-F accelerator for the 'Find in this Group'
+  context menu command (group tree must have the focus)
+- Added export ability to KPScript plugin
+- Ctrl-Tab now also works in the password list, groups tree and
+  entry details view
+- Added multi-user documentation
+- Plugin developers: DocumentManagerEx now has an
+  ActiveDocumentSelected event
+- Plugin developers: instead of manually setting the parent
+  group property and adding an object to a group, use the new
+  AddEntry / AddGroup methods of PwGroup (can take ownership)
+- Plugins can now add new export file formats (in addition to
+  import formats)
+- Plugins: added static message service event
+
+- When using the installation package and Windows Vista,
+  settings are now stored in the user's profile directory
+  (instead of Virtual Store; like on Windows XP and earlier)
+- Accessibility: multi-line edit controls do not accept tabs
+  anymore (i.e. tab jumps to the next dialog control), and
+  inserting a new line doesn't require pressing Ctrl anymore
+- When moving entries, KeePass doesn't switch to the target
+  group anymore
+- When deleting entries from the search results, the entry list
+  is not cleared anymore
+- Improved entry duplication method (now also works correctly
+  in search results list and grouped list views)
+- A more useful error message is shown when checking for
+  updates fails
+- Improved formats sorting in the import dialog
+- The 'Limit to single instance' option is now turned on by
+  default (multiple databases are opened in tabs)
+- Removed 'sort up', 'sort down' and empty client icons
+- Improved program termination code (common clean-up)
+- Improved error message that is shown when reading/writing the
+  protected user key fails
+- The key file selection dialog now by default shows all files
+- Plugins: improved event handlers (now using generic delegate)
+- Implemented several workarounds for Mono (1.9.1+)
+- Added conformance level specification for XSL transformations
+  (in order to improve non-XML text exports using XSLT)
+- Improved key state toggling for auto-type on 64-bit systems
+- Removed several unnecessary .NET assembly dependencies
+- Threading safety improvements
+- Highly improved entry context menu performance when many
+  entries are selected
+- Entry selection performance improvements in main window
+- Improved entries list view performance (state caching)
+- List view group assignment improvements (to avoid splitting)
+- Removed tab stops from quality progress bars
+- After moving entries to a different group, the original group
+  is selected instead of the target group
+- Layout and text improvements in the master key creation form
+- Text in the URL field is now shown in blue (if it's black in
+  the standard theme)
+- Improved auto-type tab in entry dialog (default sequence)
+- Improved AES/Rijndael cipher engine initialization
+- Improved build scripts
+- Various code optimizations
+- Minor other improvements
+- Installer: changed AppId to allow parallel installation of
+  KeePass 1.x and 2.x
+- Minor other installer improvements
+
+- The 'View' -> 'Show Columns' -> 'Last Access Time' menu
+  command now works correctly
+- The 'Clipboard' -> 'Paste Entries' menu command now assigns
+  correct group references to pasted entries
+
+2008-04-08: 2.05 Alpha
+- Added placeholders for referencing fields of other entries
+  (dereferenced when starting URLs and performing auto-type,
+  see the auto-type placeholders documentation)
+- Added natural sorting (when sorting the entry list, KeePass
+  now performs a human-like comparison instead of a simple
+  lexicographical one; this sorts entries with numbers more
+  logically)
+- Added support for importing RoboForm passcards (HTML)
+- Added {DELAY X} auto-type command (to delay X milliseconds)
+- Added {GROUPPATH} placeholder (will be replaced by the group
+  hierarchy path to the entry; groups are separated by dots)
+- When saving databases to removable media, KeePass now tries
+  to lock and unlock the volume, which effectively flushes all
+  system caches related to this drive (this prevents data loss
+  caused by removing USB sticks without correctly unmounting in
+  Windows first; but it only works when no other program is
+  using the drive)
+- Added pattern placeholder 's' to generate special characters
+  of the printable 7-bit ASCII character set
+- A " - Copy" suffix is now appended to duplicated entries
+- After duplicating entries, the new entries are selected
+- The list view item sorter now supports dates/times, i.e.
+  sorting based on entry times is logically now, not
+  lexicographically
+- Added GUI option to focus the entry list after a successful
+  quick search (toolbar; disabled by default)
+- Several entry context menu commands are now only enabled if
+  applicable (if the user name field of an entry is empty, the
+  'Copy User Name' command is disabled, etc.)
+- Added a 'Tools' button menu in the entry editing dialog
+- Tools button menu: Added command to select an application for
+  the URL field (will be prefixed with cmd://)
+- Tools button menu: Added command to select a document for the
+  URL field (will be prefixed with cmd://)
+- Added password generator option to exclude/omit
+  user-specified characters in generated passwords
+- Added clearification paragraph in master key creation dialog
+  about using the Windows user account as source (backup, ...)
+- Added menu command to synchronize with a URL (database stored
+  on a server)
+- KeePass is now checking the network connection immediately
+  when trying to close the URL dialog
+- Added file closed event arguments (IO connection info)
+- Added "file created" event for plugins
+
+- The document manager is now accessible by plugins
+- Improved field to standard field mapping function
+- KeePass now locks when the system is suspending (if the
+  option for locking on locking Windows or switching user is
+  enabled)
+- All documents are now locked when the session is ended or the
+  user is switched (if the option for this is enabled)
+- Moving a group into one of its child groups does not make the
+  group vanish anymore
+- Auto-type validator now supports "{{}" and "{}}" sequences
+  (i.e. auto-type can send '{' and '}' characters)
+- Undo buffers of secure edit controls are now cleared
+  correctly
+- Disabling sorting does not clear search results anymore
+- Entry editing dialog: Return and Esc work correctly now
+- Column sort order indicators are now rendered using text
+  instead of images (improves Windows Vista compatibility)
+- Splitter positions are now saved correctly when exiting after
+  minimizing the main window to tray
+- Added handler code for some more unsupported image file
+  format features (when importing special ICO files)
+- Translation system is now about 75% complete
+- KeePass is now developed using Visual Studio 2008
+- Minor UI improvements
+- Minor Windows installer improvements
+
+- The CSV importer does not crash anymore when clicking Cancel
+  while trying to import entries into an empty folder
+- IO connection credentials saving works correctly now
+- Fixed duplicate accelerator keys in the entry context menu
+- Help button in master key creation dialog now works correctly
+
+2008-01-06: 2.04 Alpha
+- Added key provider API (it now is very easy to write a plugin
+  that provides additional key methods, like locking to USB
+  device ID, certificates, smart cards, ... see the developers
+  section in the online KeePass help center)
+- Added option to show entries of sub-groups in the entry list
+  of a group (see 'View' -> 'Show Entries of Sub-Groups')
+- Added XML valid characters filter (to prevent XML document
+  corruption by ASCII/DOS control characters)
+- Added context menu command to print selected entries only
+- Added option to disallow repeating characters in generated
+  passwords (both character set-based and pattern-based)
+- Moved security-reducing / dangerous password generator
+  options to a separate 'Advanced' tab page (if you enable a
+  security-reducing option, an exclamation mark (!) is
+  appended to the 'Advanced' tab text)
+- Added 'Get more languages' button to the translations dialog
+- Added textual cue for the quick-search edit control
+- The TAN wizard now shows the name of the group into which the
+  TANs will be imported
+- Improved random number generator (it now additionally
+  collects system entropy manually and hashes it with random
+  numbers provided by the system's default CSP and a counter)
+- For determining the default text in the 'Override default
+  sequence' edit box in the 'Edit Entry' window, KeePass now
+  recursively traverses up the group tree
+- Last entry list sorting mode (column, ascending / descending)
+  is now remembered and restored
+- First item in the auto-type entry selection window is now
+  focused (allowing to immediately navigate using the keyboard)
+- Text in secure edit controls is now selected when the control
+  gets the focus the first time
+- For TAN entries, only a command 'Copy TAN' is now shown in
+  the context menu, others (that don't apply) are invisible
+- Regular expressions are validated before they are matched
+- KeePass now checks the auto-type string for invalid entry
+  field references before sending it
+- The clipboard auto-clear information message is now shown in
+  the status bar instead of the tray balloon tooltip
+- Matching entries are shown only once in the search results
+  list, even when multiple fields match the search text
+- First item of search results is selected automatically, if no
+  other item is already selected (selection restoration)
+- Entries with empty titles do not match all windows any more
+- Improved high DPI support in entry window
+- When having enabled the option to automatically lock the
+  workspace after some time and saving a file fails, KeePass
+  will prompt again after the specified amount of time instead
+  of 1 second
+- KeePass now suggests the current file name as name for new
+  files (save as, save as copy)
+- The password generator profile combo box can now show more
+  profiles in the list without scrolling
+- Improved native methods exception handling (Mono)
+- Updated CHM documentation file
+- TAN wizard now assigns correct indices to TANs after new line
+  characters
+- Copying KeePass entries to the clipboard now works together
+  with the CF_CLIPBOARD_VIEWER_IGNORE clipboard format
+- KeePass now uses the correct client icons image list
+  immediately after adding a custom icon to the database
+- Fixed 'generic error in GDI+' when trying to import a 16x16
+  icon (thanks to 'stroebele' for the patch)
+- File close button in the toolbar (multiple files) works now
+- Fixed minor bug in provider registration of cipher pool
+
+2007-10-11: 2.03 Alpha
+- Added multi-document support (tabbed interface when multiple
+  files are opened)
+- KeePass 2.x now runs on Windows 98 / ME, too! (with .NET 2.0)
+- Added option to permute passwords generated using a pattern
+  (this allows generating passwords that follow complex rules)
+- Added option to start minimized and locked
+- Added support for importing Passwort.Tresor XML files
+- Added support for importing SplashID CSV files
+- Added '--exit-all' command line parameter; call KeePass.exe
+  with this parameter to close all other open KeePass instances
+  (if you do not wish to see the 'Save?' confirmation dialog,
+  enable the 'Automatically save database on exit' option)
+- Added support for CF_CLIPBOARD_VIEWER_IGNORE clipboard format
+  (clipboard viewers/extenders compliant with this format
+  ignore data copied by KeePass)
+- Added support for synchronizing with multiple other databases
+  (select multiple files in the file selection dialog)
+- Added ability to specify custom character sets in password
+  generation patterns
+- Added pattern placeholder 'S' to generate printable 7-bit
+  ASCII characters
+- Added pattern placeholder 'b' to generate brackets
+- Added support for starting very long command lines
+- Entry UUID is now shown on the 'Properties' tab page
+- Added Spanish language for installer
+- KeePass now creates a mutex in the global name space
+- Added menu command to save a copy of the current database
+- The database name is now shown in the title of the 'Enter
+  Password' window
+- Added "Exit" command to tray icon context menu
+- Pressing the 'Enter' key in the password list now opens the
+  currently selected entry for editing
+- Added '-GroupName:' parameter for 'AddEntry' command in the
+  KPScript KeePass scripting tool (see plugins web page)
+- Added URL example in 'Open URL' dialog
+- Added support for plugin namespaces with dots (nested)
+- Added ability to specify the characters a TAN can consist of
+- '-' is now treated as TAN character by default, not as
+  separator any more
+- Added ability to search using a regular expression
+- Notes in the entry list are now CR/LF-filtered
+- Added {PICKPASSWORDCHARS} placeholder, KeePass will show a
+  dialog which allows you to pick certain characters
+- The password generator dialog is now shown in the Windows
+  taskbar if the main window is minimized to tray
+- Caps lock is now disabled before auto-typing
+- Improved installer (added start menu link to the CHM help
+  file, mutex checking at uninstallation, version information
+  block, ...)
+- Plugin architecture: added cancellable default entry action
+  event handler
+- Added support for subitem infotips in various list controls
+- Group name is now shown in the 'Find' dialog (if not root)
+- Pressing the 'Insert' key in the password list now opens the
+  'Add Entry' dialog
+- Last search settings are now remembered (except search text)
+- The column order in the main window is now remembered
+- Pressing F2 in the groups tree now initiates editing the name
+  of the currently selected group
+- Pressing F2 in the password list now opens the editing dialog
+- The 'About' dialog is now automatically closed when clicking
+  an hyperlink
+- Entries generated by 'Tools' - 'Password Generator' are now
+  highlighted in the main window (visible and selected)
+- Extended auto-close functionality to some more dialogs
+- Protected user key is now stored in the application data
+  directory instead of the registry (when upgrading from 2.02,
+  first change the master key so it doesn't use the user
+  account credentials option!)
+- Improved configuration file format (now using XML
+  serialization, allowing serialization of complex structures)
+- Improved configuration saving/loading (avoid file system
+  virtualization on Windows Vista when using the installer,
+  improved out of the box support for installation by admin /
+  usage by user, better limited user account handling, ...)
+- Improved password generator profile management (UI)
+- Improved password generator character set definition
+- Custom icons can be deleted from the database now
+- Changed password pattern placeholders to support ANSI
+- Removed plugin projects from core distribution (plugin source
+  codes will be available separately, like in 1.x)
+- Window position and size is saved now when exiting KeePass
+  while minimized
+- Splitter positions are restored correctly now when the main
+  window is maximized
+- Password list refreshes now restore the previous view
+  (including selected and focused items, ...)
+- Improved session ending handler
+- Improved help menu
+- Added more JPEG extensions in the icon dialog (JFIF/JFI/JIF)
+- Navigation through the group tree using the keyboard is now
+  possible (entries list is updated)
+- Options dialog now remembers the last opened tab page
+- Synchronization: deletion information is merged correctly now
+- Improved importing status dialog
+- Improved search results presentation
+- Title field is now the first control in the focus cycle of
+  the entry dialog
+- The auto-type entry selection dialog now also shows custom /
+  imported icons
+- The quick-find box now has the focus after opening a database
+- The main window title now shows 'File - KeePass Password
+  Safe' instead of 'KeePass Password Safe [File]'; improved
+  tooltip text for tray icon
+- The 'Save Attachments' context menu command is disabled now
+  if the currently selected entry doesn't have any attachments
+- A more useful error message is shown when trying to import an
+  unsupported image format
+- Replaced 'Search All Fields' by an additional 'Other' option
+- Expired/used TAN entries are not shown in the expired entries
+  dialog any more
+- UI now mostly follows the Windows Vista UI text guidelines
+- Improved UI behavior in options dialog
+- Improved text in password generator preview window
+- After activating a language, the restart dialog is only shown
+  if the selected language is different from the current one
+- Online help browser is now started in a separate thread
+- Value field in 'Edit String' window now accepts 'Return' key
+- The name prompt in the 'Edit String' window now initially
+  shows a prompt instead of an invalid field name warning
+- Expired entries are now also shown when unlocking the
+  database
+- Expired entries are not shown any more in the auto-type entry
+  selection dialog
+- Various dialogs: Return and Esc work correctly now
+- Improved key handling in password list
+- Updated SharpZipLib component in KeePassLibSD
+- Updated CHM documentation file
+- Deleting custom string fields of entries works correctly now
+- Fixed a small bug in the password list view restoration
+  routines (the item above the previous top one was visible)
+- KeePass doesn't prevent Windows from shutting down any more
+  when the 'Close button minimizes window' option is enabled
+- The "Application Policy Help" link in the options dialog
+  works now
+- KeePass doesn't crash any more when viewing an history entry
+  that has a custom/imported icon
+- Icon in group editing dialog is now initialized correctly
+- Last TAN is not ignored any more by the TAN wizard
+- Other minor features and bugfixes
+
+2007-04-11: 2.02 Alpha
+- Added "Two-Channel Auto-Type Obfuscation" feature, which
+  makes auto-type resistant against keyloggers; this is an opt-
+  in feature, see the documentation
+- Added KDBX data integrity verification (partial content
+  hashes); note: this is a breaking change to the KDBX format
+- Added internal data viewer to display attachments (text
+  files, images, and web documents); see the new 'View' button
+  in the 'Edit Entry' window and the new dynamic entry context
+  menu popup 'Show In Internal Viewer'
+- External images can now be imported and used as entry icons
+- Added KeePassLibC and KeePassNtv 64-bit compatibility
+- Added Spamex.com import support
+- Added KeePass CSV 1.x import support
+- When adding a group, users are immediately prompted for a
+  name (like Windows Explorer does when creating new folders)
+- Added prompts for various text boxes
+- The installer's version is now set to the KeePass version
+- The key prompt dialog now shows an 'Exit' button when
+  unlocking a database
+- Added F1 menu shortcut for opening the help file/page
+- URL override is now displayed in the entry view
+- Added ability to check if the composite key is valid
+  immdiately after starting to decrypt the file
+- Added ability to move groups on the same level (up / down),
+  use either the context menu or the Alt+... shortcuts
+- The database isn't marked as modified any more when closing
+  the 'Edit Entry' dialog with OK but without modifying
+  anything
+- Added version information for native transformations library
+- Local file name isn't displayed any more in URL dialog
+- Improved path clipping (tray text, ...)
+- Improved data field retrieval in SPM 2007 import module
+- Improved attachments display/handling in 'Edit Entry' dialog
+- Improved entry context menu (added some keyboard shortcut
+  indicators, updated icons, ...)
+- Improved performance of secure password edit controls
+- Clearified auto-type documentation
+- Installer uses best compression now
+- Improved auto-type state handling
+- In-memory protected custom strings are hidden by asterisks
+  in the entry details window now
+- Improved entropy collection dialog
+- Updated import/export documentation
+- Added delete shortcut key for deleting groups
+- Instead of showing the number of attachments in the entry
+  view, the actual attachment names are shown now
+- Improved asterisks hiding behavior in entry view
+- New entries now by default inherit the icon of their parent
+  groups, except if it's a folder-like icon
+- Updated AES code in native library
+- Improved native library detection and configuration
+- Improved entry/group dragging behavior (window updates, ...)
+- A more useful error message is shown when you try to export
+  to a KDB3 file without having KeePassLibC installed
+- Configuration class supports DLL assemblies
+- KeePass doesn't create an empty directory in the application
+  data path any more, if the global config file is writable
+- Clipboard isn't cleared any more at exit if it doesn't
+  contain data copied by KeePass
+- Empty auto-type sequences in custom window-sequence pairs now
+  map to the inherited ones or default overrides, if specified
+- Cleaned up notify tray resources
+- Improved help menu
+- A *lot* code quality improvements
+- ShInstUtil doesn't crash any more when called without any
+  parameter
+- Auto-type now sends modifier keys (+ for Shift, % for Alt,
+  ...) and character groups correctly
+- Fixed alpha transparency multi-shadow bug in groups list
+- Overwrite confirmation now isn't displayed twice any more
+  when saving an attachment from the 'Edit Entry' window
+- User interface state is updated after 'Select All' command
+- Auto-Type warnings are now shown correctly
+- Fixed auto-type definition in sample entry (when creating a
+  new database)
+- The global auto-type hot key now also works when KeePass is
+  locked and minimized to tray
+- Fixed bug in initialization of Random class (KeePass could
+  have crashed 1 time in 2^32 starts)
+
+2007-03-23: 2.01 Alpha
+- Improved auto-type engine (releases and restores modifier
+  keys, improved focusing, etc.)
+- Implemented update-checking functionality
+- Added KPScript plugin (see source code package) for scripting
+  (details about it can be found in the online help center)
+- Added Whisper 32 1.16 import support
+- Added Steganos Password Manager 2007 import support
+- Search results now show the full path of the container group
+- Entry windows (main password list, auto-type entry selection
+  dialog, etc.) now show item tooltips when hovering over them
+- Added window box drop-down hint in the auto-type item dialog
+- Database maintenance history days setting is now remembered
+- Improved main window update after importing a file
+- Improved command line handling
+- If opening/starting external files fails, helpful messages
+  are displayed now
+- Completely new exception handling mechanism in the Kdb4File
+  class (allows to show more detailed messages)
+- New message service class (KeePassLib.Utility.MessageService)
+- Added option to disable remembering the password hiding
+  setting in the 'Edit Entry' window
+- Added menu shortcuts for opening the current entry URL
+  (Ctrl+U) and performing current entry auto-type (Ctrl+V)
+- Changed file extension to KDBX
+- Password generation profiles are now saved when the dialog is
+  closed with 'Close'/'Cancel'
+- Entry URL overrides now precede the global URL override
+- Standard password generation profiles are now included in the
+  executable file
+- Restructured plugin architecture, it's much clearer now
+  (abstract base class, assembly-internal manager class, ...)
+- Only non-empty strings are now displayed in the entry view
+- Current working directory is set to the KeePass application
+  directory before executing external files/URLs
+- Changed fields shown in the auto-type entry selection dialog:
+  title, user name and URL are displayed instead of title, user
+  name and password
+- Clearified clipboard commands in context menus
+- Help buttons now open the correct topics in the CHM
+- Fixed name in the installer script
+- Workspace is not locked any more if a window is open (this
+  prevents data loss)
+- The 'Find' toolbar button works now
+- The OK button in the Import dialog is now enabled when you
+  manually enter a path into the file text box
+- Fixed entry list focus bug
+- Fixed menu focus bug
+- The 'Copy Custom String' menu item doesn't disappear any more
+- Fixed enabled/disabled state of auto-type menu command
+
+2007-03-17: 2.00 Alpha
+- Strings containing quotes are now passed correctly over the
+  command-line
+- Created small help file with links to online resources
+- Rewrote cipher engines pool
+- Restructured KeePassLib
+- Added dialog for browser selection
+- Added option to disable searching for key files on removable
+  media
+- Improved KDB3 support (especially added support for empty
+  times as created by the KeePass Toolbar for example)
+- Added confirmations for deleting entries and groups
+- Fixed a lot of bugs and inconsistencies; added features
+- Fixed a bug in the 'Start KeePass at Windows startup'
+  registration method
+- Added custom split container control to avoid focus problems
+- Clipboard is only cleared if it contains KeePass data
+- New system for configuration defaults
+- A LOT of other features, bugfixes, ...
+
+... (a lot of versions here) ...
+
+2006-10-07: 2.00 Pre-Alpha 29
+- Various small additions and bugfixes
+
+2006-10-06: 2.00 Pre-Alpha 28
+- Implemented entry data drag-n-drop for main entry list
+- Implemented URL overriding
+- Added {} repeat operator in password generator
+- Added database maintenance dialog (deleting history entries)
+- Custom entry strings are now shown in the entry preview
+- Added alternative window layout: side by side
+- A lot of other features and bugfixes
+
+... (some versions here) ...
+
+2006-09-17: 2.00 Pre-Alpha 25
+- Fixed exception that occured when WTS notifications are
+  unavailable
+
+2006-09-16: 2.00 Pre-Alpha 24
+- Implemented quality progress bars (gradient bars)
+- Added special key codes into placeholder insertion field in
+  the 'Edit AutoType' dialog
+- Currently opened windows are listed in the 'Edit AutoType'
+  dialog
+- Entries can be copied/pasted to/from Windows clipboard
+- Added {APPDIR}, {DOCDIR} and {GROUP} codes
+- Foreground and background colors can be assigned to entries
+- Expired entries are displayed using a striked-out font
+- Password generator supports profiles now
+- Password generator supports patterns now
+- VariousImport: Added support for Password Exporter XML files
+- A _lot_ of other features and bugfixes
+
+2006-09-07: 2.00 Pre-Alpha 23
+- Internal release
+
+2006-09-07: 2.00 Pre-Alpha 22
+- Improved password quality estimation
+- Implemented secure edit controls (in key creation dialog, key
+  prompt dialog and entry editing dialog)
+
+2006-09-05: 2.00 Pre-Alpha 21
+- Removed BZip2 compression
+- Added font selection for main window lists
+- Added file association creation/removal buttons in the
+  options dialog
+- Installer supports associating KDB files with KeePass
+- Added option to run KeePass at Windows startup (for current
+  user; see Options dialog, Integration page)
+- Added default tray action (sending/restoring to/from tray)
+- Added single-click option for default tray action
+- Added option to automatically open last used database on
+  KeePass startup (see Options dialog, Advanced page)
+- Added option to automatically save the current database on
+  exit and workspace locking (Options dialog, Advanced page)
+- Implemented system-wide KeePass application messages
+- Added 'Limit to single instance' option
+- Added option to check for update at KeePass startup
+- Added options to show expired entries and entries that will
+  expire soon after opening a database
+- Added option to generate random passwords for new entries
+- Links in the entry view are clickable now
+- Links in the notes field of the entry dialog are clickable
+  now
+- Fixed context menu auto-type command (inheriting defaults)
+- Improved entry list state updating performance
+- Classic databases are listed in the main MRU list, prefixed
+  with '[Classic]'
+- Other features and bugfixes
+
+2006-09-03: 2.00 Pre-Alpha 20
+- First testing release
+
+... (a lot of versions here) ...
+
+2006-03-21: 2.00 Pre-Alpha 0
+- Project started