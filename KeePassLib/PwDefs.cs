--- conflicted
+++ resolved
@@ -1,559 +1,547 @@
-﻿/*
-  KeePass Password Safe - The Open-Source Password Manager
-  Copyright (C) 2003-2020 Dominik Reichl <dominik.reichl@t-online.de>
-
-  This program is free software; you can redistribute it and/or modify
-  it under the terms of the GNU General Public License as published by
-  the Free Software Foundation; either version 2 of the License, or
-  (at your option) any later version.
-
-  This program is distributed in the hope that it will be useful,
-  but WITHOUT ANY WARRANTY; without even the implied warranty of
-  MERCHANTABILITY or FITNESS FOR A PARTICULAR PURPOSE.  See the
-  GNU General Public License for more details.
-
-  You should have received a copy of the GNU General Public License
-  along with this program; if not, write to the Free Software
-  Foundation, Inc., 51 Franklin St, Fifth Floor, Boston, MA  02110-1301  USA
-*/
-
-using System;
-using System.Collections.Generic;
-using System.ComponentModel;
-using System.Diagnostics;
-using System.Xml.Serialization;
-
-using KeePassLib.Delegates;
-using KeePassLib.Interfaces;
-using KeePassLib.Serialization;
-
-namespace KeePassLib
-{
-	/// <summary>
-	/// Contains KeePassLib-global definitions and enums.
-	/// </summary>
-	public static class PwDefs
-	{
-		/// <summary>
-		/// The product name.
-		/// </summary>
-		public static readonly string ProductName = "KeePass Password Safe";
-
-		/// <summary>
-		/// A short, simple string representing the product name. The string
-		/// should contain no spaces, directory separator characters, etc.
-		/// </summary>
-		public static readonly string ShortProductName = "KeePass";
-
-		internal const string UnixName = "keepass2";
-		internal const string ResClass = "KeePass2"; // With initial capital
-
-		/// <summary>
-		/// Version, encoded as 32-bit unsigned integer.
-		/// 2.00 = 0x02000000, 2.01 = 0x02000100, ..., 2.18 = 0x02010800.
-		/// As of 2.19, the version is encoded component-wise per byte,
-		/// e.g. 2.19 = 0x02130000.
-		/// It is highly recommended to use <c>FileVersion64</c> instead.
-		/// </summary>
-<<<<<<< HEAD
-		public static readonly uint Version32 = 0x022B0000;
-=======
-		public static readonly uint Version32 = 0x022C0000;
->>>>>>> 025dd5f9
-
-		/// <summary>
-		/// Version, encoded as 64-bit unsigned integer
-		/// (component-wise, 16 bits per component).
-		/// </summary>
-<<<<<<< HEAD
-		public static readonly ulong FileVersion64 = 0x0002002B00000000UL;
-=======
-		public static readonly ulong FileVersion64 = 0x0002002C00000000UL;
->>>>>>> 025dd5f9
-
-		/// <summary>
-		/// Version, encoded as string.
-		/// </summary>
-<<<<<<< HEAD
-		public static readonly string VersionString = "2.43";
-=======
-		public static readonly string VersionString = "2.44";
->>>>>>> 025dd5f9
-
-		public static readonly string Copyright = @"Copyright © 2003-2020 Dominik Reichl";
-
-		/// <summary>
-		/// Product website URL. Terminated by a forward slash.
-		/// </summary>
-		public static readonly string HomepageUrl = "https://keepass.info/";
-
-		/// <summary>
-		/// URL to the online translations page.
-		/// </summary>
-		public static readonly string TranslationsUrl = "https://keepass.info/translations.html";
-
-		/// <summary>
-		/// URL to the online plugins page.
-		/// </summary>
-		public static readonly string PluginsUrl = "https://keepass.info/plugins.html";
-
-		/// <summary>
-		/// Product donations URL.
-		/// </summary>
-		public static readonly string DonationsUrl = "https://keepass.info/donate.html";
-
-		/// <summary>
-		/// URL to the root path of the online KeePass help. Terminated by
-		/// a forward slash.
-		/// </summary>
-		public static readonly string HelpUrl = "https://keepass.info/help/";
-
-		/// <summary>
-		/// URL to a TXT file (eventually compressed) that contains information
-		/// about the latest KeePass version available on the website.
-		/// </summary>
-		public static readonly string VersionUrl = "https://www.dominik-reichl.de/update/version2x.txt.gz";
-
-		/// <summary>
-		/// A <c>DateTime</c> object that represents the time when the assembly
-		/// was loaded.
-		/// </summary>
-		public static readonly DateTime DtDefaultNow = DateTime.UtcNow;
-
-		/// <summary>
-		/// Default number of master key encryption/transformation rounds
-		/// (making dictionary attacks harder).
-		/// </summary>
-		public static readonly ulong DefaultKeyEncryptionRounds = 60000;
-
-		/// <summary>
-		/// Default identifier string for the title field.
-		/// Should not contain spaces, tabs or other whitespace.
-		/// </summary>
-		public const string TitleField = "Title";
-		// Const instead of static readonly for backward compatibility with plugins
-
-		/// <summary>
-		/// Default identifier string for the user name field.
-		/// Should not contain spaces, tabs or other whitespace.
-		/// </summary>
-		public const string UserNameField = "UserName";
-		// Const instead of static readonly for backward compatibility with plugins
-
-		/// <summary>
-		/// Default identifier string for the password field.
-		/// Should not contain spaces, tabs or other whitespace.
-		/// </summary>
-		public const string PasswordField = "Password";
-		// Const instead of static readonly for backward compatibility with plugins
-
-		/// <summary>
-		/// Default identifier string for the URL field.
-		/// Should not contain spaces, tabs or other whitespace.
-		/// </summary>
-		public const string UrlField = "URL";
-		// Const instead of static readonly for backward compatibility with plugins
-
-		/// <summary>
-		/// Default identifier string for the notes field.
-		/// Should not contain spaces, tabs or other whitespace.
-		/// </summary>
-		public const string NotesField = "Notes";
-		// Const instead of static readonly for backward compatibility with plugins
-
-		/// <summary>
-		/// Default identifier string for the field which will contain TAN indices.
-		/// </summary>
-		public static readonly string TanIndexField = UserNameField;
-
-		/// <summary>
-		/// Default title of an entry that is really a TAN entry.
-		/// </summary>
-		public static readonly string TanTitle = @"<TAN>";
-
-		/// <summary>
-		/// Prefix of a custom auto-type string field.
-		/// </summary>
-		public static readonly string AutoTypeStringPrefix = "S:";
-
-		/// <summary>
-		/// Default string representing a hidden password.
-		/// </summary>
-		public static readonly string HiddenPassword = "********";
-
-		/// <summary>
-		/// Default auto-type keystroke sequence. If no custom sequence is
-		/// specified, this sequence is used.
-		/// </summary>
-		public static readonly string DefaultAutoTypeSequence = @"{USERNAME}{TAB}{PASSWORD}{ENTER}";
-
-		/// <summary>
-		/// Default auto-type keystroke sequence for TAN entries. If no custom
-		/// sequence is specified, this sequence is used.
-		/// </summary>
-		public static readonly string DefaultAutoTypeSequenceTan = @"{PASSWORD}";
-
-		/// <summary>
-		/// Maximum time (in milliseconds) after which the user interface
-		/// should be updated.
-		/// </summary>
-		internal const int UIUpdateDelay = 50;
-
-		/// <summary>
-		/// Check if a name is a standard field name.
-		/// </summary>
-		/// <param name="strFieldName">Input field name.</param>
-		/// <returns>Returns <c>true</c>, if the field name is a standard
-		/// field name (title, user name, password, ...), otherwise <c>false</c>.</returns>
-		public static bool IsStandardField(string strFieldName)
-		{
-			Debug.Assert(strFieldName != null); if(strFieldName == null) return false;
-
-			if(strFieldName.Equals(TitleField)) return true;
-			if(strFieldName.Equals(UserNameField)) return true;
-			if(strFieldName.Equals(PasswordField)) return true;
-			if(strFieldName.Equals(UrlField)) return true;
-			if(strFieldName.Equals(NotesField)) return true;
-
-			return false;
-		}
-
-		public static List<string> GetStandardFields()
-		{
-			List<string> l = new List<string>();
-
-			l.Add(TitleField);
-			l.Add(UserNameField);
-			l.Add(PasswordField);
-			l.Add(UrlField);
-			l.Add(NotesField);
-
-			return l;
-		}
-
-		/// <summary>
-		/// Check whether an entry is a TAN entry.
-		/// </summary>
-		public static bool IsTanEntry(PwEntry pe)
-		{
-			if(pe == null) { Debug.Assert(false); return false; }
-
-			return (pe.Strings.ReadSafe(PwDefs.TitleField) == TanTitle);
-		}
-
-		internal static string GetTranslationDisplayVersion(string strFileVersion)
-		{
-			if(strFileVersion == null) { Debug.Assert(false); return string.Empty; }
-
-			if(strFileVersion == "2.39") return "2.39 / 2.39.1";
-			if(strFileVersion == "2.42") return "2.42 / 2.42.1";
-
-			return strFileVersion;
-		}
-
-		internal static PwIcon GroupIconToEntryIcon(PwIcon i)
-		{
-			PwIcon r = i; // Inherit by default
-
-			switch(i)
-			{
-				case PwIcon.Folder:
-				case PwIcon.FolderOpen:
-				case PwIcon.FolderPackage:
-					Debug.Assert((new PwEntry(false, false)).IconId == PwIcon.Key);
-					r = PwIcon.Key;
-					break;
-
-				case PwIcon.EMailBox:
-					r = PwIcon.EMail;
-					break;
-
-				default: break;
-			}
-
-			return r;
-		}
-	}
-
-	// #pragma warning disable 1591 // Missing XML comments warning
-	/// <summary>
-	/// Search parameters for group and entry searches.
-	/// </summary>
-	public sealed class SearchParameters
-	{
-		private string m_strText = string.Empty;
-		[DefaultValue("")]
-		public string SearchString
-		{
-			get { return m_strText; }
-			set
-			{
-				if(value == null) throw new ArgumentNullException("value");
-				m_strText = value;
-			}
-		}
-
-		private bool m_bRegex = false;
-		[DefaultValue(false)]
-		public bool RegularExpression
-		{
-			get { return m_bRegex; }
-			set { m_bRegex = value; }
-		}
-
-		private bool m_bSearchInTitles = true;
-		[DefaultValue(true)]
-		public bool SearchInTitles
-		{
-			get { return m_bSearchInTitles; }
-			set { m_bSearchInTitles = value; }
-		}
-
-		private bool m_bSearchInUserNames = true;
-		[DefaultValue(true)]
-		public bool SearchInUserNames
-		{
-			get { return m_bSearchInUserNames; }
-			set { m_bSearchInUserNames = value; }
-		}
-
-		private bool m_bSearchInPasswords = false;
-		[DefaultValue(false)]
-		public bool SearchInPasswords
-		{
-			get { return m_bSearchInPasswords; }
-			set { m_bSearchInPasswords = value; }
-		}
-
-		private bool m_bSearchInUrls = true;
-		[DefaultValue(true)]
-		public bool SearchInUrls
-		{
-			get { return m_bSearchInUrls; }
-			set { m_bSearchInUrls = value; }
-		}
-
-		private bool m_bSearchInNotes = true;
-		[DefaultValue(true)]
-		public bool SearchInNotes
-		{
-			get { return m_bSearchInNotes; }
-			set { m_bSearchInNotes = value; }
-		}
-
-		private bool m_bSearchInOther = true;
-		[DefaultValue(true)]
-		public bool SearchInOther
-		{
-			get { return m_bSearchInOther; }
-			set { m_bSearchInOther = value; }
-		}
-
-		private bool m_bSearchInStringNames = false;
-		[DefaultValue(false)]
-		public bool SearchInStringNames
-		{
-			get { return m_bSearchInStringNames; }
-			set { m_bSearchInStringNames = value; }
-		}
-
-		private bool m_bSearchInTags = true;
-		[DefaultValue(true)]
-		public bool SearchInTags
-		{
-			get { return m_bSearchInTags; }
-			set { m_bSearchInTags = value; }
-		}
-
-		private bool m_bSearchInUuids = false;
-		[DefaultValue(false)]
-		public bool SearchInUuids
-		{
-			get { return m_bSearchInUuids; }
-			set { m_bSearchInUuids = value; }
-		}
-
-		private bool m_bSearchInGroupPaths = false;
-		[DefaultValue(false)]
-		public bool SearchInGroupPaths
-		{
-			get { return m_bSearchInGroupPaths; }
-			set { m_bSearchInGroupPaths = value; }
-		}
-
-		private bool m_bSearchInGroupNames = false;
-		[DefaultValue(false)]
-		public bool SearchInGroupNames
-		{
-			get { return m_bSearchInGroupNames; }
-			set { m_bSearchInGroupNames = value; }
-		}
-
-#if KeePassUAP
-		private StringComparison m_scType = StringComparison.OrdinalIgnoreCase;
-#else
-		private StringComparison m_scType = StringComparison.InvariantCultureIgnoreCase;
-#endif
-		/// <summary>
-		/// String comparison type. Specifies the condition when the specified
-		/// text matches a group/entry string.
-		/// </summary>
-		public StringComparison ComparisonMode
-		{
-			get { return m_scType; }
-			set { m_scType = value; }
-		}
-
-		private bool m_bExcludeExpired = false;
-		[DefaultValue(false)]
-		public bool ExcludeExpired
-		{
-			get { return m_bExcludeExpired; }
-			set { m_bExcludeExpired = value; }
-		}
-
-		private bool m_bRespectEntrySearchingDisabled = true;
-		[DefaultValue(true)]
-		public bool RespectEntrySearchingDisabled
-		{
-			get { return m_bRespectEntrySearchingDisabled; }
-			set { m_bRespectEntrySearchingDisabled = value; }
-		}
-
-		private StrPwEntryDelegate m_fnDataTrf = null;
-		[XmlIgnore]
-		public StrPwEntryDelegate DataTransformationFn
-		{
-			get { return m_fnDataTrf; }
-			set { m_fnDataTrf = value; }
-		}
-
-		private string m_strDataTrf = string.Empty;
-		/// <summary>
-		/// Only for serialization.
-		/// </summary>
-		[DefaultValue("")]
-		public string DataTransformation
-		{
-			get { return m_strDataTrf; }
-			set
-			{
-				if(value == null) throw new ArgumentNullException("value");
-				m_strDataTrf = value;
-			}
-		}
-
-		[XmlIgnore]
-		public static SearchParameters None
-		{
-			get
-			{
-				SearchParameters sp = new SearchParameters();
-
-				Debug.Assert(sp.m_strText.Length == 0);
-				Debug.Assert(!sp.m_bRegex);
-				sp.m_bSearchInTitles = false;
-				sp.m_bSearchInUserNames = false;
-				Debug.Assert(!sp.m_bSearchInPasswords);
-				sp.m_bSearchInUrls = false;
-				sp.m_bSearchInNotes = false;
-				sp.m_bSearchInOther = false;
-				Debug.Assert(!sp.m_bSearchInStringNames);
-				sp.m_bSearchInTags = false;
-				Debug.Assert(!sp.m_bSearchInUuids);
-				Debug.Assert(!sp.m_bSearchInGroupPaths);
-				Debug.Assert(!sp.m_bSearchInGroupNames);
-				// Debug.Assert(sp.m_scType == StringComparison.InvariantCultureIgnoreCase);
-				Debug.Assert(!sp.m_bExcludeExpired);
-				Debug.Assert(sp.m_bRespectEntrySearchingDisabled);
-
-				return sp;
-			}
-		}
-
-		/// <summary>
-		/// Construct a new search parameters object.
-		/// </summary>
-		public SearchParameters()
-		{
-		}
-
-		public SearchParameters Clone()
-		{
-			return (SearchParameters)this.MemberwiseClone();
-		}
-	}
-	// #pragma warning restore 1591 // Missing XML comments warning
-
-	// #pragma warning disable 1591 // Missing XML comments warning
-	/// <summary>
-	/// Memory protection configuration structure (for default fields).
-	/// </summary>
-	public sealed class MemoryProtectionConfig : IDeepCloneable<MemoryProtectionConfig>
-	{
-		public bool ProtectTitle = false;
-		public bool ProtectUserName = false;
-		public bool ProtectPassword = true;
-		public bool ProtectUrl = false;
-		public bool ProtectNotes = false;
-
-		// public bool AutoEnableVisualHiding = false;
-
-		public MemoryProtectionConfig CloneDeep()
-		{
-			return (MemoryProtectionConfig)this.MemberwiseClone();
-		}
-
-		public bool GetProtection(string strField)
-		{
-			if(strField == PwDefs.TitleField) return this.ProtectTitle;
-			if(strField == PwDefs.UserNameField) return this.ProtectUserName;
-			if(strField == PwDefs.PasswordField) return this.ProtectPassword;
-			if(strField == PwDefs.UrlField) return this.ProtectUrl;
-			if(strField == PwDefs.NotesField) return this.ProtectNotes;
-
-			return false;
-		}
-	}
-	// #pragma warning restore 1591 // Missing XML comments warning
-
-	public sealed class ObjectTouchedEventArgs : EventArgs
-	{
-		private object m_o;
-		public object Object { get { return m_o; } }
-
-		private bool m_bModified;
-		public bool Modified { get { return m_bModified; } }
-
-		private bool m_bParentsTouched;
-		public bool ParentsTouched { get { return m_bParentsTouched; } }
-
-		public ObjectTouchedEventArgs(object o, bool bModified,
-			bool bParentsTouched)
-		{
-			m_o = o;
-			m_bModified = bModified;
-			m_bParentsTouched = bParentsTouched;
-		}
-	}
-
-	public sealed class IOAccessEventArgs : EventArgs
-	{
-		private IOConnectionInfo m_ioc;
-		public IOConnectionInfo IOConnectionInfo { get { return m_ioc; } }
-
-		private IOConnectionInfo m_ioc2;
-		public IOConnectionInfo IOConnectionInfo2 { get { return m_ioc2; } }
-
-		private IOAccessType m_t;
-		public IOAccessType Type { get { return m_t; } }
-
-		public IOAccessEventArgs(IOConnectionInfo ioc, IOConnectionInfo ioc2,
-			IOAccessType t)
-		{
-			m_ioc = ioc;
-			m_ioc2 = ioc2;
-			m_t = t;
-		}
-	}
-}
+﻿/*
+  KeePass Password Safe - The Open-Source Password Manager
+  Copyright (C) 2003-2020 Dominik Reichl <dominik.reichl@t-online.de>
+
+  This program is free software; you can redistribute it and/or modify
+  it under the terms of the GNU General Public License as published by
+  the Free Software Foundation; either version 2 of the License, or
+  (at your option) any later version.
+
+  This program is distributed in the hope that it will be useful,
+  but WITHOUT ANY WARRANTY; without even the implied warranty of
+  MERCHANTABILITY or FITNESS FOR A PARTICULAR PURPOSE.  See the
+  GNU General Public License for more details.
+
+  You should have received a copy of the GNU General Public License
+  along with this program; if not, write to the Free Software
+  Foundation, Inc., 51 Franklin St, Fifth Floor, Boston, MA  02110-1301  USA
+*/
+
+using System;
+using System.Collections.Generic;
+using System.ComponentModel;
+using System.Diagnostics;
+using System.Xml.Serialization;
+
+using KeePassLib.Delegates;
+using KeePassLib.Interfaces;
+using KeePassLib.Serialization;
+
+namespace KeePassLib
+{
+	/// <summary>
+	/// Contains KeePassLib-global definitions and enums.
+	/// </summary>
+	public static class PwDefs
+	{
+		/// <summary>
+		/// The product name.
+		/// </summary>
+		public static readonly string ProductName = "KeePass Password Safe";
+
+		/// <summary>
+		/// A short, simple string representing the product name. The string
+		/// should contain no spaces, directory separator characters, etc.
+		/// </summary>
+		public static readonly string ShortProductName = "KeePass";
+
+		internal const string UnixName = "keepass2";
+		internal const string ResClass = "KeePass2"; // With initial capital
+
+		/// <summary>
+		/// Version, encoded as 32-bit unsigned integer.
+		/// 2.00 = 0x02000000, 2.01 = 0x02000100, ..., 2.18 = 0x02010800.
+		/// As of 2.19, the version is encoded component-wise per byte,
+		/// e.g. 2.19 = 0x02130000.
+		/// It is highly recommended to use <c>FileVersion64</c> instead.
+		/// </summary>
+		public static readonly uint Version32 = 0x022C0000;
+
+		/// <summary>
+		/// Version, encoded as 64-bit unsigned integer
+		/// (component-wise, 16 bits per component).
+		/// </summary>
+		public static readonly ulong FileVersion64 = 0x0002002C00000000UL;
+
+		/// <summary>
+		/// Version, encoded as string.
+		/// </summary>
+		public static readonly string VersionString = "2.44";
+
+		public static readonly string Copyright = @"Copyright © 2003-2020 Dominik Reichl";
+
+		/// <summary>
+		/// Product website URL. Terminated by a forward slash.
+		/// </summary>
+		public static readonly string HomepageUrl = "https://keepass.info/";
+
+		/// <summary>
+		/// URL to the online translations page.
+		/// </summary>
+		public static readonly string TranslationsUrl = "https://keepass.info/translations.html";
+
+		/// <summary>
+		/// URL to the online plugins page.
+		/// </summary>
+		public static readonly string PluginsUrl = "https://keepass.info/plugins.html";
+
+		/// <summary>
+		/// Product donations URL.
+		/// </summary>
+		public static readonly string DonationsUrl = "https://keepass.info/donate.html";
+
+		/// <summary>
+		/// URL to the root path of the online KeePass help. Terminated by
+		/// a forward slash.
+		/// </summary>
+		public static readonly string HelpUrl = "https://keepass.info/help/";
+
+		/// <summary>
+		/// URL to a TXT file (eventually compressed) that contains information
+		/// about the latest KeePass version available on the website.
+		/// </summary>
+		public static readonly string VersionUrl = "https://www.dominik-reichl.de/update/version2x.txt.gz";
+
+		/// <summary>
+		/// A <c>DateTime</c> object that represents the time when the assembly
+		/// was loaded.
+		/// </summary>
+		public static readonly DateTime DtDefaultNow = DateTime.UtcNow;
+
+		/// <summary>
+		/// Default number of master key encryption/transformation rounds
+		/// (making dictionary attacks harder).
+		/// </summary>
+		public static readonly ulong DefaultKeyEncryptionRounds = 60000;
+
+		/// <summary>
+		/// Default identifier string for the title field.
+		/// Should not contain spaces, tabs or other whitespace.
+		/// </summary>
+		public const string TitleField = "Title";
+		// Const instead of static readonly for backward compatibility with plugins
+
+		/// <summary>
+		/// Default identifier string for the user name field.
+		/// Should not contain spaces, tabs or other whitespace.
+		/// </summary>
+		public const string UserNameField = "UserName";
+		// Const instead of static readonly for backward compatibility with plugins
+
+		/// <summary>
+		/// Default identifier string for the password field.
+		/// Should not contain spaces, tabs or other whitespace.
+		/// </summary>
+		public const string PasswordField = "Password";
+		// Const instead of static readonly for backward compatibility with plugins
+
+		/// <summary>
+		/// Default identifier string for the URL field.
+		/// Should not contain spaces, tabs or other whitespace.
+		/// </summary>
+		public const string UrlField = "URL";
+		// Const instead of static readonly for backward compatibility with plugins
+
+		/// <summary>
+		/// Default identifier string for the notes field.
+		/// Should not contain spaces, tabs or other whitespace.
+		/// </summary>
+		public const string NotesField = "Notes";
+		// Const instead of static readonly for backward compatibility with plugins
+
+		/// <summary>
+		/// Default identifier string for the field which will contain TAN indices.
+		/// </summary>
+		public static readonly string TanIndexField = UserNameField;
+
+		/// <summary>
+		/// Default title of an entry that is really a TAN entry.
+		/// </summary>
+		public static readonly string TanTitle = @"<TAN>";
+
+		/// <summary>
+		/// Prefix of a custom auto-type string field.
+		/// </summary>
+		public static readonly string AutoTypeStringPrefix = "S:";
+
+		/// <summary>
+		/// Default string representing a hidden password.
+		/// </summary>
+		public static readonly string HiddenPassword = "********";
+
+		/// <summary>
+		/// Default auto-type keystroke sequence. If no custom sequence is
+		/// specified, this sequence is used.
+		/// </summary>
+		public static readonly string DefaultAutoTypeSequence = @"{USERNAME}{TAB}{PASSWORD}{ENTER}";
+
+		/// <summary>
+		/// Default auto-type keystroke sequence for TAN entries. If no custom
+		/// sequence is specified, this sequence is used.
+		/// </summary>
+		public static readonly string DefaultAutoTypeSequenceTan = @"{PASSWORD}";
+
+		/// <summary>
+		/// Maximum time (in milliseconds) after which the user interface
+		/// should be updated.
+		/// </summary>
+		internal const int UIUpdateDelay = 50;
+
+		/// <summary>
+		/// Check if a name is a standard field name.
+		/// </summary>
+		/// <param name="strFieldName">Input field name.</param>
+		/// <returns>Returns <c>true</c>, if the field name is a standard
+		/// field name (title, user name, password, ...), otherwise <c>false</c>.</returns>
+		public static bool IsStandardField(string strFieldName)
+		{
+			Debug.Assert(strFieldName != null); if(strFieldName == null) return false;
+
+			if(strFieldName.Equals(TitleField)) return true;
+			if(strFieldName.Equals(UserNameField)) return true;
+			if(strFieldName.Equals(PasswordField)) return true;
+			if(strFieldName.Equals(UrlField)) return true;
+			if(strFieldName.Equals(NotesField)) return true;
+
+			return false;
+		}
+
+		public static List<string> GetStandardFields()
+		{
+			List<string> l = new List<string>();
+
+			l.Add(TitleField);
+			l.Add(UserNameField);
+			l.Add(PasswordField);
+			l.Add(UrlField);
+			l.Add(NotesField);
+
+			return l;
+		}
+
+		/// <summary>
+		/// Check whether an entry is a TAN entry.
+		/// </summary>
+		public static bool IsTanEntry(PwEntry pe)
+		{
+			if(pe == null) { Debug.Assert(false); return false; }
+
+			return (pe.Strings.ReadSafe(PwDefs.TitleField) == TanTitle);
+		}
+
+		internal static string GetTranslationDisplayVersion(string strFileVersion)
+		{
+			if(strFileVersion == null) { Debug.Assert(false); return string.Empty; }
+
+			if(strFileVersion == "2.39") return "2.39 / 2.39.1";
+			if(strFileVersion == "2.42") return "2.42 / 2.42.1";
+
+			return strFileVersion;
+		}
+
+		internal static PwIcon GroupIconToEntryIcon(PwIcon i)
+		{
+			PwIcon r = i; // Inherit by default
+
+			switch(i)
+			{
+				case PwIcon.Folder:
+				case PwIcon.FolderOpen:
+				case PwIcon.FolderPackage:
+					Debug.Assert((new PwEntry(false, false)).IconId == PwIcon.Key);
+					r = PwIcon.Key;
+					break;
+
+				case PwIcon.EMailBox:
+					r = PwIcon.EMail;
+					break;
+
+				default: break;
+			}
+
+			return r;
+		}
+	}
+
+	// #pragma warning disable 1591 // Missing XML comments warning
+	/// <summary>
+	/// Search parameters for group and entry searches.
+	/// </summary>
+	public sealed class SearchParameters
+	{
+		private string m_strText = string.Empty;
+		[DefaultValue("")]
+		public string SearchString
+		{
+			get { return m_strText; }
+			set
+			{
+				if(value == null) throw new ArgumentNullException("value");
+				m_strText = value;
+			}
+		}
+
+		private bool m_bRegex = false;
+		[DefaultValue(false)]
+		public bool RegularExpression
+		{
+			get { return m_bRegex; }
+			set { m_bRegex = value; }
+		}
+
+		private bool m_bSearchInTitles = true;
+		[DefaultValue(true)]
+		public bool SearchInTitles
+		{
+			get { return m_bSearchInTitles; }
+			set { m_bSearchInTitles = value; }
+		}
+
+		private bool m_bSearchInUserNames = true;
+		[DefaultValue(true)]
+		public bool SearchInUserNames
+		{
+			get { return m_bSearchInUserNames; }
+			set { m_bSearchInUserNames = value; }
+		}
+
+		private bool m_bSearchInPasswords = false;
+		[DefaultValue(false)]
+		public bool SearchInPasswords
+		{
+			get { return m_bSearchInPasswords; }
+			set { m_bSearchInPasswords = value; }
+		}
+
+		private bool m_bSearchInUrls = true;
+		[DefaultValue(true)]
+		public bool SearchInUrls
+		{
+			get { return m_bSearchInUrls; }
+			set { m_bSearchInUrls = value; }
+		}
+
+		private bool m_bSearchInNotes = true;
+		[DefaultValue(true)]
+		public bool SearchInNotes
+		{
+			get { return m_bSearchInNotes; }
+			set { m_bSearchInNotes = value; }
+		}
+
+		private bool m_bSearchInOther = true;
+		[DefaultValue(true)]
+		public bool SearchInOther
+		{
+			get { return m_bSearchInOther; }
+			set { m_bSearchInOther = value; }
+		}
+
+		private bool m_bSearchInStringNames = false;
+		[DefaultValue(false)]
+		public bool SearchInStringNames
+		{
+			get { return m_bSearchInStringNames; }
+			set { m_bSearchInStringNames = value; }
+		}
+
+		private bool m_bSearchInTags = true;
+		[DefaultValue(true)]
+		public bool SearchInTags
+		{
+			get { return m_bSearchInTags; }
+			set { m_bSearchInTags = value; }
+		}
+
+		private bool m_bSearchInUuids = false;
+		[DefaultValue(false)]
+		public bool SearchInUuids
+		{
+			get { return m_bSearchInUuids; }
+			set { m_bSearchInUuids = value; }
+		}
+
+		private bool m_bSearchInGroupPaths = false;
+		[DefaultValue(false)]
+		public bool SearchInGroupPaths
+		{
+			get { return m_bSearchInGroupPaths; }
+			set { m_bSearchInGroupPaths = value; }
+		}
+
+		private bool m_bSearchInGroupNames = false;
+		[DefaultValue(false)]
+		public bool SearchInGroupNames
+		{
+			get { return m_bSearchInGroupNames; }
+			set { m_bSearchInGroupNames = value; }
+		}
+
+#if KeePassUAP
+		private StringComparison m_scType = StringComparison.OrdinalIgnoreCase;
+#else
+		private StringComparison m_scType = StringComparison.InvariantCultureIgnoreCase;
+#endif
+		/// <summary>
+		/// String comparison type. Specifies the condition when the specified
+		/// text matches a group/entry string.
+		/// </summary>
+		public StringComparison ComparisonMode
+		{
+			get { return m_scType; }
+			set { m_scType = value; }
+		}
+
+		private bool m_bExcludeExpired = false;
+		[DefaultValue(false)]
+		public bool ExcludeExpired
+		{
+			get { return m_bExcludeExpired; }
+			set { m_bExcludeExpired = value; }
+		}
+
+		private bool m_bRespectEntrySearchingDisabled = true;
+		[DefaultValue(true)]
+		public bool RespectEntrySearchingDisabled
+		{
+			get { return m_bRespectEntrySearchingDisabled; }
+			set { m_bRespectEntrySearchingDisabled = value; }
+		}
+
+		private StrPwEntryDelegate m_fnDataTrf = null;
+		[XmlIgnore]
+		public StrPwEntryDelegate DataTransformationFn
+		{
+			get { return m_fnDataTrf; }
+			set { m_fnDataTrf = value; }
+		}
+
+		private string m_strDataTrf = string.Empty;
+		/// <summary>
+		/// Only for serialization.
+		/// </summary>
+		[DefaultValue("")]
+		public string DataTransformation
+		{
+			get { return m_strDataTrf; }
+			set
+			{
+				if(value == null) throw new ArgumentNullException("value");
+				m_strDataTrf = value;
+			}
+		}
+
+		[XmlIgnore]
+		public static SearchParameters None
+		{
+			get
+			{
+				SearchParameters sp = new SearchParameters();
+
+				Debug.Assert(sp.m_strText.Length == 0);
+				Debug.Assert(!sp.m_bRegex);
+				sp.m_bSearchInTitles = false;
+				sp.m_bSearchInUserNames = false;
+				Debug.Assert(!sp.m_bSearchInPasswords);
+				sp.m_bSearchInUrls = false;
+				sp.m_bSearchInNotes = false;
+				sp.m_bSearchInOther = false;
+				Debug.Assert(!sp.m_bSearchInStringNames);
+				sp.m_bSearchInTags = false;
+				Debug.Assert(!sp.m_bSearchInUuids);
+				Debug.Assert(!sp.m_bSearchInGroupPaths);
+				Debug.Assert(!sp.m_bSearchInGroupNames);
+				// Debug.Assert(sp.m_scType == StringComparison.InvariantCultureIgnoreCase);
+				Debug.Assert(!sp.m_bExcludeExpired);
+				Debug.Assert(sp.m_bRespectEntrySearchingDisabled);
+
+				return sp;
+			}
+		}
+
+		/// <summary>
+		/// Construct a new search parameters object.
+		/// </summary>
+		public SearchParameters()
+		{
+		}
+
+		public SearchParameters Clone()
+		{
+			return (SearchParameters)this.MemberwiseClone();
+		}
+	}
+	// #pragma warning restore 1591 // Missing XML comments warning
+
+	// #pragma warning disable 1591 // Missing XML comments warning
+	/// <summary>
+	/// Memory protection configuration structure (for default fields).
+	/// </summary>
+	public sealed class MemoryProtectionConfig : IDeepCloneable<MemoryProtectionConfig>
+	{
+		public bool ProtectTitle = false;
+		public bool ProtectUserName = false;
+		public bool ProtectPassword = true;
+		public bool ProtectUrl = false;
+		public bool ProtectNotes = false;
+
+		// public bool AutoEnableVisualHiding = false;
+
+		public MemoryProtectionConfig CloneDeep()
+		{
+			return (MemoryProtectionConfig)this.MemberwiseClone();
+		}
+
+		public bool GetProtection(string strField)
+		{
+			if(strField == PwDefs.TitleField) return this.ProtectTitle;
+			if(strField == PwDefs.UserNameField) return this.ProtectUserName;
+			if(strField == PwDefs.PasswordField) return this.ProtectPassword;
+			if(strField == PwDefs.UrlField) return this.ProtectUrl;
+			if(strField == PwDefs.NotesField) return this.ProtectNotes;
+
+			return false;
+		}
+	}
+	// #pragma warning restore 1591 // Missing XML comments warning
+
+	public sealed class ObjectTouchedEventArgs : EventArgs
+	{
+		private object m_o;
+		public object Object { get { return m_o; } }
+
+		private bool m_bModified;
+		public bool Modified { get { return m_bModified; } }
+
+		private bool m_bParentsTouched;
+		public bool ParentsTouched { get { return m_bParentsTouched; } }
+
+		public ObjectTouchedEventArgs(object o, bool bModified,
+			bool bParentsTouched)
+		{
+			m_o = o;
+			m_bModified = bModified;
+			m_bParentsTouched = bParentsTouched;
+		}
+	}
+
+	public sealed class IOAccessEventArgs : EventArgs
+	{
+		private IOConnectionInfo m_ioc;
+		public IOConnectionInfo IOConnectionInfo { get { return m_ioc; } }
+
+		private IOConnectionInfo m_ioc2;
+		public IOConnectionInfo IOConnectionInfo2 { get { return m_ioc2; } }
+
+		private IOAccessType m_t;
+		public IOAccessType Type { get { return m_t; } }
+
+		public IOAccessEventArgs(IOConnectionInfo ioc, IOConnectionInfo ioc2,
+			IOAccessType t)
+		{
+			m_ioc = ioc;
+			m_ioc2 = ioc2;
+			m_t = t;
+		}
+	}
+}