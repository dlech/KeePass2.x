--- conflicted
+++ resolved
@@ -1,1272 +1,1250 @@
-"DeployProject"
-{
-"VSVersion" = "3:800"
-"ProjectType" = "8:{978C614F-708E-4E1A-B201-565925725DBA}"
-"IsWebType" = "8:FALSE"
-"ProjectName" = "8:KeePassMsi"
-"LanguageId" = "3:1033"
-"CodePage" = "3:1252"
-"UILanguageId" = "3:1033"
-"SccProjectName" = "8:"
-"SccLocalPath" = "8:"
-"SccAuxPath" = "8:"
-"SccProvider" = "8:"
-    "Hierarchy"
-    {
-        "Entry"
-        {
-        "MsmKey" = "8:_092CBAA0A0914855A6FDE86CD482FD39"
-        "OwnerKey" = "8:_UNDEFINED"
-        "MsmSig" = "8:_UNDEFINED"
-        }
-        "Entry"
-        {
-        "MsmKey" = "8:_1FC6DBE255BB4666BC86F87988C881A0"
-        "OwnerKey" = "8:_UNDEFINED"
-        "MsmSig" = "8:_UNDEFINED"
-        }
-        "Entry"
-        {
-        "MsmKey" = "8:_22BA2527C1AC43E5B61F88AA217DF2E2"
-        "OwnerKey" = "8:_UNDEFINED"
-        "MsmSig" = "8:_UNDEFINED"
-        }
-        "Entry"
-        {
-        "MsmKey" = "8:_2A0C1DA9803A47F5842BC63F7CC0FEBC"
-        "OwnerKey" = "8:_UNDEFINED"
-        "MsmSig" = "8:_UNDEFINED"
-        }
-        "Entry"
-        {
-        "MsmKey" = "8:_442863E39B69D2D0EE0DFF0823AF5611"
-        "OwnerKey" = "8:_8C05ADB649434D7892E36709EBDED4CC"
-        "MsmSig" = "8:_UNDEFINED"
-        }
-        "Entry"
-        {
-        "MsmKey" = "8:_46CD3E3687454981A64BCF41FB207030"
-        "OwnerKey" = "8:_UNDEFINED"
-        "MsmSig" = "8:_UNDEFINED"
-        }
-        "Entry"
-        {
-        "MsmKey" = "8:_4F601F0D55964BDF9EF93A6D6B3FFD4F"
-        "OwnerKey" = "8:_UNDEFINED"
-        "MsmSig" = "8:_UNDEFINED"
-        }
-        "Entry"
-        {
-        "MsmKey" = "8:_71B4B6B66D7B48478B4C9A237064F77A"
-        "OwnerKey" = "8:_UNDEFINED"
-        "MsmSig" = "8:_UNDEFINED"
-        }
-        "Entry"
-        {
-        "MsmKey" = "8:_8C05ADB649434D7892E36709EBDED4CC"
-        "OwnerKey" = "8:_UNDEFINED"
-        "MsmSig" = "8:_UNDEFINED"
-        }
-        "Entry"
-        {
-        "MsmKey" = "8:_9473A3E101A1441894F0176A3A583551"
-        "OwnerKey" = "8:_UNDEFINED"
-        "MsmSig" = "8:_UNDEFINED"
-        }
-        "Entry"
-        {
-        "MsmKey" = "8:_9BCEB0D341714092A0374B47DA8238DD"
-        "OwnerKey" = "8:_UNDEFINED"
-        "MsmSig" = "8:_UNDEFINED"
-        }
-        "Entry"
-        {
-        "MsmKey" = "8:_A13624F7FFFD46FFA9EA3509BBB398FD"
-        "OwnerKey" = "8:_UNDEFINED"
-        "MsmSig" = "8:_UNDEFINED"
-        }
-        "Entry"
-        {
-        "MsmKey" = "8:_A2213A2E9D2B46D9ABB41BDE043EB6B1"
-        "OwnerKey" = "8:_UNDEFINED"
-        "MsmSig" = "8:_UNDEFINED"
-        }
-        "Entry"
-        {
-        "MsmKey" = "8:_B354F7D87A064AA0BBC71E3926639333"
-        "OwnerKey" = "8:_UNDEFINED"
-        "MsmSig" = "8:_UNDEFINED"
-        }
-        "Entry"
-        {
-        "MsmKey" = "8:_C34738027450488E935C153E9FD57296"
-        "OwnerKey" = "8:_UNDEFINED"
-        "MsmSig" = "8:_UNDEFINED"
-        }
-        "Entry"
-        {
-        "MsmKey" = "8:_C4F8814F844C43EE8C9F5B662182B11A"
-        "OwnerKey" = "8:_UNDEFINED"
-        "MsmSig" = "8:_UNDEFINED"
-        }
-        "Entry"
-        {
-        "MsmKey" = "8:_UNDEFINED"
-        "OwnerKey" = "8:_8C05ADB649434D7892E36709EBDED4CC"
-        "MsmSig" = "8:_UNDEFINED"
-        }
-        "Entry"
-        {
-        "MsmKey" = "8:_UNDEFINED"
-        "OwnerKey" = "8:_C4F8814F844C43EE8C9F5B662182B11A"
-        "MsmSig" = "8:_UNDEFINED"
-        }
-        "Entry"
-        {
-        "MsmKey" = "8:_UNDEFINED"
-        "OwnerKey" = "8:_442863E39B69D2D0EE0DFF0823AF5611"
-        "MsmSig" = "8:_UNDEFINED"
-        }
-    }
-    "Configurations"
-    {
-        "Debug"
-        {
-        "DisplayName" = "8:Debug"
-        "IsDebugOnly" = "11:TRUE"
-        "IsReleaseOnly" = "11:FALSE"
-        "OutputFilename" = "8:..\\..\\Build\\KeePassMsi\\Debug\\KeePass.msi"
-        "PackageFilesAs" = "3:2"
-        "PackageFileSize" = "3:-2147483648"
-        "CabType" = "3:1"
-        "Compression" = "3:3"
-        "SignOutput" = "11:FALSE"
-        "CertificateFile" = "8:"
-        "PrivateKeyFile" = "8:"
-        "TimeStampServer" = "8:"
-        "InstallerBootstrapper" = "3:2"
-            "BootstrapperCfg:{63ACBE69-63AA-4F98-B2B6-99F9E24495F2}"
-            {
-            "Enabled" = "11:FALSE"
-            "PromptEnabled" = "11:TRUE"
-            "PrerequisitesLocation" = "2:1"
-            "Url" = "8:"
-            "ComponentsUrl" = "8:"
-                "Items"
-                {
-                }
-            }
-        }
-        "Release"
-        {
-        "DisplayName" = "8:Release"
-        "IsDebugOnly" = "11:FALSE"
-        "IsReleaseOnly" = "11:TRUE"
-        "OutputFilename" = "8:..\\..\\Build\\KeePassMsi\\Release\\KeePass.msi"
-        "PackageFilesAs" = "3:2"
-        "PackageFileSize" = "3:-2147483648"
-        "CabType" = "3:1"
-        "Compression" = "3:3"
-        "SignOutput" = "11:FALSE"
-        "CertificateFile" = "8:"
-        "PrivateKeyFile" = "8:"
-        "TimeStampServer" = "8:"
-        "InstallerBootstrapper" = "3:2"
-            "BootstrapperCfg:{63ACBE69-63AA-4F98-B2B6-99F9E24495F2}"
-            {
-            "Enabled" = "11:FALSE"
-            "PromptEnabled" = "11:TRUE"
-            "PrerequisitesLocation" = "2:1"
-            "Url" = "8:"
-            "ComponentsUrl" = "8:"
-                "Items"
-                {
-                }
-            }
-        }
-    }
-    "Deployable"
-    {
-        "CustomAction"
-        {
-        }
-        "DefaultFeature"
-        {
-        "Name" = "8:DefaultFeature"
-        "Title" = "8:"
-        "Description" = "8:"
-        }
-        "ExternalPersistence"
-        {
-            "LaunchCondition"
-            {
-                "{A06ECF26-33A3-4562-8140-9B0E340D4F24}:_B360A87AC4E743ADA53B9FFAAF1F5346"
-                {
-                "Name" = "8:.NET Framework"
-                "Message" = "8:[VSDNETMSG]"
-                "FrameworkVersion" = "8:ANY"
-                "AllowLaterVersions" = "11:FALSE"
-                "InstallUrl" = "8:http://go.microsoft.com/fwlink/?LinkId=76617"
-                }
-            }
-        }
-        "File"
-        {
-            "{1FB2D0AE-D3B9-43D4-B9DD-F88EC61E35DE}:_092CBAA0A0914855A6FDE86CD482FD39"
-            {
-            "SourcePath" = "8:..\\..\\Build\\KeePass_Distrib\\XSL\\KDBX_Tabular_HTML.xsl"
-            "TargetName" = "8:KDBX_Tabular_HTML.xsl"
-            "Tag" = "8:"
-            "Folder" = "8:_76A04227854C4619BBADCC3E5C2829AE"
-            "Condition" = "8:"
-            "Transitive" = "11:FALSE"
-            "Vital" = "11:TRUE"
-            "ReadOnly" = "11:FALSE"
-            "Hidden" = "11:FALSE"
-            "System" = "11:FALSE"
-            "Permanent" = "11:FALSE"
-            "SharedLegacy" = "11:FALSE"
-            "PackageAs" = "3:1"
-            "Register" = "3:1"
-            "Exclude" = "11:FALSE"
-            "IsDependency" = "11:FALSE"
-            "IsolateTo" = "8:"
-            }
-            "{1FB2D0AE-D3B9-43D4-B9DD-F88EC61E35DE}:_1FC6DBE255BB4666BC86F87988C881A0"
-            {
-            "SourcePath" = "8:..\\..\\Build\\KeePass_Distrib\\XSL\\KDBX_DetailsLight_HTML.xsl"
-            "TargetName" = "8:KDBX_DetailsLight_HTML.xsl"
-            "Tag" = "8:"
-            "Folder" = "8:_76A04227854C4619BBADCC3E5C2829AE"
-            "Condition" = "8:"
-            "Transitive" = "11:FALSE"
-            "Vital" = "11:TRUE"
-            "ReadOnly" = "11:FALSE"
-            "Hidden" = "11:FALSE"
-            "System" = "11:FALSE"
-            "Permanent" = "11:FALSE"
-            "SharedLegacy" = "11:FALSE"
-            "PackageAs" = "3:1"
-            "Register" = "3:1"
-            "Exclude" = "11:FALSE"
-            "IsDependency" = "11:FALSE"
-            "IsolateTo" = "8:"
-            }
-            "{1FB2D0AE-D3B9-43D4-B9DD-F88EC61E35DE}:_22BA2527C1AC43E5B61F88AA217DF2E2"
-            {
-            "SourcePath" = "8:..\\..\\Build\\KeePass_Distrib\\KeePassLibC32.dll"
-            "TargetName" = "8:KeePassLibC32.dll"
-            "Tag" = "8:"
-            "Folder" = "8:_02F929C52C1D41D29CB593270C6D1DC6"
-            "Condition" = "8:"
-            "Transitive" = "11:FALSE"
-            "Vital" = "11:TRUE"
-            "ReadOnly" = "11:FALSE"
-            "Hidden" = "11:FALSE"
-            "System" = "11:FALSE"
-            "Permanent" = "11:FALSE"
-            "SharedLegacy" = "11:FALSE"
-            "PackageAs" = "3:1"
-            "Register" = "3:1"
-            "Exclude" = "11:FALSE"
-            "IsDependency" = "11:FALSE"
-            "IsolateTo" = "8:"
-            }
-            "{1FB2D0AE-D3B9-43D4-B9DD-F88EC61E35DE}:_2A0C1DA9803A47F5842BC63F7CC0FEBC"
-            {
-            "SourcePath" = "8:..\\..\\Build\\KeePass_Distrib\\KeePass.chm"
-            "TargetName" = "8:KeePass.chm"
-            "Tag" = "8:"
-            "Folder" = "8:_02F929C52C1D41D29CB593270C6D1DC6"
-            "Condition" = "8:"
-            "Transitive" = "11:FALSE"
-            "Vital" = "11:TRUE"
-            "ReadOnly" = "11:FALSE"
-            "Hidden" = "11:FALSE"
-            "System" = "11:FALSE"
-            "Permanent" = "11:FALSE"
-            "SharedLegacy" = "11:FALSE"
-            "PackageAs" = "3:1"
-            "Register" = "3:1"
-            "Exclude" = "11:FALSE"
-            "IsDependency" = "11:FALSE"
-            "IsolateTo" = "8:"
-            }
-            "{9F6F8455-1EF1-4B85-886A-4223BCC8E7F7}:_442863E39B69D2D0EE0DFF0823AF5611"
-            {
-            "AssemblyRegister" = "3:1"
-            "AssemblyIsInGAC" = "11:FALSE"
-<<<<<<< HEAD
-            "AssemblyAsmDisplayName" = "8:KeePass, Version=2.43.0.18739, Culture=neutral, PublicKeyToken=fed2ed7716aecf5c, processorArchitecture=MSIL"
-=======
-            "AssemblyAsmDisplayName" = "8:KeePass, Version=2.44.0.19625, Culture=neutral, PublicKeyToken=fed2ed7716aecf5c, processorArchitecture=MSIL"
->>>>>>> 025dd5f9
-                "ScatterAssemblies"
-                {
-                }
-            "SourcePath" = "8:KeePass.EXE"
-            "TargetName" = "8:"
-            "Tag" = "8:"
-            "Folder" = "8:_02F929C52C1D41D29CB593270C6D1DC6"
-            "Condition" = "8:"
-            "Transitive" = "11:FALSE"
-            "Vital" = "11:TRUE"
-            "ReadOnly" = "11:FALSE"
-            "Hidden" = "11:FALSE"
-            "System" = "11:FALSE"
-            "Permanent" = "11:FALSE"
-            "SharedLegacy" = "11:FALSE"
-            "PackageAs" = "3:1"
-            "Register" = "3:1"
-            "Exclude" = "11:TRUE"
-            "IsDependency" = "11:TRUE"
-            "IsolateTo" = "8:"
-            }
-            "{1FB2D0AE-D3B9-43D4-B9DD-F88EC61E35DE}:_46CD3E3687454981A64BCF41FB207030"
-            {
-            "SourcePath" = "8:..\\..\\KeePass\\KeePass.ico"
-            "TargetName" = "8:KeePassIcon.ico"
-            "Tag" = "8:"
-            "Folder" = "8:_02F929C52C1D41D29CB593270C6D1DC6"
-            "Condition" = "8:"
-            "Transitive" = "11:FALSE"
-            "Vital" = "11:TRUE"
-            "ReadOnly" = "11:FALSE"
-            "Hidden" = "11:FALSE"
-            "System" = "11:FALSE"
-            "Permanent" = "11:FALSE"
-            "SharedLegacy" = "11:FALSE"
-            "PackageAs" = "3:1"
-            "Register" = "3:1"
-            "Exclude" = "11:FALSE"
-            "IsDependency" = "11:FALSE"
-            "IsolateTo" = "8:"
-            }
-            "{1FB2D0AE-D3B9-43D4-B9DD-F88EC61E35DE}:_4F601F0D55964BDF9EF93A6D6B3FFD4F"
-            {
-            "SourcePath" = "8:..\\..\\Build\\KeePass_Distrib\\XSL\\KDBX_DetailsFull_HTML.xsl"
-            "TargetName" = "8:KDBX_DetailsFull_HTML.xsl"
-            "Tag" = "8:"
-            "Folder" = "8:_76A04227854C4619BBADCC3E5C2829AE"
-            "Condition" = "8:"
-            "Transitive" = "11:FALSE"
-            "Vital" = "11:TRUE"
-            "ReadOnly" = "11:FALSE"
-            "Hidden" = "11:FALSE"
-            "System" = "11:FALSE"
-            "Permanent" = "11:FALSE"
-            "SharedLegacy" = "11:FALSE"
-            "PackageAs" = "3:1"
-            "Register" = "3:1"
-            "Exclude" = "11:FALSE"
-            "IsDependency" = "11:FALSE"
-            "IsolateTo" = "8:"
-            }
-            "{1FB2D0AE-D3B9-43D4-B9DD-F88EC61E35DE}:_71B4B6B66D7B48478B4C9A237064F77A"
-            {
-            "SourcePath" = "8:..\\..\\Build\\KeePass_Distrib\\KeePass.exe.config"
-            "TargetName" = "8:KeePass.exe.config"
-            "Tag" = "8:"
-            "Folder" = "8:_02F929C52C1D41D29CB593270C6D1DC6"
-            "Condition" = "8:"
-            "Transitive" = "11:FALSE"
-            "Vital" = "11:TRUE"
-            "ReadOnly" = "11:FALSE"
-            "Hidden" = "11:FALSE"
-            "System" = "11:FALSE"
-            "Permanent" = "11:FALSE"
-            "SharedLegacy" = "11:FALSE"
-            "PackageAs" = "3:1"
-            "Register" = "3:1"
-            "Exclude" = "11:FALSE"
-            "IsDependency" = "11:FALSE"
-            "IsolateTo" = "8:"
-            }
-            "{9F6F8455-1EF1-4B85-886A-4223BCC8E7F7}:_8C05ADB649434D7892E36709EBDED4CC"
-            {
-            "AssemblyRegister" = "3:1"
-            "AssemblyIsInGAC" = "11:FALSE"
-<<<<<<< HEAD
-            "AssemblyAsmDisplayName" = "8:KeePass.XmlSerializers, Version=2.43.0.18739, Culture=neutral, PublicKeyToken=fed2ed7716aecf5c, processorArchitecture=MSIL"
-=======
-            "AssemblyAsmDisplayName" = "8:KeePass.XmlSerializers, Version=2.44.0.19625, Culture=neutral, PublicKeyToken=fed2ed7716aecf5c, processorArchitecture=MSIL"
->>>>>>> 025dd5f9
-                "ScatterAssemblies"
-                {
-                    "_8C05ADB649434D7892E36709EBDED4CC"
-                    {
-                    "Name" = "8:KeePass.XmlSerializers.dll"
-                    "Attributes" = "3:512"
-                    }
-                }
-            "SourcePath" = "8:..\\..\\Build\\KeePass_Distrib\\KeePass.XmlSerializers.dll"
-            "TargetName" = "8:"
-            "Tag" = "8:"
-            "Folder" = "8:_02F929C52C1D41D29CB593270C6D1DC6"
-            "Condition" = "8:"
-            "Transitive" = "11:FALSE"
-            "Vital" = "11:TRUE"
-            "ReadOnly" = "11:FALSE"
-            "Hidden" = "11:FALSE"
-            "System" = "11:FALSE"
-            "Permanent" = "11:FALSE"
-            "SharedLegacy" = "11:FALSE"
-            "PackageAs" = "3:1"
-            "Register" = "3:1"
-            "Exclude" = "11:FALSE"
-            "IsDependency" = "11:FALSE"
-            "IsolateTo" = "8:"
-            }
-            "{1FB2D0AE-D3B9-43D4-B9DD-F88EC61E35DE}:_9473A3E101A1441894F0176A3A583551"
-            {
-            "SourcePath" = "8:..\\..\\Build\\KeePass_Distrib\\XSL\\KDBX_Common.xsl"
-            "TargetName" = "8:KDBX_Common.xsl"
-            "Tag" = "8:"
-            "Folder" = "8:_76A04227854C4619BBADCC3E5C2829AE"
-            "Condition" = "8:"
-            "Transitive" = "11:FALSE"
-            "Vital" = "11:TRUE"
-            "ReadOnly" = "11:FALSE"
-            "Hidden" = "11:FALSE"
-            "System" = "11:FALSE"
-            "Permanent" = "11:FALSE"
-            "SharedLegacy" = "11:FALSE"
-            "PackageAs" = "3:1"
-            "Register" = "3:1"
-            "Exclude" = "11:FALSE"
-            "IsDependency" = "11:FALSE"
-            "IsolateTo" = "8:"
-            }
-            "{1FB2D0AE-D3B9-43D4-B9DD-F88EC61E35DE}:_9BCEB0D341714092A0374B47DA8238DD"
-            {
-            "SourcePath" = "8:..\\..\\Build\\KeePass_Distrib\\KeePassLibC64.dll"
-            "TargetName" = "8:KeePassLibC64.dll"
-            "Tag" = "8:"
-            "Folder" = "8:_02F929C52C1D41D29CB593270C6D1DC6"
-            "Condition" = "8:"
-            "Transitive" = "11:FALSE"
-            "Vital" = "11:TRUE"
-            "ReadOnly" = "11:FALSE"
-            "Hidden" = "11:FALSE"
-            "System" = "11:FALSE"
-            "Permanent" = "11:FALSE"
-            "SharedLegacy" = "11:FALSE"
-            "PackageAs" = "3:1"
-            "Register" = "3:1"
-            "Exclude" = "11:FALSE"
-            "IsDependency" = "11:FALSE"
-            "IsolateTo" = "8:"
-            }
-            "{1FB2D0AE-D3B9-43D4-B9DD-F88EC61E35DE}:_A13624F7FFFD46FFA9EA3509BBB398FD"
-            {
-            "SourcePath" = "8:..\\..\\Build\\KeePass_Distrib\\KeePass.config.xml"
-            "TargetName" = "8:KeePass.config.xml"
-            "Tag" = "8:"
-            "Folder" = "8:_02F929C52C1D41D29CB593270C6D1DC6"
-            "Condition" = "8:"
-            "Transitive" = "11:FALSE"
-            "Vital" = "11:TRUE"
-            "ReadOnly" = "11:FALSE"
-            "Hidden" = "11:FALSE"
-            "System" = "11:FALSE"
-            "Permanent" = "11:FALSE"
-            "SharedLegacy" = "11:FALSE"
-            "PackageAs" = "3:1"
-            "Register" = "3:1"
-            "Exclude" = "11:FALSE"
-            "IsDependency" = "11:FALSE"
-            "IsolateTo" = "8:"
-            }
-            "{1FB2D0AE-D3B9-43D4-B9DD-F88EC61E35DE}:_A2213A2E9D2B46D9ABB41BDE043EB6B1"
-            {
-            "SourcePath" = "8:..\\..\\Build\\KeePass_Distrib\\XSL\\KDBX_PasswordsOnly_TXT.xsl"
-            "TargetName" = "8:KDBX_PasswordsOnly_TXT.xsl"
-            "Tag" = "8:"
-            "Folder" = "8:_76A04227854C4619BBADCC3E5C2829AE"
-            "Condition" = "8:"
-            "Transitive" = "11:FALSE"
-            "Vital" = "11:TRUE"
-            "ReadOnly" = "11:FALSE"
-            "Hidden" = "11:FALSE"
-            "System" = "11:FALSE"
-            "Permanent" = "11:FALSE"
-            "SharedLegacy" = "11:FALSE"
-            "PackageAs" = "3:1"
-            "Register" = "3:1"
-            "Exclude" = "11:FALSE"
-            "IsDependency" = "11:FALSE"
-            "IsolateTo" = "8:"
-            }
-            "{1FB2D0AE-D3B9-43D4-B9DD-F88EC61E35DE}:_B354F7D87A064AA0BBC71E3926639333"
-            {
-            "SourcePath" = "8:..\\..\\Build\\KeePass_Distrib\\ShInstUtil.exe"
-            "TargetName" = "8:ShInstUtil.exe"
-            "Tag" = "8:"
-            "Folder" = "8:_02F929C52C1D41D29CB593270C6D1DC6"
-            "Condition" = "8:"
-            "Transitive" = "11:FALSE"
-            "Vital" = "11:TRUE"
-            "ReadOnly" = "11:FALSE"
-            "Hidden" = "11:FALSE"
-            "System" = "11:FALSE"
-            "Permanent" = "11:FALSE"
-            "SharedLegacy" = "11:FALSE"
-            "PackageAs" = "3:1"
-            "Register" = "3:1"
-            "Exclude" = "11:FALSE"
-            "IsDependency" = "11:FALSE"
-            "IsolateTo" = "8:"
-            }
-            "{1FB2D0AE-D3B9-43D4-B9DD-F88EC61E35DE}:_C34738027450488E935C153E9FD57296"
-            {
-            "SourcePath" = "8:..\\..\\Build\\KeePass_Distrib\\License.txt"
-            "TargetName" = "8:License.txt"
-            "Tag" = "8:"
-            "Folder" = "8:_02F929C52C1D41D29CB593270C6D1DC6"
-            "Condition" = "8:"
-            "Transitive" = "11:FALSE"
-            "Vital" = "11:TRUE"
-            "ReadOnly" = "11:FALSE"
-            "Hidden" = "11:FALSE"
-            "System" = "11:FALSE"
-            "Permanent" = "11:FALSE"
-            "SharedLegacy" = "11:FALSE"
-            "PackageAs" = "3:1"
-            "Register" = "3:1"
-            "Exclude" = "11:FALSE"
-            "IsDependency" = "11:FALSE"
-            "IsolateTo" = "8:"
-            }
-            "{9F6F8455-1EF1-4B85-886A-4223BCC8E7F7}:_C4F8814F844C43EE8C9F5B662182B11A"
-            {
-            "AssemblyRegister" = "3:1"
-            "AssemblyIsInGAC" = "11:FALSE"
-<<<<<<< HEAD
-            "AssemblyAsmDisplayName" = "8:KeePass, Version=2.43.0.18739, Culture=neutral, PublicKeyToken=fed2ed7716aecf5c, processorArchitecture=MSIL"
-=======
-            "AssemblyAsmDisplayName" = "8:KeePass, Version=2.44.0.19625, Culture=neutral, PublicKeyToken=fed2ed7716aecf5c, processorArchitecture=MSIL"
->>>>>>> 025dd5f9
-                "ScatterAssemblies"
-                {
-                    "_C4F8814F844C43EE8C9F5B662182B11A"
-                    {
-                    "Name" = "8:KeePass.exe"
-                    "Attributes" = "3:512"
-                    }
-                }
-            "SourcePath" = "8:..\\..\\Build\\KeePass_Distrib\\KeePass.exe"
-            "TargetName" = "8:"
-            "Tag" = "8:"
-            "Folder" = "8:_02F929C52C1D41D29CB593270C6D1DC6"
-            "Condition" = "8:"
-            "Transitive" = "11:FALSE"
-            "Vital" = "11:TRUE"
-            "ReadOnly" = "11:FALSE"
-            "Hidden" = "11:FALSE"
-            "System" = "11:FALSE"
-            "Permanent" = "11:FALSE"
-            "SharedLegacy" = "11:FALSE"
-            "PackageAs" = "3:1"
-            "Register" = "3:1"
-            "Exclude" = "11:FALSE"
-            "IsDependency" = "11:FALSE"
-            "IsolateTo" = "8:"
-            }
-        }
-        "FileType"
-        {
-            "{5EB83D71-FA18-4901-BE56-DE22E13CC478}:_7BABCD00223047B785A71DFBB11D9B48"
-            {
-            "Name" = "8:KeePass Database"
-            "Description" = "8:"
-            "Extensions" = "8:kdbx"
-            "MIME" = "8:"
-            "Icon" = "8:_46CD3E3687454981A64BCF41FB207030"
-            "IconIndex" = "3:0"
-                "Command"
-                {
-                "Command" = "8:_C4F8814F844C43EE8C9F5B662182B11A"
-                }
-                "Verbs"
-                {
-                    "{95C0C507-CBF0-42B8-B119-07219E384A4A}:_33B042E70FCE442EB6C1AD610694DFD5"
-                    {
-                    "Command" = "8:&Open"
-                    "Verb" = "8:open"
-                    "Arguments" = "8:\"%1\""
-                    "Order" = "3:0"
-                    }
-                }
-            }
-        }
-        "Folder"
-        {
-            "{3C67513D-01DD-4637-8A68-80971EB9504F}:_02F929C52C1D41D29CB593270C6D1DC6"
-            {
-            "DefaultLocation" = "8:[ProgramFilesFolder]KeePass2x"
-            "Name" = "8:#1925"
-            "AlwaysCreate" = "11:FALSE"
-            "Condition" = "8:"
-            "Transitive" = "11:FALSE"
-            "Property" = "8:TARGETDIR"
-                "Folders"
-                {
-                    "{9EF0B969-E518-4E46-987F-47570745A589}:_650CFBE3ACEC49F281DA5C781D164F2B"
-                    {
-                    "Name" = "8:Languages"
-                    "AlwaysCreate" = "11:TRUE"
-                    "Condition" = "8:"
-                    "Transitive" = "11:FALSE"
-                    "Property" = "8:_A866B7F9250C42C49D83E0C115F4E016"
-                        "Folders"
-                        {
-                        }
-                    }
-                    "{9EF0B969-E518-4E46-987F-47570745A589}:_76A04227854C4619BBADCC3E5C2829AE"
-                    {
-                    "Name" = "8:XSL"
-                    "AlwaysCreate" = "11:FALSE"
-                    "Condition" = "8:"
-                    "Transitive" = "11:FALSE"
-                    "Property" = "8:_04DFBD4168EF4BFD8825BA692441B287"
-                        "Folders"
-                        {
-                        }
-                    }
-                    "{9EF0B969-E518-4E46-987F-47570745A589}:_F7FA774F4B0E4A3FB0F1FA4743CF06C8"
-                    {
-                    "Name" = "8:Plugins"
-                    "AlwaysCreate" = "11:TRUE"
-                    "Condition" = "8:"
-                    "Transitive" = "11:FALSE"
-                    "Property" = "8:_83A2FA647E5D4F68A9F210FC7878D245"
-                        "Folders"
-                        {
-                        }
-                    }
-                }
-            }
-            "{1525181F-901A-416C-8A58-119130FE478E}:_8285FAA6D5774714AB190FF7FA5604FB"
-            {
-            "Name" = "8:#1919"
-            "AlwaysCreate" = "11:FALSE"
-            "Condition" = "8:"
-            "Transitive" = "11:FALSE"
-            "Property" = "8:ProgramMenuFolder"
-                "Folders"
-                {
-                    "{9EF0B969-E518-4E46-987F-47570745A589}:_C5518630440D4460BD3C92160ACB1712"
-                    {
-                    "Name" = "8:KeePass"
-                    "AlwaysCreate" = "11:FALSE"
-                    "Condition" = "8:"
-                    "Transitive" = "11:FALSE"
-                    "Property" = "8:_71CA578B76DC40C6A8B7FBD159CDBC1A"
-                        "Folders"
-                        {
-                        }
-                    }
-                }
-            }
-            "{1525181F-901A-416C-8A58-119130FE478E}:_CD17966DB7404B60877D38C1EE806E5B"
-            {
-            "Name" = "8:#1916"
-            "AlwaysCreate" = "11:FALSE"
-            "Condition" = "8:"
-            "Transitive" = "11:FALSE"
-            "Property" = "8:DesktopFolder"
-                "Folders"
-                {
-                }
-            }
-        }
-        "LaunchCondition"
-        {
-        }
-        "Locator"
-        {
-        }
-        "MsiBootstrapper"
-        {
-        "LangId" = "3:1033"
-        "RequiresElevation" = "11:FALSE"
-        }
-        "Product"
-        {
-        "Name" = "8:Microsoft Visual Studio"
-<<<<<<< HEAD
-        "ProductName" = "8:KeePass 2.43"
-        "ProductCode" = "8:{97A7D2C4-6628-4DC0-BA26-DCD17AFD90E5}"
-        "PackageCode" = "8:{ACFCE883-90F6-44C7-9FE8-AB95357FB91B}"
-=======
-        "ProductName" = "8:KeePass 2.44"
-        "ProductCode" = "8:{A90865A9-C229-4323-91A4-905B08542081}"
-        "PackageCode" = "8:{02CCC9DD-5BF8-4225-BD57-E3C833D19C62}"
->>>>>>> 025dd5f9
-        "UpgradeCode" = "8:{F2F19898-4F86-4940-9BFA-426574CE03E1}"
-        "AspNetVersion" = "8:4.0.30319.0"
-        "RestartWWWService" = "11:FALSE"
-        "RemovePreviousVersions" = "11:TRUE"
-        "DetectNewerInstalledVersion" = "11:TRUE"
-        "InstallAllUsers" = "11:TRUE"
-<<<<<<< HEAD
-        "ProductVersion" = "8:2.43.0"
-=======
-        "ProductVersion" = "8:2.44.0"
->>>>>>> 025dd5f9
-        "Manufacturer" = "8:Dominik Reichl"
-        "ARPHELPTELEPHONE" = "8:"
-        "ARPHELPLINK" = "8:https://keepass.info/"
-        "Title" = "8:KeePass Setup"
-        "Subject" = "8:KeePass Password Safe"
-        "ARPCONTACT" = "8:Dominik Reichl"
-        "Keywords" = "8:"
-        "ARPCOMMENTS" = "8:"
-        "ARPURLINFOABOUT" = "8:https://keepass.info/"
-        "ARPPRODUCTICON" = "8:_46CD3E3687454981A64BCF41FB207030"
-        "ARPIconIndex" = "3:0"
-        "SearchPath" = "8:"
-        "UseSystemSearchPath" = "11:TRUE"
-        "TargetPlatform" = "3:0"
-        "PreBuildEvent" = "8:"
-        "PostBuildEvent" = "8:"
-        "RunPostBuildEvent" = "3:0"
-        }
-        "Registry"
-        {
-            "HKLM"
-            {
-                "Keys"
-                {
-                    "{60EA8692-D2D5-43EB-80DC-7906BF13D6EF}:_C5EBC4EA7F4A4F02BD195E1047CD2D03"
-                    {
-                    "Name" = "8:Software"
-                    "Condition" = "8:"
-                    "AlwaysCreate" = "11:FALSE"
-                    "DeleteAtUninstall" = "11:FALSE"
-                    "Transitive" = "11:FALSE"
-                        "Keys"
-                        {
-                            "{60EA8692-D2D5-43EB-80DC-7906BF13D6EF}:_8408784FC07F4908A396060A977864FA"
-                            {
-                            "Name" = "8:[Manufacturer]"
-                            "Condition" = "8:"
-                            "AlwaysCreate" = "11:FALSE"
-                            "DeleteAtUninstall" = "11:FALSE"
-                            "Transitive" = "11:FALSE"
-                                "Keys"
-                                {
-                                }
-                                "Values"
-                                {
-                                }
-                            }
-                        }
-                        "Values"
-                        {
-                        }
-                    }
-                }
-            }
-            "HKCU"
-            {
-                "Keys"
-                {
-                    "{60EA8692-D2D5-43EB-80DC-7906BF13D6EF}:_262C9049A6B143369D448CE3C70D8EE5"
-                    {
-                    "Name" = "8:Software"
-                    "Condition" = "8:"
-                    "AlwaysCreate" = "11:FALSE"
-                    "DeleteAtUninstall" = "11:FALSE"
-                    "Transitive" = "11:FALSE"
-                        "Keys"
-                        {
-                            "{60EA8692-D2D5-43EB-80DC-7906BF13D6EF}:_22DFF8BEC1B745DF969ABE72FF0B968A"
-                            {
-                            "Name" = "8:[Manufacturer]"
-                            "Condition" = "8:"
-                            "AlwaysCreate" = "11:FALSE"
-                            "DeleteAtUninstall" = "11:FALSE"
-                            "Transitive" = "11:FALSE"
-                                "Keys"
-                                {
-                                }
-                                "Values"
-                                {
-                                }
-                            }
-                        }
-                        "Values"
-                        {
-                        }
-                    }
-                }
-            }
-            "HKCR"
-            {
-                "Keys"
-                {
-                }
-            }
-            "HKU"
-            {
-                "Keys"
-                {
-                }
-            }
-            "HKPU"
-            {
-                "Keys"
-                {
-                }
-            }
-        }
-        "Sequences"
-        {
-        }
-        "Shortcut"
-        {
-            "{970C0BB2-C7D0-45D7-ABFA-7EC378858BC0}:_B9061F34EC304CA08E34DD695F741D2D"
-            {
-            "Name" = "8:KeePass User Manual"
-            "Arguments" = "8:"
-            "Description" = "8:"
-            "ShowCmd" = "3:1"
-            "IconIndex" = "3:0"
-            "Transitive" = "11:FALSE"
-            "Target" = "8:_2A0C1DA9803A47F5842BC63F7CC0FEBC"
-            "Folder" = "8:_C5518630440D4460BD3C92160ACB1712"
-            "WorkingFolder" = "8:_02F929C52C1D41D29CB593270C6D1DC6"
-            "Icon" = "8:"
-            "Feature" = "8:"
-            }
-            "{970C0BB2-C7D0-45D7-ABFA-7EC378858BC0}:_D4CD5274BA6C4E25937C7C422285FBCB"
-            {
-            "Name" = "8:KeePass"
-            "Arguments" = "8:"
-            "Description" = "8:"
-            "ShowCmd" = "3:1"
-            "IconIndex" = "3:0"
-            "Transitive" = "11:FALSE"
-            "Target" = "8:_C4F8814F844C43EE8C9F5B662182B11A"
-            "Folder" = "8:_CD17966DB7404B60877D38C1EE806E5B"
-            "WorkingFolder" = "8:_02F929C52C1D41D29CB593270C6D1DC6"
-            "Icon" = "8:_46CD3E3687454981A64BCF41FB207030"
-            "Feature" = "8:"
-            }
-            "{970C0BB2-C7D0-45D7-ABFA-7EC378858BC0}:_E64C38ED6AED4249B632955704092C33"
-            {
-            "Name" = "8:KeePass"
-            "Arguments" = "8:"
-            "Description" = "8:"
-            "ShowCmd" = "3:1"
-            "IconIndex" = "3:0"
-            "Transitive" = "11:FALSE"
-            "Target" = "8:_C4F8814F844C43EE8C9F5B662182B11A"
-            "Folder" = "8:_C5518630440D4460BD3C92160ACB1712"
-            "WorkingFolder" = "8:_02F929C52C1D41D29CB593270C6D1DC6"
-            "Icon" = "8:_46CD3E3687454981A64BCF41FB207030"
-            "Feature" = "8:"
-            }
-        }
-        "UserInterface"
-        {
-            "{2479F3F5-0309-486D-8047-8187E2CE5BA0}:_0AEBAAEF47704E8B9A01C6CB1E62FDBD"
-            {
-            "UseDynamicProperties" = "11:FALSE"
-            "IsDependency" = "11:FALSE"
-            "SourcePath" = "8:<VsdDialogDir>\\VsdUserInterface.wim"
-            }
-            "{DF760B10-853B-4699-99F2-AFF7185B4A62}:_0CDFE41F4D01459286E7AFC52A7A9277"
-            {
-            "Name" = "8:#1900"
-            "Sequence" = "3:1"
-            "Attributes" = "3:1"
-                "Dialogs"
-                {
-                    "{688940B3-5CA9-4162-8DEE-2993FA9D8CBC}:_5861FDDB998C4FD1B1873B4342542B84"
-                    {
-                    "Sequence" = "3:200"
-                    "DisplayName" = "8:Installation Folder"
-                    "UseDynamicProperties" = "11:TRUE"
-                    "IsDependency" = "11:FALSE"
-                    "SourcePath" = "8:<VsdDialogDir>\\VsdFolderDlg.wid"
-                        "Properties"
-                        {
-                            "BannerBitmap"
-                            {
-                            "Name" = "8:BannerBitmap"
-                            "DisplayName" = "8:#1001"
-                            "Description" = "8:#1101"
-                            "Type" = "3:8"
-                            "ContextData" = "8:Bitmap"
-                            "Attributes" = "3:4"
-                            "Setting" = "3:1"
-                            "UsePlugInResources" = "11:TRUE"
-                            }
-                            "InstallAllUsersVisible"
-                            {
-                            "Name" = "8:InstallAllUsersVisible"
-                            "DisplayName" = "8:#1059"
-                            "Description" = "8:#1159"
-                            "Type" = "3:5"
-                            "ContextData" = "8:1;True=1;False=0"
-                            "Attributes" = "3:0"
-                            "Setting" = "3:0"
-                            "Value" = "3:1"
-                            "DefaultValue" = "3:1"
-                            "UsePlugInResources" = "11:TRUE"
-                            }
-                        }
-                    }
-                    "{688940B3-5CA9-4162-8DEE-2993FA9D8CBC}:_7FC84AF39FDF4EC4BC98AB5AA8A2C381"
-                    {
-                    "Sequence" = "3:100"
-                    "DisplayName" = "8:Welcome"
-                    "UseDynamicProperties" = "11:TRUE"
-                    "IsDependency" = "11:FALSE"
-                    "SourcePath" = "8:<VsdDialogDir>\\VsdWelcomeDlg.wid"
-                        "Properties"
-                        {
-                            "BannerBitmap"
-                            {
-                            "Name" = "8:BannerBitmap"
-                            "DisplayName" = "8:#1001"
-                            "Description" = "8:#1101"
-                            "Type" = "3:8"
-                            "ContextData" = "8:Bitmap"
-                            "Attributes" = "3:4"
-                            "Setting" = "3:1"
-                            "UsePlugInResources" = "11:TRUE"
-                            }
-                            "CopyrightWarning"
-                            {
-                            "Name" = "8:CopyrightWarning"
-                            "DisplayName" = "8:#1002"
-                            "Description" = "8:#1102"
-                            "Type" = "3:3"
-                            "ContextData" = "8:"
-                            "Attributes" = "3:0"
-                            "Setting" = "3:2"
-                            "Value" = "8:KeePass: Copyright (C) 2003-2020 Dominik Reichl. The software is distributed under the terms of the GNU General Public License version 2 or later."
-                            "DefaultValue" = "8:#1202"
-                            "UsePlugInResources" = "11:TRUE"
-                            }
-                            "Welcome"
-                            {
-                            "Name" = "8:Welcome"
-                            "DisplayName" = "8:#1003"
-                            "Description" = "8:#1103"
-                            "Type" = "3:3"
-                            "ContextData" = "8:"
-                            "Attributes" = "3:0"
-                            "Setting" = "3:1"
-                            "Value" = "8:#1203"
-                            "DefaultValue" = "8:#1203"
-                            "UsePlugInResources" = "11:TRUE"
-                            }
-                        }
-                    }
-                    "{688940B3-5CA9-4162-8DEE-2993FA9D8CBC}:_E3C24FFA9AD74248A8825644371FB17D"
-                    {
-                    "Sequence" = "3:300"
-                    "DisplayName" = "8:Confirm Installation"
-                    "UseDynamicProperties" = "11:TRUE"
-                    "IsDependency" = "11:FALSE"
-                    "SourcePath" = "8:<VsdDialogDir>\\VsdConfirmDlg.wid"
-                        "Properties"
-                        {
-                            "BannerBitmap"
-                            {
-                            "Name" = "8:BannerBitmap"
-                            "DisplayName" = "8:#1001"
-                            "Description" = "8:#1101"
-                            "Type" = "3:8"
-                            "ContextData" = "8:Bitmap"
-                            "Attributes" = "3:4"
-                            "Setting" = "3:1"
-                            "UsePlugInResources" = "11:TRUE"
-                            }
-                        }
-                    }
-                }
-            }
-            "{DF760B10-853B-4699-99F2-AFF7185B4A62}:_1F185A5B22D443A8A99D2A777A370EF7"
-            {
-            "Name" = "8:#1902"
-            "Sequence" = "3:1"
-            "Attributes" = "3:3"
-                "Dialogs"
-                {
-                    "{688940B3-5CA9-4162-8DEE-2993FA9D8CBC}:_D035303469A14DEB8F3431B84D01CC88"
-                    {
-                    "Sequence" = "3:100"
-                    "DisplayName" = "8:Finished"
-                    "UseDynamicProperties" = "11:TRUE"
-                    "IsDependency" = "11:FALSE"
-                    "SourcePath" = "8:<VsdDialogDir>\\VsdFinishedDlg.wid"
-                        "Properties"
-                        {
-                            "BannerBitmap"
-                            {
-                            "Name" = "8:BannerBitmap"
-                            "DisplayName" = "8:#1001"
-                            "Description" = "8:#1101"
-                            "Type" = "3:8"
-                            "ContextData" = "8:Bitmap"
-                            "Attributes" = "3:4"
-                            "Setting" = "3:1"
-                            "UsePlugInResources" = "11:TRUE"
-                            }
-                            "UpdateText"
-                            {
-                            "Name" = "8:UpdateText"
-                            "DisplayName" = "8:#1058"
-                            "Description" = "8:#1158"
-                            "Type" = "3:15"
-                            "ContextData" = "8:"
-                            "Attributes" = "3:0"
-                            "Setting" = "3:1"
-                            "Value" = "8:#1258"
-                            "DefaultValue" = "8:#1258"
-                            "UsePlugInResources" = "11:TRUE"
-                            }
-                        }
-                    }
-                }
-            }
-            "{DF760B10-853B-4699-99F2-AFF7185B4A62}:_5BB2AB842E494718822EA43B48741CFF"
-            {
-            "Name" = "8:#1900"
-            "Sequence" = "3:2"
-            "Attributes" = "3:1"
-                "Dialogs"
-                {
-                    "{688940B3-5CA9-4162-8DEE-2993FA9D8CBC}:_267559472A6540C0ABEB216DE61BC2ED"
-                    {
-                    "Sequence" = "3:100"
-                    "DisplayName" = "8:Welcome"
-                    "UseDynamicProperties" = "11:TRUE"
-                    "IsDependency" = "11:FALSE"
-                    "SourcePath" = "8:<VsdDialogDir>\\VsdAdminWelcomeDlg.wid"
-                        "Properties"
-                        {
-                            "BannerBitmap"
-                            {
-                            "Name" = "8:BannerBitmap"
-                            "DisplayName" = "8:#1001"
-                            "Description" = "8:#1101"
-                            "Type" = "3:8"
-                            "ContextData" = "8:Bitmap"
-                            "Attributes" = "3:4"
-                            "Setting" = "3:1"
-                            "UsePlugInResources" = "11:TRUE"
-                            }
-                            "CopyrightWarning"
-                            {
-                            "Name" = "8:CopyrightWarning"
-                            "DisplayName" = "8:#1002"
-                            "Description" = "8:#1102"
-                            "Type" = "3:3"
-                            "ContextData" = "8:"
-                            "Attributes" = "3:0"
-                            "Setting" = "3:2"
-                            "Value" = "8:KeePass: Copyright (C) 2003-2020 Dominik Reichl. The software is distributed under the terms of the GNU General Public License version 2 or later."
-                            "DefaultValue" = "8:#1202"
-                            "UsePlugInResources" = "11:TRUE"
-                            }
-                            "Welcome"
-                            {
-                            "Name" = "8:Welcome"
-                            "DisplayName" = "8:#1003"
-                            "Description" = "8:#1103"
-                            "Type" = "3:3"
-                            "ContextData" = "8:"
-                            "Attributes" = "3:0"
-                            "Setting" = "3:1"
-                            "Value" = "8:#1203"
-                            "DefaultValue" = "8:#1203"
-                            "UsePlugInResources" = "11:TRUE"
-                            }
-                        }
-                    }
-                    "{688940B3-5CA9-4162-8DEE-2993FA9D8CBC}:_60D4F895DECE471F8ED4CDF61AA25B54"
-                    {
-                    "Sequence" = "3:300"
-                    "DisplayName" = "8:Confirm Installation"
-                    "UseDynamicProperties" = "11:TRUE"
-                    "IsDependency" = "11:FALSE"
-                    "SourcePath" = "8:<VsdDialogDir>\\VsdAdminConfirmDlg.wid"
-                        "Properties"
-                        {
-                            "BannerBitmap"
-                            {
-                            "Name" = "8:BannerBitmap"
-                            "DisplayName" = "8:#1001"
-                            "Description" = "8:#1101"
-                            "Type" = "3:8"
-                            "ContextData" = "8:Bitmap"
-                            "Attributes" = "3:4"
-                            "Setting" = "3:1"
-                            "UsePlugInResources" = "11:TRUE"
-                            }
-                        }
-                    }
-                    "{688940B3-5CA9-4162-8DEE-2993FA9D8CBC}:_EDDAA1C6104A4A66917AC39A88839596"
-                    {
-                    "Sequence" = "3:200"
-                    "DisplayName" = "8:Installation Folder"
-                    "UseDynamicProperties" = "11:TRUE"
-                    "IsDependency" = "11:FALSE"
-                    "SourcePath" = "8:<VsdDialogDir>\\VsdAdminFolderDlg.wid"
-                        "Properties"
-                        {
-                            "BannerBitmap"
-                            {
-                            "Name" = "8:BannerBitmap"
-                            "DisplayName" = "8:#1001"
-                            "Description" = "8:#1101"
-                            "Type" = "3:8"
-                            "ContextData" = "8:Bitmap"
-                            "Attributes" = "3:4"
-                            "Setting" = "3:1"
-                            "UsePlugInResources" = "11:TRUE"
-                            }
-                        }
-                    }
-                }
-            }
-            "{DF760B10-853B-4699-99F2-AFF7185B4A62}:_614D264D47264F6DBD8EB6EA348B4547"
-            {
-            "Name" = "8:#1901"
-            "Sequence" = "3:1"
-            "Attributes" = "3:2"
-                "Dialogs"
-                {
-                    "{688940B3-5CA9-4162-8DEE-2993FA9D8CBC}:_0F1ACBA89BC94B0C976878701159E964"
-                    {
-                    "Sequence" = "3:100"
-                    "DisplayName" = "8:Progress"
-                    "UseDynamicProperties" = "11:TRUE"
-                    "IsDependency" = "11:FALSE"
-                    "SourcePath" = "8:<VsdDialogDir>\\VsdProgressDlg.wid"
-                        "Properties"
-                        {
-                            "BannerBitmap"
-                            {
-                            "Name" = "8:BannerBitmap"
-                            "DisplayName" = "8:#1001"
-                            "Description" = "8:#1101"
-                            "Type" = "3:8"
-                            "ContextData" = "8:Bitmap"
-                            "Attributes" = "3:4"
-                            "Setting" = "3:1"
-                            "UsePlugInResources" = "11:TRUE"
-                            }
-                            "ShowProgress"
-                            {
-                            "Name" = "8:ShowProgress"
-                            "DisplayName" = "8:#1009"
-                            "Description" = "8:#1109"
-                            "Type" = "3:5"
-                            "ContextData" = "8:1;True=1;False=0"
-                            "Attributes" = "3:0"
-                            "Setting" = "3:0"
-                            "Value" = "3:1"
-                            "DefaultValue" = "3:1"
-                            "UsePlugInResources" = "11:TRUE"
-                            }
-                        }
-                    }
-                }
-            }
-            "{DF760B10-853B-4699-99F2-AFF7185B4A62}:_7FB322B6256147D2948431F3FC326234"
-            {
-            "Name" = "8:#1901"
-            "Sequence" = "3:2"
-            "Attributes" = "3:2"
-                "Dialogs"
-                {
-                    "{688940B3-5CA9-4162-8DEE-2993FA9D8CBC}:_92F56F1C382B496EB552FC1054921EA6"
-                    {
-                    "Sequence" = "3:100"
-                    "DisplayName" = "8:Progress"
-                    "UseDynamicProperties" = "11:TRUE"
-                    "IsDependency" = "11:FALSE"
-                    "SourcePath" = "8:<VsdDialogDir>\\VsdAdminProgressDlg.wid"
-                        "Properties"
-                        {
-                            "BannerBitmap"
-                            {
-                            "Name" = "8:BannerBitmap"
-                            "DisplayName" = "8:#1001"
-                            "Description" = "8:#1101"
-                            "Type" = "3:8"
-                            "ContextData" = "8:Bitmap"
-                            "Attributes" = "3:4"
-                            "Setting" = "3:1"
-                            "UsePlugInResources" = "11:TRUE"
-                            }
-                            "ShowProgress"
-                            {
-                            "Name" = "8:ShowProgress"
-                            "DisplayName" = "8:#1009"
-                            "Description" = "8:#1109"
-                            "Type" = "3:5"
-                            "ContextData" = "8:1;True=1;False=0"
-                            "Attributes" = "3:0"
-                            "Setting" = "3:0"
-                            "Value" = "3:1"
-                            "DefaultValue" = "3:1"
-                            "UsePlugInResources" = "11:TRUE"
-                            }
-                        }
-                    }
-                }
-            }
-            "{2479F3F5-0309-486D-8047-8187E2CE5BA0}:_8033517407B24C178237C0535336BD6A"
-            {
-            "UseDynamicProperties" = "11:FALSE"
-            "IsDependency" = "11:FALSE"
-            "SourcePath" = "8:<VsdDialogDir>\\VsdBasicDialogs.wim"
-            }
-            "{DF760B10-853B-4699-99F2-AFF7185B4A62}:_867192A49F194B79BD5113B27E970F8F"
-            {
-            "Name" = "8:#1902"
-            "Sequence" = "3:2"
-            "Attributes" = "3:3"
-                "Dialogs"
-                {
-                    "{688940B3-5CA9-4162-8DEE-2993FA9D8CBC}:_07EF6E21553142618A6718FD92103A1C"
-                    {
-                    "Sequence" = "3:100"
-                    "DisplayName" = "8:Finished"
-                    "UseDynamicProperties" = "11:TRUE"
-                    "IsDependency" = "11:FALSE"
-                    "SourcePath" = "8:<VsdDialogDir>\\VsdAdminFinishedDlg.wid"
-                        "Properties"
-                        {
-                            "BannerBitmap"
-                            {
-                            "Name" = "8:BannerBitmap"
-                            "DisplayName" = "8:#1001"
-                            "Description" = "8:#1101"
-                            "Type" = "3:8"
-                            "ContextData" = "8:Bitmap"
-                            "Attributes" = "3:4"
-                            "Setting" = "3:1"
-                            "UsePlugInResources" = "11:TRUE"
-                            }
-                        }
-                    }
-                }
-            }
-        }
-        "MergeModule"
-        {
-        }
-        "ProjectOutput"
-        {
-        }
-    }
-}
+"DeployProject"
+{
+"VSVersion" = "3:800"
+"ProjectType" = "8:{978C614F-708E-4E1A-B201-565925725DBA}"
+"IsWebType" = "8:FALSE"
+"ProjectName" = "8:KeePassMsi"
+"LanguageId" = "3:1033"
+"CodePage" = "3:1252"
+"UILanguageId" = "3:1033"
+"SccProjectName" = "8:"
+"SccLocalPath" = "8:"
+"SccAuxPath" = "8:"
+"SccProvider" = "8:"
+    "Hierarchy"
+    {
+        "Entry"
+        {
+        "MsmKey" = "8:_092CBAA0A0914855A6FDE86CD482FD39"
+        "OwnerKey" = "8:_UNDEFINED"
+        "MsmSig" = "8:_UNDEFINED"
+        }
+        "Entry"
+        {
+        "MsmKey" = "8:_1FC6DBE255BB4666BC86F87988C881A0"
+        "OwnerKey" = "8:_UNDEFINED"
+        "MsmSig" = "8:_UNDEFINED"
+        }
+        "Entry"
+        {
+        "MsmKey" = "8:_22BA2527C1AC43E5B61F88AA217DF2E2"
+        "OwnerKey" = "8:_UNDEFINED"
+        "MsmSig" = "8:_UNDEFINED"
+        }
+        "Entry"
+        {
+        "MsmKey" = "8:_2A0C1DA9803A47F5842BC63F7CC0FEBC"
+        "OwnerKey" = "8:_UNDEFINED"
+        "MsmSig" = "8:_UNDEFINED"
+        }
+        "Entry"
+        {
+        "MsmKey" = "8:_442863E39B69D2D0EE0DFF0823AF5611"
+        "OwnerKey" = "8:_8C05ADB649434D7892E36709EBDED4CC"
+        "MsmSig" = "8:_UNDEFINED"
+        }
+        "Entry"
+        {
+        "MsmKey" = "8:_46CD3E3687454981A64BCF41FB207030"
+        "OwnerKey" = "8:_UNDEFINED"
+        "MsmSig" = "8:_UNDEFINED"
+        }
+        "Entry"
+        {
+        "MsmKey" = "8:_4F601F0D55964BDF9EF93A6D6B3FFD4F"
+        "OwnerKey" = "8:_UNDEFINED"
+        "MsmSig" = "8:_UNDEFINED"
+        }
+        "Entry"
+        {
+        "MsmKey" = "8:_71B4B6B66D7B48478B4C9A237064F77A"
+        "OwnerKey" = "8:_UNDEFINED"
+        "MsmSig" = "8:_UNDEFINED"
+        }
+        "Entry"
+        {
+        "MsmKey" = "8:_8C05ADB649434D7892E36709EBDED4CC"
+        "OwnerKey" = "8:_UNDEFINED"
+        "MsmSig" = "8:_UNDEFINED"
+        }
+        "Entry"
+        {
+        "MsmKey" = "8:_9473A3E101A1441894F0176A3A583551"
+        "OwnerKey" = "8:_UNDEFINED"
+        "MsmSig" = "8:_UNDEFINED"
+        }
+        "Entry"
+        {
+        "MsmKey" = "8:_9BCEB0D341714092A0374B47DA8238DD"
+        "OwnerKey" = "8:_UNDEFINED"
+        "MsmSig" = "8:_UNDEFINED"
+        }
+        "Entry"
+        {
+        "MsmKey" = "8:_A13624F7FFFD46FFA9EA3509BBB398FD"
+        "OwnerKey" = "8:_UNDEFINED"
+        "MsmSig" = "8:_UNDEFINED"
+        }
+        "Entry"
+        {
+        "MsmKey" = "8:_A2213A2E9D2B46D9ABB41BDE043EB6B1"
+        "OwnerKey" = "8:_UNDEFINED"
+        "MsmSig" = "8:_UNDEFINED"
+        }
+        "Entry"
+        {
+        "MsmKey" = "8:_B354F7D87A064AA0BBC71E3926639333"
+        "OwnerKey" = "8:_UNDEFINED"
+        "MsmSig" = "8:_UNDEFINED"
+        }
+        "Entry"
+        {
+        "MsmKey" = "8:_C34738027450488E935C153E9FD57296"
+        "OwnerKey" = "8:_UNDEFINED"
+        "MsmSig" = "8:_UNDEFINED"
+        }
+        "Entry"
+        {
+        "MsmKey" = "8:_C4F8814F844C43EE8C9F5B662182B11A"
+        "OwnerKey" = "8:_UNDEFINED"
+        "MsmSig" = "8:_UNDEFINED"
+        }
+        "Entry"
+        {
+        "MsmKey" = "8:_UNDEFINED"
+        "OwnerKey" = "8:_8C05ADB649434D7892E36709EBDED4CC"
+        "MsmSig" = "8:_UNDEFINED"
+        }
+        "Entry"
+        {
+        "MsmKey" = "8:_UNDEFINED"
+        "OwnerKey" = "8:_C4F8814F844C43EE8C9F5B662182B11A"
+        "MsmSig" = "8:_UNDEFINED"
+        }
+        "Entry"
+        {
+        "MsmKey" = "8:_UNDEFINED"
+        "OwnerKey" = "8:_442863E39B69D2D0EE0DFF0823AF5611"
+        "MsmSig" = "8:_UNDEFINED"
+        }
+    }
+    "Configurations"
+    {
+        "Debug"
+        {
+        "DisplayName" = "8:Debug"
+        "IsDebugOnly" = "11:TRUE"
+        "IsReleaseOnly" = "11:FALSE"
+        "OutputFilename" = "8:..\\..\\Build\\KeePassMsi\\Debug\\KeePass.msi"
+        "PackageFilesAs" = "3:2"
+        "PackageFileSize" = "3:-2147483648"
+        "CabType" = "3:1"
+        "Compression" = "3:3"
+        "SignOutput" = "11:FALSE"
+        "CertificateFile" = "8:"
+        "PrivateKeyFile" = "8:"
+        "TimeStampServer" = "8:"
+        "InstallerBootstrapper" = "3:2"
+            "BootstrapperCfg:{63ACBE69-63AA-4F98-B2B6-99F9E24495F2}"
+            {
+            "Enabled" = "11:FALSE"
+            "PromptEnabled" = "11:TRUE"
+            "PrerequisitesLocation" = "2:1"
+            "Url" = "8:"
+            "ComponentsUrl" = "8:"
+                "Items"
+                {
+                }
+            }
+        }
+        "Release"
+        {
+        "DisplayName" = "8:Release"
+        "IsDebugOnly" = "11:FALSE"
+        "IsReleaseOnly" = "11:TRUE"
+        "OutputFilename" = "8:..\\..\\Build\\KeePassMsi\\Release\\KeePass.msi"
+        "PackageFilesAs" = "3:2"
+        "PackageFileSize" = "3:-2147483648"
+        "CabType" = "3:1"
+        "Compression" = "3:3"
+        "SignOutput" = "11:FALSE"
+        "CertificateFile" = "8:"
+        "PrivateKeyFile" = "8:"
+        "TimeStampServer" = "8:"
+        "InstallerBootstrapper" = "3:2"
+            "BootstrapperCfg:{63ACBE69-63AA-4F98-B2B6-99F9E24495F2}"
+            {
+            "Enabled" = "11:FALSE"
+            "PromptEnabled" = "11:TRUE"
+            "PrerequisitesLocation" = "2:1"
+            "Url" = "8:"
+            "ComponentsUrl" = "8:"
+                "Items"
+                {
+                }
+            }
+        }
+    }
+    "Deployable"
+    {
+        "CustomAction"
+        {
+        }
+        "DefaultFeature"
+        {
+        "Name" = "8:DefaultFeature"
+        "Title" = "8:"
+        "Description" = "8:"
+        }
+        "ExternalPersistence"
+        {
+            "LaunchCondition"
+            {
+                "{A06ECF26-33A3-4562-8140-9B0E340D4F24}:_B360A87AC4E743ADA53B9FFAAF1F5346"
+                {
+                "Name" = "8:.NET Framework"
+                "Message" = "8:[VSDNETMSG]"
+                "FrameworkVersion" = "8:ANY"
+                "AllowLaterVersions" = "11:FALSE"
+                "InstallUrl" = "8:http://go.microsoft.com/fwlink/?LinkId=76617"
+                }
+            }
+        }
+        "File"
+        {
+            "{1FB2D0AE-D3B9-43D4-B9DD-F88EC61E35DE}:_092CBAA0A0914855A6FDE86CD482FD39"
+            {
+            "SourcePath" = "8:..\\..\\Build\\KeePass_Distrib\\XSL\\KDBX_Tabular_HTML.xsl"
+            "TargetName" = "8:KDBX_Tabular_HTML.xsl"
+            "Tag" = "8:"
+            "Folder" = "8:_76A04227854C4619BBADCC3E5C2829AE"
+            "Condition" = "8:"
+            "Transitive" = "11:FALSE"
+            "Vital" = "11:TRUE"
+            "ReadOnly" = "11:FALSE"
+            "Hidden" = "11:FALSE"
+            "System" = "11:FALSE"
+            "Permanent" = "11:FALSE"
+            "SharedLegacy" = "11:FALSE"
+            "PackageAs" = "3:1"
+            "Register" = "3:1"
+            "Exclude" = "11:FALSE"
+            "IsDependency" = "11:FALSE"
+            "IsolateTo" = "8:"
+            }
+            "{1FB2D0AE-D3B9-43D4-B9DD-F88EC61E35DE}:_1FC6DBE255BB4666BC86F87988C881A0"
+            {
+            "SourcePath" = "8:..\\..\\Build\\KeePass_Distrib\\XSL\\KDBX_DetailsLight_HTML.xsl"
+            "TargetName" = "8:KDBX_DetailsLight_HTML.xsl"
+            "Tag" = "8:"
+            "Folder" = "8:_76A04227854C4619BBADCC3E5C2829AE"
+            "Condition" = "8:"
+            "Transitive" = "11:FALSE"
+            "Vital" = "11:TRUE"
+            "ReadOnly" = "11:FALSE"
+            "Hidden" = "11:FALSE"
+            "System" = "11:FALSE"
+            "Permanent" = "11:FALSE"
+            "SharedLegacy" = "11:FALSE"
+            "PackageAs" = "3:1"
+            "Register" = "3:1"
+            "Exclude" = "11:FALSE"
+            "IsDependency" = "11:FALSE"
+            "IsolateTo" = "8:"
+            }
+            "{1FB2D0AE-D3B9-43D4-B9DD-F88EC61E35DE}:_22BA2527C1AC43E5B61F88AA217DF2E2"
+            {
+            "SourcePath" = "8:..\\..\\Build\\KeePass_Distrib\\KeePassLibC32.dll"
+            "TargetName" = "8:KeePassLibC32.dll"
+            "Tag" = "8:"
+            "Folder" = "8:_02F929C52C1D41D29CB593270C6D1DC6"
+            "Condition" = "8:"
+            "Transitive" = "11:FALSE"
+            "Vital" = "11:TRUE"
+            "ReadOnly" = "11:FALSE"
+            "Hidden" = "11:FALSE"
+            "System" = "11:FALSE"
+            "Permanent" = "11:FALSE"
+            "SharedLegacy" = "11:FALSE"
+            "PackageAs" = "3:1"
+            "Register" = "3:1"
+            "Exclude" = "11:FALSE"
+            "IsDependency" = "11:FALSE"
+            "IsolateTo" = "8:"
+            }
+            "{1FB2D0AE-D3B9-43D4-B9DD-F88EC61E35DE}:_2A0C1DA9803A47F5842BC63F7CC0FEBC"
+            {
+            "SourcePath" = "8:..\\..\\Build\\KeePass_Distrib\\KeePass.chm"
+            "TargetName" = "8:KeePass.chm"
+            "Tag" = "8:"
+            "Folder" = "8:_02F929C52C1D41D29CB593270C6D1DC6"
+            "Condition" = "8:"
+            "Transitive" = "11:FALSE"
+            "Vital" = "11:TRUE"
+            "ReadOnly" = "11:FALSE"
+            "Hidden" = "11:FALSE"
+            "System" = "11:FALSE"
+            "Permanent" = "11:FALSE"
+            "SharedLegacy" = "11:FALSE"
+            "PackageAs" = "3:1"
+            "Register" = "3:1"
+            "Exclude" = "11:FALSE"
+            "IsDependency" = "11:FALSE"
+            "IsolateTo" = "8:"
+            }
+            "{9F6F8455-1EF1-4B85-886A-4223BCC8E7F7}:_442863E39B69D2D0EE0DFF0823AF5611"
+            {
+            "AssemblyRegister" = "3:1"
+            "AssemblyIsInGAC" = "11:FALSE"
+            "AssemblyAsmDisplayName" = "8:KeePass, Version=2.44.0.19625, Culture=neutral, PublicKeyToken=fed2ed7716aecf5c, processorArchitecture=MSIL"
+                "ScatterAssemblies"
+                {
+                }
+            "SourcePath" = "8:KeePass.EXE"
+            "TargetName" = "8:"
+            "Tag" = "8:"
+            "Folder" = "8:_02F929C52C1D41D29CB593270C6D1DC6"
+            "Condition" = "8:"
+            "Transitive" = "11:FALSE"
+            "Vital" = "11:TRUE"
+            "ReadOnly" = "11:FALSE"
+            "Hidden" = "11:FALSE"
+            "System" = "11:FALSE"
+            "Permanent" = "11:FALSE"
+            "SharedLegacy" = "11:FALSE"
+            "PackageAs" = "3:1"
+            "Register" = "3:1"
+            "Exclude" = "11:TRUE"
+            "IsDependency" = "11:TRUE"
+            "IsolateTo" = "8:"
+            }
+            "{1FB2D0AE-D3B9-43D4-B9DD-F88EC61E35DE}:_46CD3E3687454981A64BCF41FB207030"
+            {
+            "SourcePath" = "8:..\\..\\KeePass\\KeePass.ico"
+            "TargetName" = "8:KeePassIcon.ico"
+            "Tag" = "8:"
+            "Folder" = "8:_02F929C52C1D41D29CB593270C6D1DC6"
+            "Condition" = "8:"
+            "Transitive" = "11:FALSE"
+            "Vital" = "11:TRUE"
+            "ReadOnly" = "11:FALSE"
+            "Hidden" = "11:FALSE"
+            "System" = "11:FALSE"
+            "Permanent" = "11:FALSE"
+            "SharedLegacy" = "11:FALSE"
+            "PackageAs" = "3:1"
+            "Register" = "3:1"
+            "Exclude" = "11:FALSE"
+            "IsDependency" = "11:FALSE"
+            "IsolateTo" = "8:"
+            }
+            "{1FB2D0AE-D3B9-43D4-B9DD-F88EC61E35DE}:_4F601F0D55964BDF9EF93A6D6B3FFD4F"
+            {
+            "SourcePath" = "8:..\\..\\Build\\KeePass_Distrib\\XSL\\KDBX_DetailsFull_HTML.xsl"
+            "TargetName" = "8:KDBX_DetailsFull_HTML.xsl"
+            "Tag" = "8:"
+            "Folder" = "8:_76A04227854C4619BBADCC3E5C2829AE"
+            "Condition" = "8:"
+            "Transitive" = "11:FALSE"
+            "Vital" = "11:TRUE"
+            "ReadOnly" = "11:FALSE"
+            "Hidden" = "11:FALSE"
+            "System" = "11:FALSE"
+            "Permanent" = "11:FALSE"
+            "SharedLegacy" = "11:FALSE"
+            "PackageAs" = "3:1"
+            "Register" = "3:1"
+            "Exclude" = "11:FALSE"
+            "IsDependency" = "11:FALSE"
+            "IsolateTo" = "8:"
+            }
+            "{1FB2D0AE-D3B9-43D4-B9DD-F88EC61E35DE}:_71B4B6B66D7B48478B4C9A237064F77A"
+            {
+            "SourcePath" = "8:..\\..\\Build\\KeePass_Distrib\\KeePass.exe.config"
+            "TargetName" = "8:KeePass.exe.config"
+            "Tag" = "8:"
+            "Folder" = "8:_02F929C52C1D41D29CB593270C6D1DC6"
+            "Condition" = "8:"
+            "Transitive" = "11:FALSE"
+            "Vital" = "11:TRUE"
+            "ReadOnly" = "11:FALSE"
+            "Hidden" = "11:FALSE"
+            "System" = "11:FALSE"
+            "Permanent" = "11:FALSE"
+            "SharedLegacy" = "11:FALSE"
+            "PackageAs" = "3:1"
+            "Register" = "3:1"
+            "Exclude" = "11:FALSE"
+            "IsDependency" = "11:FALSE"
+            "IsolateTo" = "8:"
+            }
+            "{9F6F8455-1EF1-4B85-886A-4223BCC8E7F7}:_8C05ADB649434D7892E36709EBDED4CC"
+            {
+            "AssemblyRegister" = "3:1"
+            "AssemblyIsInGAC" = "11:FALSE"
+            "AssemblyAsmDisplayName" = "8:KeePass.XmlSerializers, Version=2.44.0.19625, Culture=neutral, PublicKeyToken=fed2ed7716aecf5c, processorArchitecture=MSIL"
+                "ScatterAssemblies"
+                {
+                    "_8C05ADB649434D7892E36709EBDED4CC"
+                    {
+                    "Name" = "8:KeePass.XmlSerializers.dll"
+                    "Attributes" = "3:512"
+                    }
+                }
+            "SourcePath" = "8:..\\..\\Build\\KeePass_Distrib\\KeePass.XmlSerializers.dll"
+            "TargetName" = "8:"
+            "Tag" = "8:"
+            "Folder" = "8:_02F929C52C1D41D29CB593270C6D1DC6"
+            "Condition" = "8:"
+            "Transitive" = "11:FALSE"
+            "Vital" = "11:TRUE"
+            "ReadOnly" = "11:FALSE"
+            "Hidden" = "11:FALSE"
+            "System" = "11:FALSE"
+            "Permanent" = "11:FALSE"
+            "SharedLegacy" = "11:FALSE"
+            "PackageAs" = "3:1"
+            "Register" = "3:1"
+            "Exclude" = "11:FALSE"
+            "IsDependency" = "11:FALSE"
+            "IsolateTo" = "8:"
+            }
+            "{1FB2D0AE-D3B9-43D4-B9DD-F88EC61E35DE}:_9473A3E101A1441894F0176A3A583551"
+            {
+            "SourcePath" = "8:..\\..\\Build\\KeePass_Distrib\\XSL\\KDBX_Common.xsl"
+            "TargetName" = "8:KDBX_Common.xsl"
+            "Tag" = "8:"
+            "Folder" = "8:_76A04227854C4619BBADCC3E5C2829AE"
+            "Condition" = "8:"
+            "Transitive" = "11:FALSE"
+            "Vital" = "11:TRUE"
+            "ReadOnly" = "11:FALSE"
+            "Hidden" = "11:FALSE"
+            "System" = "11:FALSE"
+            "Permanent" = "11:FALSE"
+            "SharedLegacy" = "11:FALSE"
+            "PackageAs" = "3:1"
+            "Register" = "3:1"
+            "Exclude" = "11:FALSE"
+            "IsDependency" = "11:FALSE"
+            "IsolateTo" = "8:"
+            }
+            "{1FB2D0AE-D3B9-43D4-B9DD-F88EC61E35DE}:_9BCEB0D341714092A0374B47DA8238DD"
+            {
+            "SourcePath" = "8:..\\..\\Build\\KeePass_Distrib\\KeePassLibC64.dll"
+            "TargetName" = "8:KeePassLibC64.dll"
+            "Tag" = "8:"
+            "Folder" = "8:_02F929C52C1D41D29CB593270C6D1DC6"
+            "Condition" = "8:"
+            "Transitive" = "11:FALSE"
+            "Vital" = "11:TRUE"
+            "ReadOnly" = "11:FALSE"
+            "Hidden" = "11:FALSE"
+            "System" = "11:FALSE"
+            "Permanent" = "11:FALSE"
+            "SharedLegacy" = "11:FALSE"
+            "PackageAs" = "3:1"
+            "Register" = "3:1"
+            "Exclude" = "11:FALSE"
+            "IsDependency" = "11:FALSE"
+            "IsolateTo" = "8:"
+            }
+            "{1FB2D0AE-D3B9-43D4-B9DD-F88EC61E35DE}:_A13624F7FFFD46FFA9EA3509BBB398FD"
+            {
+            "SourcePath" = "8:..\\..\\Build\\KeePass_Distrib\\KeePass.config.xml"
+            "TargetName" = "8:KeePass.config.xml"
+            "Tag" = "8:"
+            "Folder" = "8:_02F929C52C1D41D29CB593270C6D1DC6"
+            "Condition" = "8:"
+            "Transitive" = "11:FALSE"
+            "Vital" = "11:TRUE"
+            "ReadOnly" = "11:FALSE"
+            "Hidden" = "11:FALSE"
+            "System" = "11:FALSE"
+            "Permanent" = "11:FALSE"
+            "SharedLegacy" = "11:FALSE"
+            "PackageAs" = "3:1"
+            "Register" = "3:1"
+            "Exclude" = "11:FALSE"
+            "IsDependency" = "11:FALSE"
+            "IsolateTo" = "8:"
+            }
+            "{1FB2D0AE-D3B9-43D4-B9DD-F88EC61E35DE}:_A2213A2E9D2B46D9ABB41BDE043EB6B1"
+            {
+            "SourcePath" = "8:..\\..\\Build\\KeePass_Distrib\\XSL\\KDBX_PasswordsOnly_TXT.xsl"
+            "TargetName" = "8:KDBX_PasswordsOnly_TXT.xsl"
+            "Tag" = "8:"
+            "Folder" = "8:_76A04227854C4619BBADCC3E5C2829AE"
+            "Condition" = "8:"
+            "Transitive" = "11:FALSE"
+            "Vital" = "11:TRUE"
+            "ReadOnly" = "11:FALSE"
+            "Hidden" = "11:FALSE"
+            "System" = "11:FALSE"
+            "Permanent" = "11:FALSE"
+            "SharedLegacy" = "11:FALSE"
+            "PackageAs" = "3:1"
+            "Register" = "3:1"
+            "Exclude" = "11:FALSE"
+            "IsDependency" = "11:FALSE"
+            "IsolateTo" = "8:"
+            }
+            "{1FB2D0AE-D3B9-43D4-B9DD-F88EC61E35DE}:_B354F7D87A064AA0BBC71E3926639333"
+            {
+            "SourcePath" = "8:..\\..\\Build\\KeePass_Distrib\\ShInstUtil.exe"
+            "TargetName" = "8:ShInstUtil.exe"
+            "Tag" = "8:"
+            "Folder" = "8:_02F929C52C1D41D29CB593270C6D1DC6"
+            "Condition" = "8:"
+            "Transitive" = "11:FALSE"
+            "Vital" = "11:TRUE"
+            "ReadOnly" = "11:FALSE"
+            "Hidden" = "11:FALSE"
+            "System" = "11:FALSE"
+            "Permanent" = "11:FALSE"
+            "SharedLegacy" = "11:FALSE"
+            "PackageAs" = "3:1"
+            "Register" = "3:1"
+            "Exclude" = "11:FALSE"
+            "IsDependency" = "11:FALSE"
+            "IsolateTo" = "8:"
+            }
+            "{1FB2D0AE-D3B9-43D4-B9DD-F88EC61E35DE}:_C34738027450488E935C153E9FD57296"
+            {
+            "SourcePath" = "8:..\\..\\Build\\KeePass_Distrib\\License.txt"
+            "TargetName" = "8:License.txt"
+            "Tag" = "8:"
+            "Folder" = "8:_02F929C52C1D41D29CB593270C6D1DC6"
+            "Condition" = "8:"
+            "Transitive" = "11:FALSE"
+            "Vital" = "11:TRUE"
+            "ReadOnly" = "11:FALSE"
+            "Hidden" = "11:FALSE"
+            "System" = "11:FALSE"
+            "Permanent" = "11:FALSE"
+            "SharedLegacy" = "11:FALSE"
+            "PackageAs" = "3:1"
+            "Register" = "3:1"
+            "Exclude" = "11:FALSE"
+            "IsDependency" = "11:FALSE"
+            "IsolateTo" = "8:"
+            }
+            "{9F6F8455-1EF1-4B85-886A-4223BCC8E7F7}:_C4F8814F844C43EE8C9F5B662182B11A"
+            {
+            "AssemblyRegister" = "3:1"
+            "AssemblyIsInGAC" = "11:FALSE"
+            "AssemblyAsmDisplayName" = "8:KeePass, Version=2.44.0.19625, Culture=neutral, PublicKeyToken=fed2ed7716aecf5c, processorArchitecture=MSIL"
+                "ScatterAssemblies"
+                {
+                    "_C4F8814F844C43EE8C9F5B662182B11A"
+                    {
+                    "Name" = "8:KeePass.exe"
+                    "Attributes" = "3:512"
+                    }
+                }
+            "SourcePath" = "8:..\\..\\Build\\KeePass_Distrib\\KeePass.exe"
+            "TargetName" = "8:"
+            "Tag" = "8:"
+            "Folder" = "8:_02F929C52C1D41D29CB593270C6D1DC6"
+            "Condition" = "8:"
+            "Transitive" = "11:FALSE"
+            "Vital" = "11:TRUE"
+            "ReadOnly" = "11:FALSE"
+            "Hidden" = "11:FALSE"
+            "System" = "11:FALSE"
+            "Permanent" = "11:FALSE"
+            "SharedLegacy" = "11:FALSE"
+            "PackageAs" = "3:1"
+            "Register" = "3:1"
+            "Exclude" = "11:FALSE"
+            "IsDependency" = "11:FALSE"
+            "IsolateTo" = "8:"
+            }
+        }
+        "FileType"
+        {
+            "{5EB83D71-FA18-4901-BE56-DE22E13CC478}:_7BABCD00223047B785A71DFBB11D9B48"
+            {
+            "Name" = "8:KeePass Database"
+            "Description" = "8:"
+            "Extensions" = "8:kdbx"
+            "MIME" = "8:"
+            "Icon" = "8:_46CD3E3687454981A64BCF41FB207030"
+            "IconIndex" = "3:0"
+                "Command"
+                {
+                "Command" = "8:_C4F8814F844C43EE8C9F5B662182B11A"
+                }
+                "Verbs"
+                {
+                    "{95C0C507-CBF0-42B8-B119-07219E384A4A}:_33B042E70FCE442EB6C1AD610694DFD5"
+                    {
+                    "Command" = "8:&Open"
+                    "Verb" = "8:open"
+                    "Arguments" = "8:\"%1\""
+                    "Order" = "3:0"
+                    }
+                }
+            }
+        }
+        "Folder"
+        {
+            "{3C67513D-01DD-4637-8A68-80971EB9504F}:_02F929C52C1D41D29CB593270C6D1DC6"
+            {
+            "DefaultLocation" = "8:[ProgramFilesFolder]KeePass2x"
+            "Name" = "8:#1925"
+            "AlwaysCreate" = "11:FALSE"
+            "Condition" = "8:"
+            "Transitive" = "11:FALSE"
+            "Property" = "8:TARGETDIR"
+                "Folders"
+                {
+                    "{9EF0B969-E518-4E46-987F-47570745A589}:_650CFBE3ACEC49F281DA5C781D164F2B"
+                    {
+                    "Name" = "8:Languages"
+                    "AlwaysCreate" = "11:TRUE"
+                    "Condition" = "8:"
+                    "Transitive" = "11:FALSE"
+                    "Property" = "8:_A866B7F9250C42C49D83E0C115F4E016"
+                        "Folders"
+                        {
+                        }
+                    }
+                    "{9EF0B969-E518-4E46-987F-47570745A589}:_76A04227854C4619BBADCC3E5C2829AE"
+                    {
+                    "Name" = "8:XSL"
+                    "AlwaysCreate" = "11:FALSE"
+                    "Condition" = "8:"
+                    "Transitive" = "11:FALSE"
+                    "Property" = "8:_04DFBD4168EF4BFD8825BA692441B287"
+                        "Folders"
+                        {
+                        }
+                    }
+                    "{9EF0B969-E518-4E46-987F-47570745A589}:_F7FA774F4B0E4A3FB0F1FA4743CF06C8"
+                    {
+                    "Name" = "8:Plugins"
+                    "AlwaysCreate" = "11:TRUE"
+                    "Condition" = "8:"
+                    "Transitive" = "11:FALSE"
+                    "Property" = "8:_83A2FA647E5D4F68A9F210FC7878D245"
+                        "Folders"
+                        {
+                        }
+                    }
+                }
+            }
+            "{1525181F-901A-416C-8A58-119130FE478E}:_8285FAA6D5774714AB190FF7FA5604FB"
+            {
+            "Name" = "8:#1919"
+            "AlwaysCreate" = "11:FALSE"
+            "Condition" = "8:"
+            "Transitive" = "11:FALSE"
+            "Property" = "8:ProgramMenuFolder"
+                "Folders"
+                {
+                    "{9EF0B969-E518-4E46-987F-47570745A589}:_C5518630440D4460BD3C92160ACB1712"
+                    {
+                    "Name" = "8:KeePass"
+                    "AlwaysCreate" = "11:FALSE"
+                    "Condition" = "8:"
+                    "Transitive" = "11:FALSE"
+                    "Property" = "8:_71CA578B76DC40C6A8B7FBD159CDBC1A"
+                        "Folders"
+                        {
+                        }
+                    }
+                }
+            }
+            "{1525181F-901A-416C-8A58-119130FE478E}:_CD17966DB7404B60877D38C1EE806E5B"
+            {
+            "Name" = "8:#1916"
+            "AlwaysCreate" = "11:FALSE"
+            "Condition" = "8:"
+            "Transitive" = "11:FALSE"
+            "Property" = "8:DesktopFolder"
+                "Folders"
+                {
+                }
+            }
+        }
+        "LaunchCondition"
+        {
+        }
+        "Locator"
+        {
+        }
+        "MsiBootstrapper"
+        {
+        "LangId" = "3:1033"
+        "RequiresElevation" = "11:FALSE"
+        }
+        "Product"
+        {
+        "Name" = "8:Microsoft Visual Studio"
+        "ProductName" = "8:KeePass 2.44"
+        "ProductCode" = "8:{A90865A9-C229-4323-91A4-905B08542081}"
+        "PackageCode" = "8:{02CCC9DD-5BF8-4225-BD57-E3C833D19C62}"
+        "UpgradeCode" = "8:{F2F19898-4F86-4940-9BFA-426574CE03E1}"
+        "AspNetVersion" = "8:4.0.30319.0"
+        "RestartWWWService" = "11:FALSE"
+        "RemovePreviousVersions" = "11:TRUE"
+        "DetectNewerInstalledVersion" = "11:TRUE"
+        "InstallAllUsers" = "11:TRUE"
+        "ProductVersion" = "8:2.44.0"
+        "Manufacturer" = "8:Dominik Reichl"
+        "ARPHELPTELEPHONE" = "8:"
+        "ARPHELPLINK" = "8:https://keepass.info/"
+        "Title" = "8:KeePass Setup"
+        "Subject" = "8:KeePass Password Safe"
+        "ARPCONTACT" = "8:Dominik Reichl"
+        "Keywords" = "8:"
+        "ARPCOMMENTS" = "8:"
+        "ARPURLINFOABOUT" = "8:https://keepass.info/"
+        "ARPPRODUCTICON" = "8:_46CD3E3687454981A64BCF41FB207030"
+        "ARPIconIndex" = "3:0"
+        "SearchPath" = "8:"
+        "UseSystemSearchPath" = "11:TRUE"
+        "TargetPlatform" = "3:0"
+        "PreBuildEvent" = "8:"
+        "PostBuildEvent" = "8:"
+        "RunPostBuildEvent" = "3:0"
+        }
+        "Registry"
+        {
+            "HKLM"
+            {
+                "Keys"
+                {
+                    "{60EA8692-D2D5-43EB-80DC-7906BF13D6EF}:_C5EBC4EA7F4A4F02BD195E1047CD2D03"
+                    {
+                    "Name" = "8:Software"
+                    "Condition" = "8:"
+                    "AlwaysCreate" = "11:FALSE"
+                    "DeleteAtUninstall" = "11:FALSE"
+                    "Transitive" = "11:FALSE"
+                        "Keys"
+                        {
+                            "{60EA8692-D2D5-43EB-80DC-7906BF13D6EF}:_8408784FC07F4908A396060A977864FA"
+                            {
+                            "Name" = "8:[Manufacturer]"
+                            "Condition" = "8:"
+                            "AlwaysCreate" = "11:FALSE"
+                            "DeleteAtUninstall" = "11:FALSE"
+                            "Transitive" = "11:FALSE"
+                                "Keys"
+                                {
+                                }
+                                "Values"
+                                {
+                                }
+                            }
+                        }
+                        "Values"
+                        {
+                        }
+                    }
+                }
+            }
+            "HKCU"
+            {
+                "Keys"
+                {
+                    "{60EA8692-D2D5-43EB-80DC-7906BF13D6EF}:_262C9049A6B143369D448CE3C70D8EE5"
+                    {
+                    "Name" = "8:Software"
+                    "Condition" = "8:"
+                    "AlwaysCreate" = "11:FALSE"
+                    "DeleteAtUninstall" = "11:FALSE"
+                    "Transitive" = "11:FALSE"
+                        "Keys"
+                        {
+                            "{60EA8692-D2D5-43EB-80DC-7906BF13D6EF}:_22DFF8BEC1B745DF969ABE72FF0B968A"
+                            {
+                            "Name" = "8:[Manufacturer]"
+                            "Condition" = "8:"
+                            "AlwaysCreate" = "11:FALSE"
+                            "DeleteAtUninstall" = "11:FALSE"
+                            "Transitive" = "11:FALSE"
+                                "Keys"
+                                {
+                                }
+                                "Values"
+                                {
+                                }
+                            }
+                        }
+                        "Values"
+                        {
+                        }
+                    }
+                }
+            }
+            "HKCR"
+            {
+                "Keys"
+                {
+                }
+            }
+            "HKU"
+            {
+                "Keys"
+                {
+                }
+            }
+            "HKPU"
+            {
+                "Keys"
+                {
+                }
+            }
+        }
+        "Sequences"
+        {
+        }
+        "Shortcut"
+        {
+            "{970C0BB2-C7D0-45D7-ABFA-7EC378858BC0}:_B9061F34EC304CA08E34DD695F741D2D"
+            {
+            "Name" = "8:KeePass User Manual"
+            "Arguments" = "8:"
+            "Description" = "8:"
+            "ShowCmd" = "3:1"
+            "IconIndex" = "3:0"
+            "Transitive" = "11:FALSE"
+            "Target" = "8:_2A0C1DA9803A47F5842BC63F7CC0FEBC"
+            "Folder" = "8:_C5518630440D4460BD3C92160ACB1712"
+            "WorkingFolder" = "8:_02F929C52C1D41D29CB593270C6D1DC6"
+            "Icon" = "8:"
+            "Feature" = "8:"
+            }
+            "{970C0BB2-C7D0-45D7-ABFA-7EC378858BC0}:_D4CD5274BA6C4E25937C7C422285FBCB"
+            {
+            "Name" = "8:KeePass"
+            "Arguments" = "8:"
+            "Description" = "8:"
+            "ShowCmd" = "3:1"
+            "IconIndex" = "3:0"
+            "Transitive" = "11:FALSE"
+            "Target" = "8:_C4F8814F844C43EE8C9F5B662182B11A"
+            "Folder" = "8:_CD17966DB7404B60877D38C1EE806E5B"
+            "WorkingFolder" = "8:_02F929C52C1D41D29CB593270C6D1DC6"
+            "Icon" = "8:_46CD3E3687454981A64BCF41FB207030"
+            "Feature" = "8:"
+            }
+            "{970C0BB2-C7D0-45D7-ABFA-7EC378858BC0}:_E64C38ED6AED4249B632955704092C33"
+            {
+            "Name" = "8:KeePass"
+            "Arguments" = "8:"
+            "Description" = "8:"
+            "ShowCmd" = "3:1"
+            "IconIndex" = "3:0"
+            "Transitive" = "11:FALSE"
+            "Target" = "8:_C4F8814F844C43EE8C9F5B662182B11A"
+            "Folder" = "8:_C5518630440D4460BD3C92160ACB1712"
+            "WorkingFolder" = "8:_02F929C52C1D41D29CB593270C6D1DC6"
+            "Icon" = "8:_46CD3E3687454981A64BCF41FB207030"
+            "Feature" = "8:"
+            }
+        }
+        "UserInterface"
+        {
+            "{2479F3F5-0309-486D-8047-8187E2CE5BA0}:_0AEBAAEF47704E8B9A01C6CB1E62FDBD"
+            {
+            "UseDynamicProperties" = "11:FALSE"
+            "IsDependency" = "11:FALSE"
+            "SourcePath" = "8:<VsdDialogDir>\\VsdUserInterface.wim"
+            }
+            "{DF760B10-853B-4699-99F2-AFF7185B4A62}:_0CDFE41F4D01459286E7AFC52A7A9277"
+            {
+            "Name" = "8:#1900"
+            "Sequence" = "3:1"
+            "Attributes" = "3:1"
+                "Dialogs"
+                {
+                    "{688940B3-5CA9-4162-8DEE-2993FA9D8CBC}:_5861FDDB998C4FD1B1873B4342542B84"
+                    {
+                    "Sequence" = "3:200"
+                    "DisplayName" = "8:Installation Folder"
+                    "UseDynamicProperties" = "11:TRUE"
+                    "IsDependency" = "11:FALSE"
+                    "SourcePath" = "8:<VsdDialogDir>\\VsdFolderDlg.wid"
+                        "Properties"
+                        {
+                            "BannerBitmap"
+                            {
+                            "Name" = "8:BannerBitmap"
+                            "DisplayName" = "8:#1001"
+                            "Description" = "8:#1101"
+                            "Type" = "3:8"
+                            "ContextData" = "8:Bitmap"
+                            "Attributes" = "3:4"
+                            "Setting" = "3:1"
+                            "UsePlugInResources" = "11:TRUE"
+                            }
+                            "InstallAllUsersVisible"
+                            {
+                            "Name" = "8:InstallAllUsersVisible"
+                            "DisplayName" = "8:#1059"
+                            "Description" = "8:#1159"
+                            "Type" = "3:5"
+                            "ContextData" = "8:1;True=1;False=0"
+                            "Attributes" = "3:0"
+                            "Setting" = "3:0"
+                            "Value" = "3:1"
+                            "DefaultValue" = "3:1"
+                            "UsePlugInResources" = "11:TRUE"
+                            }
+                        }
+                    }
+                    "{688940B3-5CA9-4162-8DEE-2993FA9D8CBC}:_7FC84AF39FDF4EC4BC98AB5AA8A2C381"
+                    {
+                    "Sequence" = "3:100"
+                    "DisplayName" = "8:Welcome"
+                    "UseDynamicProperties" = "11:TRUE"
+                    "IsDependency" = "11:FALSE"
+                    "SourcePath" = "8:<VsdDialogDir>\\VsdWelcomeDlg.wid"
+                        "Properties"
+                        {
+                            "BannerBitmap"
+                            {
+                            "Name" = "8:BannerBitmap"
+                            "DisplayName" = "8:#1001"
+                            "Description" = "8:#1101"
+                            "Type" = "3:8"
+                            "ContextData" = "8:Bitmap"
+                            "Attributes" = "3:4"
+                            "Setting" = "3:1"
+                            "UsePlugInResources" = "11:TRUE"
+                            }
+                            "CopyrightWarning"
+                            {
+                            "Name" = "8:CopyrightWarning"
+                            "DisplayName" = "8:#1002"
+                            "Description" = "8:#1102"
+                            "Type" = "3:3"
+                            "ContextData" = "8:"
+                            "Attributes" = "3:0"
+                            "Setting" = "3:2"
+                            "Value" = "8:KeePass: Copyright (C) 2003-2020 Dominik Reichl. The software is distributed under the terms of the GNU General Public License version 2 or later."
+                            "DefaultValue" = "8:#1202"
+                            "UsePlugInResources" = "11:TRUE"
+                            }
+                            "Welcome"
+                            {
+                            "Name" = "8:Welcome"
+                            "DisplayName" = "8:#1003"
+                            "Description" = "8:#1103"
+                            "Type" = "3:3"
+                            "ContextData" = "8:"
+                            "Attributes" = "3:0"
+                            "Setting" = "3:1"
+                            "Value" = "8:#1203"
+                            "DefaultValue" = "8:#1203"
+                            "UsePlugInResources" = "11:TRUE"
+                            }
+                        }
+                    }
+                    "{688940B3-5CA9-4162-8DEE-2993FA9D8CBC}:_E3C24FFA9AD74248A8825644371FB17D"
+                    {
+                    "Sequence" = "3:300"
+                    "DisplayName" = "8:Confirm Installation"
+                    "UseDynamicProperties" = "11:TRUE"
+                    "IsDependency" = "11:FALSE"
+                    "SourcePath" = "8:<VsdDialogDir>\\VsdConfirmDlg.wid"
+                        "Properties"
+                        {
+                            "BannerBitmap"
+                            {
+                            "Name" = "8:BannerBitmap"
+                            "DisplayName" = "8:#1001"
+                            "Description" = "8:#1101"
+                            "Type" = "3:8"
+                            "ContextData" = "8:Bitmap"
+                            "Attributes" = "3:4"
+                            "Setting" = "3:1"
+                            "UsePlugInResources" = "11:TRUE"
+                            }
+                        }
+                    }
+                }
+            }
+            "{DF760B10-853B-4699-99F2-AFF7185B4A62}:_1F185A5B22D443A8A99D2A777A370EF7"
+            {
+            "Name" = "8:#1902"
+            "Sequence" = "3:1"
+            "Attributes" = "3:3"
+                "Dialogs"
+                {
+                    "{688940B3-5CA9-4162-8DEE-2993FA9D8CBC}:_D035303469A14DEB8F3431B84D01CC88"
+                    {
+                    "Sequence" = "3:100"
+                    "DisplayName" = "8:Finished"
+                    "UseDynamicProperties" = "11:TRUE"
+                    "IsDependency" = "11:FALSE"
+                    "SourcePath" = "8:<VsdDialogDir>\\VsdFinishedDlg.wid"
+                        "Properties"
+                        {
+                            "BannerBitmap"
+                            {
+                            "Name" = "8:BannerBitmap"
+                            "DisplayName" = "8:#1001"
+                            "Description" = "8:#1101"
+                            "Type" = "3:8"
+                            "ContextData" = "8:Bitmap"
+                            "Attributes" = "3:4"
+                            "Setting" = "3:1"
+                            "UsePlugInResources" = "11:TRUE"
+                            }
+                            "UpdateText"
+                            {
+                            "Name" = "8:UpdateText"
+                            "DisplayName" = "8:#1058"
+                            "Description" = "8:#1158"
+                            "Type" = "3:15"
+                            "ContextData" = "8:"
+                            "Attributes" = "3:0"
+                            "Setting" = "3:1"
+                            "Value" = "8:#1258"
+                            "DefaultValue" = "8:#1258"
+                            "UsePlugInResources" = "11:TRUE"
+                            }
+                        }
+                    }
+                }
+            }
+            "{DF760B10-853B-4699-99F2-AFF7185B4A62}:_5BB2AB842E494718822EA43B48741CFF"
+            {
+            "Name" = "8:#1900"
+            "Sequence" = "3:2"
+            "Attributes" = "3:1"
+                "Dialogs"
+                {
+                    "{688940B3-5CA9-4162-8DEE-2993FA9D8CBC}:_267559472A6540C0ABEB216DE61BC2ED"
+                    {
+                    "Sequence" = "3:100"
+                    "DisplayName" = "8:Welcome"
+                    "UseDynamicProperties" = "11:TRUE"
+                    "IsDependency" = "11:FALSE"
+                    "SourcePath" = "8:<VsdDialogDir>\\VsdAdminWelcomeDlg.wid"
+                        "Properties"
+                        {
+                            "BannerBitmap"
+                            {
+                            "Name" = "8:BannerBitmap"
+                            "DisplayName" = "8:#1001"
+                            "Description" = "8:#1101"
+                            "Type" = "3:8"
+                            "ContextData" = "8:Bitmap"
+                            "Attributes" = "3:4"
+                            "Setting" = "3:1"
+                            "UsePlugInResources" = "11:TRUE"
+                            }
+                            "CopyrightWarning"
+                            {
+                            "Name" = "8:CopyrightWarning"
+                            "DisplayName" = "8:#1002"
+                            "Description" = "8:#1102"
+                            "Type" = "3:3"
+                            "ContextData" = "8:"
+                            "Attributes" = "3:0"
+                            "Setting" = "3:2"
+                            "Value" = "8:KeePass: Copyright (C) 2003-2020 Dominik Reichl. The software is distributed under the terms of the GNU General Public License version 2 or later."
+                            "DefaultValue" = "8:#1202"
+                            "UsePlugInResources" = "11:TRUE"
+                            }
+                            "Welcome"
+                            {
+                            "Name" = "8:Welcome"
+                            "DisplayName" = "8:#1003"
+                            "Description" = "8:#1103"
+                            "Type" = "3:3"
+                            "ContextData" = "8:"
+                            "Attributes" = "3:0"
+                            "Setting" = "3:1"
+                            "Value" = "8:#1203"
+                            "DefaultValue" = "8:#1203"
+                            "UsePlugInResources" = "11:TRUE"
+                            }
+                        }
+                    }
+                    "{688940B3-5CA9-4162-8DEE-2993FA9D8CBC}:_60D4F895DECE471F8ED4CDF61AA25B54"
+                    {
+                    "Sequence" = "3:300"
+                    "DisplayName" = "8:Confirm Installation"
+                    "UseDynamicProperties" = "11:TRUE"
+                    "IsDependency" = "11:FALSE"
+                    "SourcePath" = "8:<VsdDialogDir>\\VsdAdminConfirmDlg.wid"
+                        "Properties"
+                        {
+                            "BannerBitmap"
+                            {
+                            "Name" = "8:BannerBitmap"
+                            "DisplayName" = "8:#1001"
+                            "Description" = "8:#1101"
+                            "Type" = "3:8"
+                            "ContextData" = "8:Bitmap"
+                            "Attributes" = "3:4"
+                            "Setting" = "3:1"
+                            "UsePlugInResources" = "11:TRUE"
+                            }
+                        }
+                    }
+                    "{688940B3-5CA9-4162-8DEE-2993FA9D8CBC}:_EDDAA1C6104A4A66917AC39A88839596"
+                    {
+                    "Sequence" = "3:200"
+                    "DisplayName" = "8:Installation Folder"
+                    "UseDynamicProperties" = "11:TRUE"
+                    "IsDependency" = "11:FALSE"
+                    "SourcePath" = "8:<VsdDialogDir>\\VsdAdminFolderDlg.wid"
+                        "Properties"
+                        {
+                            "BannerBitmap"
+                            {
+                            "Name" = "8:BannerBitmap"
+                            "DisplayName" = "8:#1001"
+                            "Description" = "8:#1101"
+                            "Type" = "3:8"
+                            "ContextData" = "8:Bitmap"
+                            "Attributes" = "3:4"
+                            "Setting" = "3:1"
+                            "UsePlugInResources" = "11:TRUE"
+                            }
+                        }
+                    }
+                }
+            }
+            "{DF760B10-853B-4699-99F2-AFF7185B4A62}:_614D264D47264F6DBD8EB6EA348B4547"
+            {
+            "Name" = "8:#1901"
+            "Sequence" = "3:1"
+            "Attributes" = "3:2"
+                "Dialogs"
+                {
+                    "{688940B3-5CA9-4162-8DEE-2993FA9D8CBC}:_0F1ACBA89BC94B0C976878701159E964"
+                    {
+                    "Sequence" = "3:100"
+                    "DisplayName" = "8:Progress"
+                    "UseDynamicProperties" = "11:TRUE"
+                    "IsDependency" = "11:FALSE"
+                    "SourcePath" = "8:<VsdDialogDir>\\VsdProgressDlg.wid"
+                        "Properties"
+                        {
+                            "BannerBitmap"
+                            {
+                            "Name" = "8:BannerBitmap"
+                            "DisplayName" = "8:#1001"
+                            "Description" = "8:#1101"
+                            "Type" = "3:8"
+                            "ContextData" = "8:Bitmap"
+                            "Attributes" = "3:4"
+                            "Setting" = "3:1"
+                            "UsePlugInResources" = "11:TRUE"
+                            }
+                            "ShowProgress"
+                            {
+                            "Name" = "8:ShowProgress"
+                            "DisplayName" = "8:#1009"
+                            "Description" = "8:#1109"
+                            "Type" = "3:5"
+                            "ContextData" = "8:1;True=1;False=0"
+                            "Attributes" = "3:0"
+                            "Setting" = "3:0"
+                            "Value" = "3:1"
+                            "DefaultValue" = "3:1"
+                            "UsePlugInResources" = "11:TRUE"
+                            }
+                        }
+                    }
+                }
+            }
+            "{DF760B10-853B-4699-99F2-AFF7185B4A62}:_7FB322B6256147D2948431F3FC326234"
+            {
+            "Name" = "8:#1901"
+            "Sequence" = "3:2"
+            "Attributes" = "3:2"
+                "Dialogs"
+                {
+                    "{688940B3-5CA9-4162-8DEE-2993FA9D8CBC}:_92F56F1C382B496EB552FC1054921EA6"
+                    {
+                    "Sequence" = "3:100"
+                    "DisplayName" = "8:Progress"
+                    "UseDynamicProperties" = "11:TRUE"
+                    "IsDependency" = "11:FALSE"
+                    "SourcePath" = "8:<VsdDialogDir>\\VsdAdminProgressDlg.wid"
+                        "Properties"
+                        {
+                            "BannerBitmap"
+                            {
+                            "Name" = "8:BannerBitmap"
+                            "DisplayName" = "8:#1001"
+                            "Description" = "8:#1101"
+                            "Type" = "3:8"
+                            "ContextData" = "8:Bitmap"
+                            "Attributes" = "3:4"
+                            "Setting" = "3:1"
+                            "UsePlugInResources" = "11:TRUE"
+                            }
+                            "ShowProgress"
+                            {
+                            "Name" = "8:ShowProgress"
+                            "DisplayName" = "8:#1009"
+                            "Description" = "8:#1109"
+                            "Type" = "3:5"
+                            "ContextData" = "8:1;True=1;False=0"
+                            "Attributes" = "3:0"
+                            "Setting" = "3:0"
+                            "Value" = "3:1"
+                            "DefaultValue" = "3:1"
+                            "UsePlugInResources" = "11:TRUE"
+                            }
+                        }
+                    }
+                }
+            }
+            "{2479F3F5-0309-486D-8047-8187E2CE5BA0}:_8033517407B24C178237C0535336BD6A"
+            {
+            "UseDynamicProperties" = "11:FALSE"
+            "IsDependency" = "11:FALSE"
+            "SourcePath" = "8:<VsdDialogDir>\\VsdBasicDialogs.wim"
+            }
+            "{DF760B10-853B-4699-99F2-AFF7185B4A62}:_867192A49F194B79BD5113B27E970F8F"
+            {
+            "Name" = "8:#1902"
+            "Sequence" = "3:2"
+            "Attributes" = "3:3"
+                "Dialogs"
+                {
+                    "{688940B3-5CA9-4162-8DEE-2993FA9D8CBC}:_07EF6E21553142618A6718FD92103A1C"
+                    {
+                    "Sequence" = "3:100"
+                    "DisplayName" = "8:Finished"
+                    "UseDynamicProperties" = "11:TRUE"
+                    "IsDependency" = "11:FALSE"
+                    "SourcePath" = "8:<VsdDialogDir>\\VsdAdminFinishedDlg.wid"
+                        "Properties"
+                        {
+                            "BannerBitmap"
+                            {
+                            "Name" = "8:BannerBitmap"
+                            "DisplayName" = "8:#1001"
+                            "Description" = "8:#1101"
+                            "Type" = "3:8"
+                            "ContextData" = "8:Bitmap"
+                            "Attributes" = "3:4"
+                            "Setting" = "3:1"
+                            "UsePlugInResources" = "11:TRUE"
+                            }
+                        }
+                    }
+                }
+            }
+        }
+        "MergeModule"
+        {
+        }
+        "ProjectOutput"
+        {
+        }
+    }
+}