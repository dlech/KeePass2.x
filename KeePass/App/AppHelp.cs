--- conflicted
+++ resolved
@@ -1,214 +1,165 @@
-/*
-  KeePass Password Safe - The Open-Source Password Manager
-  Copyright (C) 2003-2018 Dominik Reichl <dominik.reichl@t-online.de>
-
-  This program is free software; you can redistribute it and/or modify
-  it under the terms of the GNU General Public License as published by
-  the Free Software Foundation; either version 2 of the License, or
-  (at your option) any later version.
-
-  This program is distributed in the hope that it will be useful,
-  but WITHOUT ANY WARRANTY; without even the implied warranty of
-  MERCHANTABILITY or FITNESS FOR A PARTICULAR PURPOSE.  See the
-  GNU General Public License for more details.
-
-  You should have received a copy of the GNU General Public License
-  along with this program; if not, write to the Free Software
-  Foundation, Inc., 51 Franklin St, Fifth Floor, Boston, MA  02110-1301  USA
-*/
-
-using System;
-using System.Diagnostics;
-using System.IO;
-using System.Threading;
-
-using KeePass.Util;
-
-using KeePassLib;
-using KeePassLib.Utility;
-
-namespace KeePass.App
-{
-	public enum AppHelpSource
-	{
-		Local,
-		Online
-	}
-
-	/// <summary>
-	/// Application help provider. Starts an external application that
-	/// shows help on a specified topic.
-	/// </summary>
-	public static class AppHelp
-	{
-		private static string m_strLocalHelpFile = null;
-
-		/// <summary>
-		/// Get/set the path of the local help file.
-		/// </summary>
-		public static string LocalHelpFile
-		{
-			get { return m_strLocalHelpFile; }
-			set { m_strLocalHelpFile = value; }
-		}
-
-		public static bool LocalHelpAvailable
-		{
-			get
-			{
-				if(m_strLocalHelpFile == null) return false;
-
-				try { return File.Exists(m_strLocalHelpFile); }
-				catch(Exception) { }
-				return false;
-			}
-		}
-
-		public static AppHelpSource PreferredHelpSource
-		{
-			get
-			{
-				return ((Program.Config.Application.HelpUseLocal) ?
-					AppHelpSource.Local : AppHelpSource.Online);
-			}
-
-			set
-			{
-				Program.Config.Application.HelpUseLocal =
-					(value == AppHelpSource.Local);
-			}
-		}
-
-		/// <summary>
-		/// Show a help page.
-		/// </summary>
-		/// <param name="strTopic">Topic name. May be <c>null</c>.</param>
-		/// <param name="strSection">Section name. May be <c>null</c>. Must not start
-		/// with the '#' character.</param>
-		public static void ShowHelp(string strTopic, string strSection)
-		{
-			AppHelp.ShowHelp(strTopic, strSection, false);
-		}
-
-		/// <summary>
-		/// Show a help page.
-		/// </summary>
-		/// <param name="strTopic">Topic name. May be <c>null</c>.</param>
-		/// <param name="strSection">Section name. May be <c>null</c>. Must not start
-		/// with the '#' character.</param>
-		/// <param name="bPreferLocal">Specify if the local help file should be
-		/// preferred. If no local help file is available, the online help
-		/// system will be used, independent of the <c>bPreferLocal</c> flag.</param>
-		public static void ShowHelp(string strTopic, string strSection, bool bPreferLocal)
-		{
-			if(AppHelp.LocalHelpAvailable)
-			{
-				if(bPreferLocal || (AppHelp.PreferredHelpSource == AppHelpSource.Local))
-					AppHelp.ShowHelpLocal(strTopic, strSection);
-				else
-					AppHelp.ShowHelpOnline(strTopic, strSection);
-			}
-			else AppHelp.ShowHelpOnline(strTopic, strSection);
-		}
-
-		private static void ShowHelpLocal(string strTopic, string strSection)
-		{
-			Debug.Assert(m_strLocalHelpFile != null);
-
-			// Unblock CHM file for proper display of help contents
-			WinUtil.RemoveZoneIdentifier(m_strLocalHelpFile);
-
-			string strCmd = "\"ms-its:" + m_strLocalHelpFile;
-
-			if(strTopic != null)
-				strCmd += "::/help/" + strTopic + ".html";
-
-			if(strSection != null)
-			{
-				Debug.Assert(strTopic != null); // Topic must be present for section
-				strCmd += "#" + strSection;
-			}
-
-			strCmd += "\"";
-
-<<<<<<< HEAD
-			try { Process.Start(WinUtil.LocateSystemApp("hh.exe"), strCmd); }
-			catch(Exception exStart)
-			{
-				MessageService.ShowWarning(@"hh.exe " + strCmd, exStart);
-			}
-		}
-
-		private static void ShowHelpOnline(string strTopic, string strSection)
-		{
-			string strUrl = GetOnlineUrl(strTopic, strSection);
-
-			try
-			{
-				ParameterizedThreadStart pts = new ParameterizedThreadStart(AppHelp.RunCommandAsync);
-				Thread th = new Thread(pts); // Local, but thread will continue to run anyway
-				th.Start(strUrl);
-			}
-			catch(Exception ex)
-			{
-				MessageService.ShowWarning(strUrl, ex);
-			}
-		}
-
-		internal static string GetOnlineUrl(string strTopic, string strSection)
-		{
-			string str = PwDefs.HelpUrl;
-
-			if(strTopic != null) str += strTopic + ".html";
-			if(strSection != null)
-			{
-				Debug.Assert(strTopic != null); // Topic must be present for section
-				str += "#" + strSection;
-			}
-
-			return str;
-		}
-
-		private static void RunCommandAsync(object pData)
-		{
-			string strCmd = (pData as string);
-			if(strCmd == null) { Debug.Assert(false); return; }
-
-			try { Process.Start(strCmd); }
-			catch(Exception ex)
-			{
-				MessageService.ShowWarning(strCmd, ex);
-=======
-			try
-			{
-				Process p = Process.Start(WinUtil.LocateSystemApp("hh.exe"), strCmd);
-				if(p != null) p.Dispose();
-			}
-			catch(Exception ex)
-			{
-				MessageService.ShowWarning("HH.exe " + strCmd, ex);
-			}
-		}
-
-		private static void ShowHelpOnline(string strTopic, string strSection)
-		{
-			string strUrl = GetOnlineUrl(strTopic, strSection);
-			WinUtil.OpenUrl(strUrl, null);
-		}
-
-		internal static string GetOnlineUrl(string strTopic, string strSection)
-		{
-			string str = PwDefs.HelpUrl;
-
-			if(strTopic != null) str += strTopic + ".html";
-			if(strSection != null)
-			{
-				Debug.Assert(strTopic != null); // Topic must be present for section
-				str += "#" + strSection;
->>>>>>> 2a4b4365
-			}
-
-			return str;
-		}
-	}
-}
+/*
+  KeePass Password Safe - The Open-Source Password Manager
+  Copyright (C) 2003-2018 Dominik Reichl <dominik.reichl@t-online.de>
+
+  This program is free software; you can redistribute it and/or modify
+  it under the terms of the GNU General Public License as published by
+  the Free Software Foundation; either version 2 of the License, or
+  (at your option) any later version.
+
+  This program is distributed in the hope that it will be useful,
+  but WITHOUT ANY WARRANTY; without even the implied warranty of
+  MERCHANTABILITY or FITNESS FOR A PARTICULAR PURPOSE.  See the
+  GNU General Public License for more details.
+
+  You should have received a copy of the GNU General Public License
+  along with this program; if not, write to the Free Software
+  Foundation, Inc., 51 Franklin St, Fifth Floor, Boston, MA  02110-1301  USA
+*/
+
+using System;
+using System.Diagnostics;
+using System.IO;
+using System.Threading;
+
+using KeePass.Util;
+
+using KeePassLib;
+using KeePassLib.Utility;
+
+namespace KeePass.App
+{
+	public enum AppHelpSource
+	{
+		Local,
+		Online
+	}
+
+	/// <summary>
+	/// Application help provider. Starts an external application that
+	/// shows help on a specified topic.
+	/// </summary>
+	public static class AppHelp
+	{
+		private static string m_strLocalHelpFile = null;
+
+		/// <summary>
+		/// Get/set the path of the local help file.
+		/// </summary>
+		public static string LocalHelpFile
+		{
+			get { return m_strLocalHelpFile; }
+			set { m_strLocalHelpFile = value; }
+		}
+
+		public static bool LocalHelpAvailable
+		{
+			get
+			{
+				if(m_strLocalHelpFile == null) return false;
+
+				try { return File.Exists(m_strLocalHelpFile); }
+				catch(Exception) { }
+				return false;
+			}
+		}
+
+		public static AppHelpSource PreferredHelpSource
+		{
+			get
+			{
+				return ((Program.Config.Application.HelpUseLocal) ?
+					AppHelpSource.Local : AppHelpSource.Online);
+			}
+
+			set
+			{
+				Program.Config.Application.HelpUseLocal =
+					(value == AppHelpSource.Local);
+			}
+		}
+
+		/// <summary>
+		/// Show a help page.
+		/// </summary>
+		/// <param name="strTopic">Topic name. May be <c>null</c>.</param>
+		/// <param name="strSection">Section name. May be <c>null</c>. Must not start
+		/// with the '#' character.</param>
+		public static void ShowHelp(string strTopic, string strSection)
+		{
+			AppHelp.ShowHelp(strTopic, strSection, false);
+		}
+
+		/// <summary>
+		/// Show a help page.
+		/// </summary>
+		/// <param name="strTopic">Topic name. May be <c>null</c>.</param>
+		/// <param name="strSection">Section name. May be <c>null</c>. Must not start
+		/// with the '#' character.</param>
+		/// <param name="bPreferLocal">Specify if the local help file should be
+		/// preferred. If no local help file is available, the online help
+		/// system will be used, independent of the <c>bPreferLocal</c> flag.</param>
+		public static void ShowHelp(string strTopic, string strSection, bool bPreferLocal)
+		{
+			if(AppHelp.LocalHelpAvailable)
+			{
+				if(bPreferLocal || (AppHelp.PreferredHelpSource == AppHelpSource.Local))
+					AppHelp.ShowHelpLocal(strTopic, strSection);
+				else
+					AppHelp.ShowHelpOnline(strTopic, strSection);
+			}
+			else AppHelp.ShowHelpOnline(strTopic, strSection);
+		}
+
+		private static void ShowHelpLocal(string strTopic, string strSection)
+		{
+			Debug.Assert(m_strLocalHelpFile != null);
+
+			// Unblock CHM file for proper display of help contents
+			WinUtil.RemoveZoneIdentifier(m_strLocalHelpFile);
+
+			string strCmd = "\"ms-its:" + m_strLocalHelpFile;
+
+			if(strTopic != null)
+				strCmd += "::/help/" + strTopic + ".html";
+
+			if(strSection != null)
+			{
+				Debug.Assert(strTopic != null); // Topic must be present for section
+				strCmd += "#" + strSection;
+			}
+
+			strCmd += "\"";
+
+			try
+			{
+				Process p = Process.Start(WinUtil.LocateSystemApp("hh.exe"), strCmd);
+				if(p != null) p.Dispose();
+			}
+			catch(Exception ex)
+			{
+				MessageService.ShowWarning("HH.exe " + strCmd, ex);
+			}
+		}
+
+		private static void ShowHelpOnline(string strTopic, string strSection)
+		{
+			string strUrl = GetOnlineUrl(strTopic, strSection);
+			WinUtil.OpenUrl(strUrl, null);
+		}
+
+		internal static string GetOnlineUrl(string strTopic, string strSection)
+		{
+			string str = PwDefs.HelpUrl;
+
+			if(strTopic != null) str += strTopic + ".html";
+			if(strSection != null)
+			{
+				Debug.Assert(strTopic != null); // Topic must be present for section
+				str += "#" + strSection;
+			}
+
+			return str;
+		}
+	}
+}