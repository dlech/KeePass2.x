--- conflicted
+++ resolved
@@ -1,115 +1,112 @@
-﻿/*
-  KeePass Password Safe - The Open-Source Password Manager
-  Copyright (C) 2003-2018 Dominik Reichl <dominik.reichl@t-online.de>
-
-  This program is free software; you can redistribute it and/or modify
-  it under the terms of the GNU General Public License as published by
-  the Free Software Foundation; either version 2 of the License, or
-  (at your option) any later version.
-
-  This program is distributed in the hope that it will be useful,
-  but WITHOUT ANY WARRANTY; without even the implied warranty of
-  MERCHANTABILITY or FITNESS FOR A PARTICULAR PURPOSE.  See the
-  GNU General Public License for more details.
-
-  You should have received a copy of the GNU General Public License
-  along with this program; if not, write to the Free Software
-  Foundation, Inc., 51 Franklin St, Fifth Floor, Boston, MA  02110-1301  USA
-*/
-
-using System;
-using System.Collections.Generic;
-using System.Diagnostics;
-using System.Text;
-using System.Xml.Serialization;
-
-using KeePassLib;
-using KeePassLib.Interfaces;
-
-namespace KeePass.Ecas
-{
-	public sealed class EcasEvent : IDeepCloneable<EcasEvent>, IEcasObject
-	{
-		private PwUuid m_type = PwUuid.Zero;
-		[XmlIgnore]
-		public PwUuid Type
-		{
-			get { return m_type; }
-			set
-			{
-				if(value == null) throw new ArgumentNullException("value");
-				m_type = value;
-			}
-		}
-
-		[XmlElement("TypeGuid")]
-		public string TypeString
-		{
-			get { return Convert.ToBase64String(m_type.UuidBytes, Base64FormattingOptions.None); }
-			set
-			{
-				if(value == null) throw new ArgumentNullException("value");
-				m_type = new PwUuid(Convert.FromBase64String(value));
-			}
-		}
-
-		private List<string> m_params = new List<string>();
-		[XmlArrayItem("Parameter")]
-		public List<string> Parameters
-		{
-			get { return m_params; }
-			set
-			{
-				if(value == null) throw new ArgumentNullException("value");
-				m_params = value;
-			}
-		}
-
-		private long m_lRunAtTicks = -1;
-		[XmlIgnore]
-		internal long RunAtTicks
-		{
-			get { return m_lRunAtTicks; }
-			set { m_lRunAtTicks = value; }
-		}
-
-		public EcasEvent()
-		{
-		}
-
-		public EcasEvent CloneDeep()
-		{
-			EcasEvent e = new EcasEvent();
-
-			e.m_type = m_type; // PwUuid is immutable
-
-			for(int i = 0; i < m_params.Count; ++i)
-				e.m_params.Add(m_params[i]);
-
-			return e;
-		}
-
-		internal bool RestartTimer()
-		{
-			if(!m_type.Equals(EcasEventIDs.TimePeriodic)) { Debug.Assert(false); return false; }
-
-			uint s = EcasUtil.GetParamUInt(m_params, 0);
-			if(s == 0) return false;
-
-<<<<<<< HEAD
-=======
-#if DEBUG
-			// StackTrace st = new StackTrace(false);
-			// Trace.WriteLine("[" + (Environment.TickCount / 1000).ToString() +
-			//	"] Restarting timer... (" + st.GetFrame(3).GetMethod().Name +
-			//	" -> " + st.GetFrame(2).GetMethod().Name +
-			//	" -> " + st.GetFrame(1).GetMethod().Name + ").");
-#endif
-
->>>>>>> 2a4b4365
-			DateTime dtNow = DateTime.UtcNow;
-			m_lRunAtTicks = dtNow.AddSeconds((double)s - 0.45).Ticks;
-			return true;
-		}
-	}
-}
+﻿/*
+  KeePass Password Safe - The Open-Source Password Manager
+  Copyright (C) 2003-2018 Dominik Reichl <dominik.reichl@t-online.de>
+
+  This program is free software; you can redistribute it and/or modify
+  it under the terms of the GNU General Public License as published by
+  the Free Software Foundation; either version 2 of the License, or
+  (at your option) any later version.
+
+  This program is distributed in the hope that it will be useful,
+  but WITHOUT ANY WARRANTY; without even the implied warranty of
+  MERCHANTABILITY or FITNESS FOR A PARTICULAR PURPOSE.  See the
+  GNU General Public License for more details.
+
+  You should have received a copy of the GNU General Public License
+  along with this program; if not, write to the Free Software
+  Foundation, Inc., 51 Franklin St, Fifth Floor, Boston, MA  02110-1301  USA
+*/
+
+using System;
+using System.Collections.Generic;
+using System.Diagnostics;
+using System.Text;
+using System.Xml.Serialization;
+
+using KeePassLib;
+using KeePassLib.Interfaces;
+
+namespace KeePass.Ecas
+{
+	public sealed class EcasEvent : IDeepCloneable<EcasEvent>, IEcasObject
+	{
+		private PwUuid m_type = PwUuid.Zero;
+		[XmlIgnore]
+		public PwUuid Type
+		{
+			get { return m_type; }
+			set
+			{
+				if(value == null) throw new ArgumentNullException("value");
+				m_type = value;
+			}
+		}
+
+		[XmlElement("TypeGuid")]
+		public string TypeString
+		{
+			get { return Convert.ToBase64String(m_type.UuidBytes, Base64FormattingOptions.None); }
+			set
+			{
+				if(value == null) throw new ArgumentNullException("value");
+				m_type = new PwUuid(Convert.FromBase64String(value));
+			}
+		}
+
+		private List<string> m_params = new List<string>();
+		[XmlArrayItem("Parameter")]
+		public List<string> Parameters
+		{
+			get { return m_params; }
+			set
+			{
+				if(value == null) throw new ArgumentNullException("value");
+				m_params = value;
+			}
+		}
+
+		private long m_lRunAtTicks = -1;
+		[XmlIgnore]
+		internal long RunAtTicks
+		{
+			get { return m_lRunAtTicks; }
+			set { m_lRunAtTicks = value; }
+		}
+
+		public EcasEvent()
+		{
+		}
+
+		public EcasEvent CloneDeep()
+		{
+			EcasEvent e = new EcasEvent();
+
+			e.m_type = m_type; // PwUuid is immutable
+
+			for(int i = 0; i < m_params.Count; ++i)
+				e.m_params.Add(m_params[i]);
+
+			return e;
+		}
+
+		internal bool RestartTimer()
+		{
+			if(!m_type.Equals(EcasEventIDs.TimePeriodic)) { Debug.Assert(false); return false; }
+
+			uint s = EcasUtil.GetParamUInt(m_params, 0);
+			if(s == 0) return false;
+
+#if DEBUG
+			// StackTrace st = new StackTrace(false);
+			// Trace.WriteLine("[" + (Environment.TickCount / 1000).ToString() +
+			//	"] Restarting timer... (" + st.GetFrame(3).GetMethod().Name +
+			//	" -> " + st.GetFrame(2).GetMethod().Name +
+			//	" -> " + st.GetFrame(1).GetMethod().Name + ").");
+#endif
+
+			DateTime dtNow = DateTime.UtcNow;
+			m_lRunAtTicks = dtNow.AddSeconds((double)s - 0.45).Ticks;
+			return true;
+		}
+	}
+}